--- conflicted
+++ resolved
@@ -429,6 +429,7 @@
 
     fn make_preprocess_shared_func(&self) -> TokenStream2 {
         let attributes = parse_attributes(&self.attr);
+        let max_trace_length = proc_macro2::Literal::u64_unsuffixed(attributes.max_trace_length);
         let max_input_size = proc_macro2::Literal::u64_unsuffixed(attributes.max_input_size);
         let max_output_size = proc_macro2::Literal::u64_unsuffixed(attributes.max_output_size);
         let max_untrusted_advice_size =
@@ -465,6 +466,7 @@
                     bytecode,
                     memory_layout,
                     memory_init,
+                    #max_trace_length,
                 );
 
                 preprocessing
@@ -473,8 +475,6 @@
     }
 
     fn make_preprocess_prover_func(&self) -> TokenStream2 {
-        let attributes = parse_attributes(&self.attr);
-        let max_trace_length = proc_macro2::Literal::u64_unsuffixed(attributes.max_trace_length);
         let imports = self.make_imports();
 
         let fn_name = self.get_func_name();
@@ -488,7 +488,6 @@
                 #imports
                 let prover_preprocessing = JoltProverPreprocessing::new(
                     shared_preprocessing,
-                    #max_trace_length,
                 );
 
                 prover_preprocessing
@@ -593,7 +592,6 @@
                     None,
                 );
 
-<<<<<<< HEAD
                 // Commit trusted advice in its dedicated Dory context, using a preprocessing-only
                 // matrix shape derived *deterministically* from the advice length (balanced dims).
                 //
@@ -609,10 +607,6 @@
                 let num_cols = 1usize << sigma_a;
 
                 let _guard = jolt::DoryGlobals::initialize_trusted_advice_matrix(num_rows, num_cols);
-=======
-                // Initialize Dory globals with specified parameters
-                jolt::DoryGlobals::initialize_trusted_advice(1, max_trusted_advice_size as usize / 8);
->>>>>>> c5869db7
                 let _ctx = jolt::DoryGlobals::with_context(jolt::DoryContext::TrustedAdvice);
 
                 let poly = MultilinearPolynomial::<jolt::F>::from(trusted_advice_vec);
