--- conflicted
+++ resolved
@@ -38,11 +38,7 @@
 ```
 
 ## Guest Attempts to Compile Standard Library
-<<<<<<< HEAD
 Sometimes after installing the toolchain the guest still tries to compile with the standard library which will fail with a large number of errors that certain items such as `Result` are referenced and not available. This generally happens when one tries to run jolt before installing the toolchain. To address, try rerunning `jolt install-toolchain`, restarting your terminal, and delete both your rust target directory and any files under `/tmp` that begin with jolt.
-=======
-Sometimes after installing the toolchain the guest does still tries to compile with the standard library which will fail with a large number of errors that certain items such as `Result` are referenced and not available. This generally happens when one tries to run jolt before installing the toolchain. To address, try rerunning `jolt install-toolchain`, restarting your terminal, and delete both your rust target directory and any files under `/tmp` that begin with jolt.
-
 
 ## Getting Help
 If none of the above help, please serialize your program and send it along with a detailed bug report.
@@ -52,5 +48,4 @@
 // let (prove_fib, verify_fib) = guest::build_fib();
 let program_summary = guest::analyze_fib(10);
 program_summary.write_to_file("fib_10.txt".into()).expect("should write");
-```
->>>>>>> 47a4c75f
+```