--- conflicted
+++ resolved
@@ -90,14 +90,11 @@
             64 => Box::new(ZkLeanLookupTables::<64>::extract()),
             _ => panic!("Unsupported architecture size"),
         },
-<<<<<<< HEAD
         match ParameterSet::WORD_SIZE {
             32 => Box::new(ZkLeanTests::<32>::extract(&mut rng)),
             64 => Box::new(ZkLeanTests::<64>::extract(&mut rng)),
             _ => panic!("Unsupported architecture size"),
         }
-=======
->>>>>>> fe757e23
         //Box::new(ZkLeanLookupCases::<ParameterSet>::extract()),
     ];
 
