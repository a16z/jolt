--- conflicted
+++ resolved
@@ -6,20 +6,13 @@
 
 [features]
 default = []
-<<<<<<< HEAD
-host = ["dep:ctor", "dep:tracer", "dep:jolt-inlines-common"]
-=======
 host = ["dep:ctor", "dep:tracer", "dep:jolt-inlines-common", "dep:tracing"]
->>>>>>> a25dbda3
 
 [dependencies]
 ctor = { version = "0.2", optional = true }
 tracer = { path = "../../tracer", optional = true }
 jolt-inlines-common = { path = "../common", optional = true }
-<<<<<<< HEAD
-=======
 tracing = { version = "0.1", optional = true }
->>>>>>> a25dbda3
 
 [dev-dependencies]
 hex-literal = "0.4.1"
