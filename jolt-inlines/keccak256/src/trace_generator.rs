//! This file contains Keccak256-specific logic to be used in the Keccak256 inline:
//! 1) Prover: Keccak256SequenceBuilder expands the inline to a list of RV instructions.
//! 2) Host: Rust reference implementation to be called by jolt-sdk.
//!
//! Keccak is a hash function that uses a sponge construction. The spone absorbs (and permutes) data. Each permutation has 24 rounds. Then squeezes out the hash.
//! Glossary:
//!   - “Lane”  = one 64-bit word in the 5×5 state matrix (25 lanes total for Keccak256).
//!   - “Round” = single application of θ ρ π χ ι to the state.
//!   - “Rate”  = 1088 bits (136 B) that interact with the message/output.
//!   - “Capacity” = 512 bits hidden from the attacker (1600 − 1088).
//!   - “Permutation” = Keccak-f[1600] : 24 rounds, each θ→ρ→π→χ→ι.
//!
//! Keccak256 refers to the specific variant where the rate is 1088 bits and the capacity is 512 bits.
//! Keccak256 differs from SHA3-256 (not implemented here) in the padding scheme.

use crate::NUM_LANES;
use tracer::emulator::cpu::Xlen;
use tracer::instruction::andn::ANDN;
use tracer::instruction::ld::LD;
use tracer::instruction::sd::SD;
use tracer::instruction::RV32IMInstruction;
use tracer::utils::inline_helpers::{
    InstrAssembler,
    Value::{Imm, Reg},
};
use tracer::utils::virtual_registers::allocate_virtual_register_for_inline;

/// The 24 round constants for the Keccak-f[1600] permutation.
/// These values are XORed into the state during the `iota` step of each round.
#[rustfmt::skip]
pub(crate) const ROUND_CONSTANTS: [u64; 24] = [
    0x0000000000000001, 0x0000000000008082,
    0x800000000000808a, 0x8000000080008000,
    0x000000000000808b, 0x0000000080000001,
    0x8000000080008081, 0x8000000000008009,
    0x000000000000008a, 0x0000000000000088,
    0x0000000080008009, 0x000000008000000a,
    0x000000008000808b, 0x800000000000008b,
    0x8000000000008089, 0x8000000000008003,
    0x8000000000008002, 0x8000000000000080,
    0x000000000000800a, 0x800000008000000a,
    0x8000000080008081, 0x8000000000008080,
    0x0000000080000001, 0x8000000080008008,
];

/// The rotation offsets for the `rho` step of the Keccak-f[1600] permutation.
/// The state is organized as a 5x5 matrix of 64-bit lanes, and `ROTATION_OFFSETS[y][x]`
/// specifies the left-rotation amount for the lane at `(x, y)`. Also known as rotation constants.
#[rustfmt::skip]
pub (crate) const ROTATION_OFFSETS: [[u32; 5]; 5] = [
    [ 0, 36,  3, 41, 18],
    [ 1, 44, 10, 45,  2],
    [62,  6, 43, 15, 61],
    [28, 55, 25, 21, 56],
    [27, 20, 39,  8, 14],
];

/// Layout of the virtual registers (`vr`).
///
/// For NUM_LANES = 25, the layout is:
/// - `vr[0..24]`: The 25 lanes of the Keccak state array `A`.
/// - `vr[25..49]`: A temporary state array `B` used in `rho_and_pi`.
/// - `vr[50..54]`: The 5 lanes of the `C` array (column parities) in `theta`.
/// - `vr[55..59]`: The 5 lanes of the `D` array (theta effect) in `theta`.
/// - `vr[60..64]`: A 5-lane temporary buffer for the current row in `chi`.
/// - `vr[65..66]`: General-purpose scratch registers for intermediate values.
<<<<<<< HEAD
pub(crate) const NEEDED_REGISTERS: u8 = 67;
=======
pub(crate) const NEEDED_REGISTERS: u8 = 66;
>>>>>>> 18c5948d
struct Keccak256SequenceBuilder {
    asm: InstrAssembler,
    round: u32,
    vr: [u8; NEEDED_REGISTERS as usize],
    operand_rs1: u8,
    _operand_rs2: u8,
}

/// `Keccak256SequenceBuilder` is a helper struct for constructing the virtual instruction
/// sequence required to emulate the Keccak-256 hashing operation within the RISC-V
/// instruction set. This builder is responsible for generating the correct sequence of
/// `RV32IMInstruction` instances that together perform the Keccak-256 permutation and
/// hashing steps, using a set of virtual registers to hold intermediate state.
///
/// # Fields
/// - `address`: The starting program counter address for the sequence.
/// - `asm`: Builder for the vector of generated instructions representing the Keccak-256 operation.
/// - `round`: The current round of the Keccak permutation (0..24).
/// - `vr`: An array of virtual register indices used for state and temporary values.
/// - `operand_rs1`: The source register index for the first operand (input state pointer).
/// - `operand_rs2`: Unused.
///
/// # Usage
/// Typically, you construct a `Keccak256SequenceBuilder` with the required register mapping
/// and operands, then call `.build()` to obtain the full instruction sequence for the
/// Keccak-256 operation. This is used to inline the Keccak-256 hash logic into the
/// RISC-V instruction stream for tracing or emulation purposes.
///
/// # Note
/// The actual Keccak-256 logic is implemented in the `build` method, which generates
/// the appropriate instruction sequence. This struct is not intended for direct execution,
/// but rather for constructing instruction traces or emulation flows.
impl Keccak256SequenceBuilder {
    fn new(
        address: u64,
        is_compressed: bool,
        xlen: Xlen,
        vr: [u8; NEEDED_REGISTERS as usize],
        operand_rs1: u8,
        operand_rs2: u8,
    ) -> Self {
        Keccak256SequenceBuilder {
            asm: InstrAssembler::new_inline(address, is_compressed, xlen),
            round: 0,
            vr,
            operand_rs1,
            _operand_rs2: operand_rs2,
        }
    }

    fn build(mut self) -> Vec<RV32IMInstruction> {
        // 1. Load NUM_LANES lanes (64-bit words) of state from memory into registers.
        self.load_state();

        // 2. Main loop: 24 rounds of Keccak-f permutation.
        for round in 0..24 {
            self.round = round;
            self.theta();
            self.rho_and_pi();
            self.chi();
            self.iota();
        }

        // 3. Store the final state back to memory.
        self.store_state();

        // 4. Finalize assembler and return instruction sequence.
        self.asm.finalize_inline(NEEDED_REGISTERS)
    }

    #[cfg(test)]
    /// Build sequence up to a specific round and step for testing
    fn build_up_to_step(mut self, target_round: u32, target_step: &str) -> Vec<RV32IMInstruction> {
        // Override is_format_inline to false for testing purposes. This prevents virtual registers
        // from being zeroed out, allowing us to inspect their intermediate values during tests.
        self.asm =
            InstrAssembler::new_inline(self.asm.address, self.asm.is_compressed, self.asm.xlen);
        // Always start by loading state
        self.load_state();

        // Execute rounds up to target
        for round in 0..=target_round {
            self.round = round;

            // Execute steps within the round
            self.theta();
            if round == target_round && target_step == "theta" {
                break;
            }

            self.rho_and_pi();
            if round == target_round && target_step == "rho_and_pi" {
                break;
            }

            self.chi();
            if round == target_round && target_step == "chi" {
                break;
            }

            self.iota();
            if round == target_round && target_step == "iota" {
                break;
            }
        }

        self.asm.finalize()
    }

    /// Load the initial Keccak state from memory into virtual registers.
    /// Keccak state is NUM_LANES lanes of 64 bits each (200 bytes total).
    fn load_state(&mut self) {
        (0..NUM_LANES).for_each(|i| {
            self.asm
                .emit_ld::<LD>(self.vr[i], self.operand_rs1, (i * 8) as i64)
        });
    }

    /// Store the final Keccak state from virtual registers back to memory.
    fn store_state(&mut self) {
        (0..NUM_LANES).for_each(|i| {
            self.asm
                .emit_s::<SD>(self.operand_rs1, self.vr[i], (i * 8) as i64)
        });
    }

    /// Get the register index for a given lane in the state matrix.
    fn lane(&self, x: usize, y: usize) -> u8 {
        self.vr[5 * y + x]
    }

    // --- Keccak-f Round Functions ---

    fn theta(&mut self) {
        // --- C[x] = A[x,0] ^ A[x,1] ^ A[x,2] ^ A[x,3] ^ A[x,4] ---
        for x in 0..5 {
            let c_reg = self.vr[50 + x];
            // c_reg = A[x,0] ^ A[x,1]
            self.asm
                .xor(Reg(self.lane(x, 0)), Reg(self.lane(x, 1)), c_reg);
            // c_reg ^= A[x,2] ^ A[x,3] ^ A[x,4]
            for y in 2..5 {
                self.asm.xor(Reg(c_reg), Reg(self.lane(x, y)), c_reg);
            }
        }

        // --- D[x] = C[x-1] ^ rotl(C[x+1], 1) ---
        for x in 0..5 {
            let d_reg = self.vr[55 + x];
            let c_prev = self.vr[50 + (x + 4) % 5];
            let c_next = self.vr[50 + (x + 1) % 5];
            let temp_rot_reg = self.vr[65]; // Use a scratch register for the rotation result

            self.asm.rotl64(Reg(c_next), 1, temp_rot_reg);
            self.asm.xor(Reg(c_prev), Reg(temp_rot_reg), d_reg);
        }

        // --- A[x,y] ^= D[x] ---
        for x in 0..5 {
            let d_reg = self.vr[55 + x];
            for y in 0..5 {
                let a_reg = self.lane(x, y);
                self.asm.xor(Reg(a_reg), Reg(d_reg), a_reg);
            }
        }
    }

    fn rho_and_pi(&mut self) {
        // This function combines two steps:
        // 1. Rho (ρ): Rotates each lane A[x,y] by a fixed offset.
        // 2. Pi (π): Permutes the lanes into a new configuration.
        //
        // The combined operation is: B[y, 2x+3y] = ROTL(A[x,y], offset)
        // We use vr[NUM_LANES..NUM_LANES*2-1] as the temporary state B.

        // --- 1. Rotate each lane and store in the permuted position in B ---
        #[allow(clippy::needless_range_loop)] // This is clearer than enumerating
        for x in 0..5 {
            for y in 0..5 {
                // Get the source lane A[x,y] and its rotation offset.
                let source_reg = self.lane(x, y);
                // We have checked that this is [x][y].
                let rotation_offset = ROTATION_OFFSETS[x][y];

                // Calculate the permuted destination coordinates in B.
                let nx = y;
                let ny = (2 * x + 3 * y) % 5;
                let dest_reg_in_b = self.vr[NUM_LANES + (5 * ny + nx)];

                // Rotate A[x,y] and store the result in B[nx, ny].
                self.asm
                    .rotl64(Reg(source_reg), rotation_offset, dest_reg_in_b);
            }
        }
    }

    fn chi(&mut self) {
        // The chi step provides non-linearity. For each row, it updates each lane as:
        // A[x,y] ^= (~A[x+1,y] & A[x+2,y])
        for y in 0..5 {
            for x in 0..5 {
                // Get the registers for the three input values
                // A[x,y], A[x+1,y], A[x+2,y]
                let current = NUM_LANES as u8 + self.lane(x, y);
                let next = NUM_LANES as u8 + self.lane((x + 1) % 5, y);
                let two_next = NUM_LANES as u8 + self.lane((x + 2) % 5, y);

                // Define scratch registers for intermediate results.
                let not_next_and_two_next = self.vr[65]; // reuse scratch

                // Get the register for the lane we are updating in the main state A.
                let dest_a_reg = self.lane(x, y);

                // Implement A[x,y] ^= (~A[x+1,y] & A[x+2,y])
                // 1. not_next_and_two_next = A[x+2,y] & ~A[x+1,y] using ANDN
                self.asm
                    .emit_r::<ANDN>(not_next_and_two_next, two_next, next);
                // 2. A[x,y] ^= not_next_and_two_next
                self.asm
                    .xor(Reg(current), Reg(not_next_and_two_next), dest_a_reg);
            }
        }
    }

    fn iota(&mut self) {
        // The iota step breaks symmetry by XORing a round-specific constant
        // into the first lane of the state, A[0,0].
        let round_constant = ROUND_CONSTANTS[self.round as usize];
        let first_lane_reg = self.lane(0, 0);
        self.asm
            .xor(Reg(first_lane_reg), Imm(round_constant), first_lane_reg);
    }
}

#[cfg(all(test, feature = "host"))]
#[allow(clippy::too_many_arguments)]
pub(crate) fn keccak256_build_up_to_step(
    address: u64,
    is_compressed: bool,
    xlen: Xlen,
    vr: [u8; NEEDED_REGISTERS as usize],
    operand_rs1: u8,
    operand_rs2: u8,
    target_round: u32,
    target_step: &str,
) -> Vec<RV32IMInstruction> {
    let builder =
        Keccak256SequenceBuilder::new(address, is_compressed, xlen, vr, operand_rs1, operand_rs2);
    builder.build_up_to_step(target_round, target_step)
}

pub fn keccak256_inline_sequence_builder(
    address: u64,
    is_compressed: bool,
    xlen: Xlen,
    operand_rs1: u8,
    operand_rs2: u8,
    _operand_rs3: u8,
) -> Vec<RV32IMInstruction> {
    // Virtual registers used as a scratch space
    let guards: Vec<_> = (0..NEEDED_REGISTERS)
        .map(|_| allocate_virtual_register_for_inline())
        .collect();
    let mut vr = [0; NEEDED_REGISTERS as usize];
    for (i, guard) in guards.iter().enumerate() {
        vr[i] = **guard;
    }
    let builder =
        Keccak256SequenceBuilder::new(address, is_compressed, xlen, vr, operand_rs1, operand_rs2);
    builder.build()
}<|MERGE_RESOLUTION|>--- conflicted
+++ resolved
@@ -64,11 +64,7 @@
 /// - `vr[55..59]`: The 5 lanes of the `D` array (theta effect) in `theta`.
 /// - `vr[60..64]`: A 5-lane temporary buffer for the current row in `chi`.
 /// - `vr[65..66]`: General-purpose scratch registers for intermediate values.
-<<<<<<< HEAD
-pub(crate) const NEEDED_REGISTERS: u8 = 67;
-=======
 pub(crate) const NEEDED_REGISTERS: u8 = 66;
->>>>>>> 18c5948d
 struct Keccak256SequenceBuilder {
     asm: InstrAssembler,
     round: u32,
