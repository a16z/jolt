[package]
name = "tracer"
version = "0.2.0"
authors = [
    # author of the original riscv-rust codebase
    "Takahiro <hogehoge@gachapin.jp>",
    # authors of the modifications for Jolt
    "Michael Zhu <mzhu@a16z.com>",
    "Sam Ragsdale <sragsdale@a16z.com>",
    "Noah Citron <ncitron@a16z.com>",
]
description = "RISC-V emulator for Jolt"
license = "MIT"
homepage = "https://github.com/a16z/jolt/README.md"
repository = "https://github.com/a16z/jolt"
edition = "2021"

[[bin]]
name = "jolt-emu"
path = "src/main.rs"

[features]
default = ["std"]
std = ["common/std", "fnv/std", "object/std", "tracing/std", "postcard/use-std"]

[dependencies]
fnv = { version = "1.0.7", default-features = false }
object = { version = "0.36.7", features = [
    "build_core",
    "elf",
], default-features = false }
tracing = { version = "0.1.41", features = [
    "attributes",
], default-features = false }
ark-serialize = { version = "0.5.0", features = ["derive"] }
derive_more = { version = "2.0.1", features = ["from"] }
serde = { version = "1.0.193", features = ["derive"] }
serde_json = "1.0.108"
strum_macros = "0.26.4"
strum = "0.26.3"
rand = "0.7.3"
paste = "1.0.15"
itertools = "0.10.0"
tracing-subscriber = "0.3"
clap = { version = "4.4", features = ["derive"] }
common = { path = "../common", default-features = false }
<<<<<<< HEAD
postcard = { version = "1.0.8", default-features = false }
=======
lazy_static = "1.4"
>>>>>>> 1a98afec
<|MERGE_RESOLUTION|>--- conflicted
+++ resolved
@@ -44,8 +44,5 @@
 tracing-subscriber = "0.3"
 clap = { version = "4.4", features = ["derive"] }
 common = { path = "../common", default-features = false }
-<<<<<<< HEAD
 postcard = { version = "1.0.8", default-features = false }
-=======
 lazy_static = "1.4"
->>>>>>> 1a98afec
