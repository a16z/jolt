/// DRAM base address. Offset from this base address
/// is the address in main memory.
pub const DRAM_BASE: u64 = 0x80000000;

const DTB_SIZE: usize = 0xfe0;

extern crate fnv;

use crate::instruction::{RAMRead, RAMWrite};
use common::jolt_device::JoltDevice;

use self::fnv::FnvHashMap;

use super::cpu::{get_privilege_mode, PrivilegeMode, Trap, TrapType, Xlen};
use super::device::clint::Clint;
use super::device::plic::Plic;
use super::device::uart::Uart;
use super::device::virtio_block_disk::VirtioBlockDisk;
use super::memory::Memory;
use super::terminal::Terminal;

/// Emulates Memory Management Unit. It holds the Main memory and peripheral
/// devices, maps address to them, and accesses them depending on address.
/// It also manages virtual-physical address translation and memory protection.
/// It may also be said Bus.
/// @TODO: Memory protection is not implemented yet. We should support.
pub struct Mmu {
    clock: u64,
    xlen: Xlen,
    ppn: u64,
    addressing_mode: AddressingMode,
    privilege_mode: PrivilegeMode,
    memory: MemoryWrapper,
    dtb: Vec<u8>,
    disk: VirtioBlockDisk,
    plic: Plic,
    clint: Clint,
    uart: Uart,

    pub jolt_device: JoltDevice,

    /// Address translation can be affected `mstatus` (MPRV, MPP in machine mode)
    /// then `Mmu` has copy of it.
    mstatus: u64,

    /// Address translation page cache. Experimental feature.
    /// The cache is cleared when translation mapping can be changed;
    /// xlen, ppn, privilege_mode, or addressing_mode is updated.
    /// Precisely it isn't good enough because page table entries
    /// can be updated anytime with store instructions, of course
    /// very depending on how pages are mapped tho.
    /// But observing all page table entries is high cost so
    /// ignoring so far. Then this cache optimization can cause a bug
    /// due to unexpected (meaning not in page fault handler)
    /// page table entry update. So this is experimental feature and
    /// disabled by default. If you want to enable, use `enable_page_cache()`.
    page_cache_enabled: bool,
    fetch_page_cache: FnvHashMap<u64, u64>,
    load_page_cache: FnvHashMap<u64, u64>,
    store_page_cache: FnvHashMap<u64, u64>,
}

pub enum AddressingMode {
    None,
    SV32,
    SV39,
    SV48, // @TODO: Implement
}

enum MemoryAccessType {
    Execute,
    Read,
    Write,
    DontCare,
}

fn _get_addressing_mode_name(mode: &AddressingMode) -> &'static str {
    match mode {
        AddressingMode::None => "None",
        AddressingMode::SV32 => "SV32",
        AddressingMode::SV39 => "SV39",
        AddressingMode::SV48 => "SV48",
    }
}

impl Mmu {
    /// Creates a new `Mmu`.
    ///
    /// # Arguments
    /// * `xlen`
    /// * `terminal`
    /// * `tracer`
    pub fn new(xlen: Xlen, terminal: Box<dyn Terminal>) -> Self {
        let mut dtb = vec![0; DTB_SIZE];

        // Load default device tree binary content
        let content = include_bytes!("./device/dtb.dtb");
        dtb[..content.len()].copy_from_slice(&content[..]);

        Mmu {
            clock: 0,
            xlen,
            ppn: 0,
            addressing_mode: AddressingMode::None,
            privilege_mode: PrivilegeMode::Machine,
            memory: MemoryWrapper::new(),
            dtb,
            disk: VirtioBlockDisk::new(),
            plic: Plic::new(),
            clint: Clint::new(),
            uart: Uart::new(terminal),
            jolt_device: JoltDevice::new(0, 0),
            mstatus: 0,
            page_cache_enabled: false,
            fetch_page_cache: FnvHashMap::default(),
            load_page_cache: FnvHashMap::default(),
            store_page_cache: FnvHashMap::default(),
        }
    }

    /// Updates XLEN, 32-bit or 64-bit
    ///
    /// # Arguments
    /// * `xlen`
    pub fn update_xlen(&mut self, xlen: Xlen) {
        self.xlen = xlen;
        self.clear_page_cache();
    }

    /// Initializes Main memory. This method is expected to be called only once.
    ///
    /// # Arguments
    /// * `capacity`
    pub fn init_memory(&mut self, capacity: u64) {
        self.memory.init(capacity);
    }

    /// Initializes Virtio block disk. This method is expected to be called only once.
    ///
    /// # Arguments
    /// * `data` Filesystem binary content
    pub fn init_disk(&mut self, data: Vec<u8>) {
        self.disk.init(data);
    }

    /// Overrides default Device tree configuration.
    ///
    /// # Arguments
    /// * `data` DTB binary content
    pub fn init_dtb(&mut self, data: Vec<u8>) {
        self.dtb[..data.len()].copy_from_slice(&data[..]);
        for i in data.len()..self.dtb.len() {
            self.dtb[i] = 0;
        }
    }

    /// Enables or disables page cache optimization.
    ///
    /// # Arguments
    /// * `enabled`
    pub fn enable_page_cache(&mut self, enabled: bool) {
        self.page_cache_enabled = enabled;
        self.clear_page_cache();
    }

    /// Clears page cache entries
    fn clear_page_cache(&mut self) {
        self.fetch_page_cache.clear();
        self.load_page_cache.clear();
        self.store_page_cache.clear();
    }

    /// Runs one cycle of MMU and peripheral devices.
    pub fn tick(&mut self, mip: &mut u64) {
        self.clint.tick(mip);
        self.disk.tick(&mut self.memory);
        self.uart.tick();
        self.plic.tick(
            self.disk.is_interrupting(),
            self.uart.is_interrupting(),
            mip,
        );
        self.clock = self.clock.wrapping_add(1);
    }

    /// Updates addressing mode
    ///
    /// # Arguments
    /// * `new_addressing_mode`
    pub fn update_addressing_mode(&mut self, new_addressing_mode: AddressingMode) {
        self.addressing_mode = new_addressing_mode;
        self.clear_page_cache();
    }

    /// Updates privilege mode
    ///
    /// # Arguments
    /// * `mode`
    pub fn update_privilege_mode(&mut self, mode: PrivilegeMode) {
        self.privilege_mode = mode;
        self.clear_page_cache();
    }

    /// Updates mstatus copy. `CPU` needs to call this method whenever
    /// `mstatus` is updated.
    ///
    /// # Arguments
    /// * `mstatus`
    pub fn update_mstatus(&mut self, mstatus: u64) {
        self.mstatus = mstatus;
    }

    /// Updates PPN used for address translation
    ///
    /// # Arguments
    /// * `ppn`
    pub fn update_ppn(&mut self, ppn: u64) {
        self.ppn = ppn;
        self.clear_page_cache();
    }

    fn get_effective_address(&self, address: u64) -> u64 {
        match self.xlen {
            Xlen::Bit32 => address & 0xffffffff,
            Xlen::Bit64 => address,
        }
    }

    /// Asserts the validity of an effective memory address.
    /// Panics if the address is invalid.
    ///
    /// # Arguments
    /// * `effective_address` Effective memory address to validate
    #[inline]
    fn assert_effective_address(&self, effective_address: u64) {
        if effective_address < DRAM_BASE {
            // less then DRAM_BASE and greater then panic => zero_padding region
<<<<<<< HEAD
            // assert!(
            //     effective_address <= self.jolt_device.memory_layout.termination,
            //     "Stack overflow: Attempted to write to 0x{:X}",
            //     effective_address
            // );
            // less then panic => jolt_device region (i.e. input/output)
            // assert!(
            //     self.jolt_device.is_output(effective_address)
            //         || self.jolt_device.is_panic(effective_address)
            //         || self.jolt_device.is_termination(effective_address),
            //     "Unknown memory mapping: 0x{:X}",
            //     effective_address
            // );
=======
            assert!(
                effective_address <= self.jolt_device.memory_layout.termination,
                "Stack overflow: Attempted to write to 0x{effective_address:X}"
            );
            // less then panic => jolt_device region (i.e. input/output)
            assert!(
                self.jolt_device.is_output(effective_address)
                    || self.jolt_device.is_panic(effective_address)
                    || self.jolt_device.is_termination(effective_address),
                "Unknown memory mapping: 0x{effective_address:X}"
            );
>>>>>>> 28896dc3
        } else {
            // greater then memory capacity
            assert!(
                self.memory.validate_address(effective_address),
                "Heap overflow: Attempted to write to 0x{effective_address:X}"
            );
        }
    }

    /// Fetches an instruction byte. This method takes virtual address
    /// and translates into physical address inside.
    ///
    /// # Arguments
    /// * `v_address` Virtual address
    fn fetch(&mut self, v_address: u64) -> Result<u8, Trap> {
        match self.translate_address(v_address, &MemoryAccessType::Execute) {
            Ok(p_address) => Ok(self.load_raw(p_address)),
            Err(()) => Err(Trap {
                trap_type: TrapType::InstructionPageFault,
                value: v_address,
            }),
        }
    }

    /// Fetches instruction four bytes. This method takes virtual address
    /// and translates into physical address inside.
    ///
    /// # Arguments
    /// * `v_address` Virtual address
    pub fn fetch_word(&mut self, v_address: u64) -> Result<u32, Trap> {
        let width = 4;
        match (v_address & 0xfff) <= (0x1000 - width) {
            true => {
                // Fast path. All bytes fetched are in the same page so
                // translating an address only once.
                let effective_address = self.get_effective_address(v_address);
                match self.translate_address(effective_address, &MemoryAccessType::Execute) {
                    Ok(p_address) => Ok(self.load_word_raw(p_address)),
                    Err(()) => Err(Trap {
                        trap_type: TrapType::InstructionPageFault,
                        value: effective_address,
                    }),
                }
            }
            false => {
                let mut data = 0_u32;
                for i in 0..width {
                    match self.fetch(v_address.wrapping_add(i)) {
                        Ok(byte) => data |= (byte as u32) << (i * 8),
                        Err(e) => return Err(e),
                    };
                }
                Ok(data)
            }
        }
    }

    /// Loads an byte. This method takes virtual address and translates
    /// into physical address inside.
    ///
    /// # Arguments
    /// * `v_address` Virtual address
    pub fn load(&mut self, v_address: u64) -> Result<(u8, RAMRead), Trap> {
        let effective_address = self.get_effective_address(v_address);
        let memory_read = self.trace_load(effective_address);
        match self.translate_address(effective_address, &MemoryAccessType::Read) {
            Ok(p_address) => Ok((self.load_raw(p_address), memory_read)),
            Err(()) => Err(Trap {
                trap_type: TrapType::LoadPageFault,
                value: v_address,
            }),
        }
    }

    /// Loads multiple bytes. This method takes virtual address and translates
    /// into physical address inside.
    ///
    /// # Arguments
    /// * `v_address` Virtual address
    /// * `width` Must be 1, 2, 4, or 8
    fn load_bytes(&mut self, v_address: u64, width: u64) -> Result<u64, Trap> {
        debug_assert!(
            width == 1 || width == 2 || width == 4 || width == 8,
            "Width must be 1, 2, 4, or 8. {width:X}"
        );
        match (v_address & 0xfff) <= (0x1000 - width) {
            true => match self.translate_address(v_address, &MemoryAccessType::Read) {
                Ok(p_address) => {
                    // Fast path. All bytes fetched are in the same page so
                    // translating an address only once.
                    match width {
                        1 => Ok(self.load_raw(p_address) as u64),
                        2 => Ok(self.load_halfword_raw(p_address) as u64),
                        4 => Ok(self.load_word_raw(p_address) as u64),
                        8 => Ok(self.load_doubleword_raw(p_address)),
                        _ => panic!("Width must be 1, 2, 4, or 8. {width:X}"),
                    }
                }
                Err(()) => Err(Trap {
                    trap_type: TrapType::LoadPageFault,
                    value: v_address,
                }),
            },
            false => {
                let mut data = 0_u64;
                for i in 0..width {
                    match self.load(v_address.wrapping_add(i)) {
                        Ok((byte, _)) => data |= (byte as u64) << (i * 8),
                        Err(e) => return Err(e),
                    };
                }
                Ok(data)
            }
        }
    }

    /// Loads two bytes. This method takes virtual address and translates
    /// into physical address inside.
    ///
    /// # Arguments
    /// * `v_address` Virtual address
    pub fn load_halfword(&mut self, v_address: u64) -> Result<(u16, RAMRead), Trap> {
        let effective_address = self.get_effective_address(v_address);
        assert!(effective_address % 2 == 0, "Unaligned load_halfword");
        let memory_read = self.trace_load(effective_address);
        match self.load_bytes(v_address, 2) {
            Ok(data) => Ok((data as u16, memory_read)),
            Err(e) => Err(e),
        }
    }

    /// Loads four bytes. This method takes virtual address and translates
    /// into physical address inside.
    ///
    /// # Arguments
    /// * `v_address` Virtual address
    pub fn load_word(&mut self, v_address: u64) -> Result<(u32, RAMRead), Trap> {
        let effective_address = self.get_effective_address(v_address);
        assert!(effective_address % 4 == 0, "Unaligned load_word");
        let memory_read = self.trace_load(effective_address);
        match self.load_bytes(v_address, 4) {
            Ok(data) => Ok((data as u32, memory_read)),
            Err(e) => Err(e),
        }
    }

    /// Loads eight bytes. This method takes virtual address and translates
    /// into physical address inside.
    ///
    /// # Arguments
    /// * `v_address` Virtual address
    pub fn load_doubleword(&mut self, v_address: u64) -> Result<u64, Trap> {
        let effective_address = self.get_effective_address(v_address);
        assert!(effective_address % 8 == 0, "Unaligned load_doubleword");
        match self.load_bytes(v_address, 8) {
            Ok(data) => Ok(data),
            Err(e) => Err(e),
        }
    }

    /// Store an byte. This method takes virtual address and translates
    /// into physical address inside.
    ///
    /// # Arguments
    /// * `v_address` Virtual address
    /// * `value`
    pub fn store(&mut self, v_address: u64, value: u8) -> Result<RAMWrite, Trap> {
        let effective_address = self.get_effective_address(v_address);
        let memory_write = self.trace_store_byte(effective_address, value as u64);
        match self.translate_address(v_address, &MemoryAccessType::Write) {
            Ok(p_address) => {
                self.store_raw(p_address, value);
                Ok(memory_write)
            }
            Err(()) => Err(Trap {
                trap_type: TrapType::StorePageFault,
                value: v_address,
            }),
        }
    }

    /// Stores multiple bytes. This method takes virtual address and translates
    /// into physical address inside.
    ///
    /// # Arguments
    /// * `v_address` Virtual address
    /// * `value` data written
    /// * `width` Must be 1, 2, 4, or 8
    fn store_bytes(&mut self, v_address: u64, value: u64, width: u64) -> Result<(), Trap> {
        debug_assert!(
            width == 1 || width == 2 || width == 4 || width == 8,
            "Width must be 1, 2, 4, or 8. {width:X}"
        );
        match (v_address & 0xfff) <= (0x1000 - width) {
            true => match self.translate_address(v_address, &MemoryAccessType::Write) {
                Ok(p_address) => {
                    // Fast path. All bytes fetched are in the same page so
                    // translating an address only once.
                    match width {
                        1 => self.store_raw(p_address, value as u8),
                        2 => self.store_halfword_raw(p_address, value as u16),
                        4 => self.store_word_raw(p_address, value as u32),
                        8 => self.store_doubleword_raw(p_address, value),
                        _ => panic!("Width must be 1, 2, 4, or 8. {width:X}"),
                    }
                    Ok(())
                }
                Err(()) => Err(Trap {
                    trap_type: TrapType::StorePageFault,
                    value: v_address,
                }),
            },
            false => {
                for i in 0..width {
                    match self.store(v_address.wrapping_add(i), ((value >> (i * 8)) & 0xff) as u8) {
                        Ok(_) => {}
                        Err(e) => return Err(e),
                    }
                }
                Ok(())
            }
        }
    }

    /// Stores two bytes. This method takes virtual address and translates
    /// into physical address inside.
    ///
    /// # Arguments
    /// * `v_address` Virtual address
    /// * `value` data written
    pub fn store_halfword(&mut self, v_address: u64, value: u16) -> Result<RAMWrite, Trap> {
        let effective_address = self.get_effective_address(v_address);
        assert!(effective_address % 2 == 0, "Unaligned store_halfword");
        let memory_write = self.trace_store_halfword(effective_address, value as u64);
        self.store_bytes(v_address, value as u64, 2)?;
        Ok(memory_write)
    }

    /// Stores four bytes. This method takes virtual address and translates
    /// into physical address inside.
    ///
    /// # Arguments
    /// * `v_address` Virtual address
    /// * `value` data written
    pub fn store_word(&mut self, v_address: u64, value: u32) -> Result<RAMWrite, Trap> {
        let effective_address = self.get_effective_address(v_address);
        assert!(effective_address % 4 == 0, "Unaligned store_word");
        let memory_write = self.trace_store(effective_address, value as u64);
        self.store_bytes(v_address, value as u64, 4)?;
        Ok(memory_write)
    }

    /// Stores eight bytes. This method takes virtual address and translates
    /// into physical address inside.
    ///
    /// # Arguments
    /// * `v_address` Virtual address
    /// * `value` data written
    pub fn store_doubleword(&mut self, v_address: u64, value: u64) -> Result<(), Trap> {
        let effective_address = self.get_effective_address(v_address);
        assert!(effective_address % 8 == 0, "Unaligned store_doubleword");
        self.trace_store(effective_address, value);
        self.store_bytes(v_address, value, 8)
    }

    /// Loads a byte from main memory or peripheral devices depending on
    /// physical address.
    ///
    /// # Arguments
    /// * `p_address` Physical address
    fn load_raw(&mut self, p_address: u64) -> u8 {
        let effective_address = self.get_effective_address(p_address);
        // @TODO: Mapping should be configurable with dtb
        match effective_address >= DRAM_BASE {
            true => self.memory.read_byte(effective_address),
            false => match effective_address {
                // I don't know why but dtb data seems to be stored from 0x1020 on Linux.
                // It might be from self.x[0xb] initialization?
                // And DTB size is arbitrary.
                0x00001020..=0x00001fff => self.dtb[effective_address as usize - 0x1020],
                0x02000000..=0x0200ffff => self.clint.load(effective_address),
                0x0C000000..=0x0fffffff => self.plic.load(effective_address),
                0x10000000..=0x100000ff => self.uart.load(effective_address),
                0x10001000..=0x10001FFF => self.disk.load(effective_address),
<<<<<<< HEAD
                _ => self.jolt_device.load(effective_address),
=======
                _ => {
                    if self.jolt_device.is_input(effective_address) {
                        self.jolt_device.load(effective_address)
                    } else {
                        panic!("Unknown memory mapping {effective_address:X}.");
                    }
                }
>>>>>>> 28896dc3
            },
        }
    }

    /// Records the memory word being accessed by a load instruction. The memory
    /// state is used in Jolt to construct the witnesses in `read_write_memory.rs`.
    fn trace_load(&self, effective_address: u64) -> RAMRead {
        let word_address = (effective_address >> 2) << 2;
        let bytes = match self.xlen {
            Xlen::Bit32 => 4,
            Xlen::Bit64 => 8,
        };
        if word_address < DRAM_BASE {
<<<<<<< HEAD
            let mut value_bytes = [0u8; 8];
            for i in 0..bytes {
                value_bytes[i as usize] = self.jolt_device.load(word_address + i);
            }
            RAMRead {
                address: word_address,
                value: u64::from_le_bytes(value_bytes),
=======
            if self.jolt_device.is_input(word_address) {
                let mut value_bytes = [0u8; 8];
                for i in 0..bytes {
                    value_bytes[i as usize] = self.jolt_device.load(word_address + i);
                }
                let value = u64::from_le_bytes(value_bytes);
                self.tracer.push_memory(MemoryState::Read {
                    address: word_address,
                    value,
                });
            } else {
                panic!("Unknown memory mapping {word_address:X}.");
>>>>>>> 28896dc3
            }
        } else {
            let mut value_bytes = [0u8; 8];
            for i in 0..bytes {
                value_bytes[i as usize] = self.memory.read_byte(word_address + i);
            }
            RAMRead {
                address: word_address,
                value: u64::from_le_bytes(value_bytes),
            }
        }
    }

    /// Records the state of the memory word containing the accessed byte
    /// before and after the store instruction. The memory state is used in Jolt to
    /// construct the witnesses in `read_write_memory.rs`.
    fn trace_store_byte(&mut self, effective_address: u64, value: u64) -> RAMWrite {
        self.assert_effective_address(effective_address);
        let bytes = match self.xlen {
            Xlen::Bit32 => 4,
            Xlen::Bit64 => 8,
        };
        let word_address = (effective_address >> 2) << 2;

        let pre_value = if effective_address < DRAM_BASE {
            let mut pre_value_bytes = [0u8; 8];
            for i in 0..bytes {
                pre_value_bytes[i as usize] = self.jolt_device.load(word_address + i);
            }
            u64::from_le_bytes(pre_value_bytes)
        } else {
            let mut pre_value_bytes = [0u8; 8];
            for i in 0..bytes {
                pre_value_bytes[i as usize] = self.memory.read_byte(word_address + i);
            }
            u64::from_le_bytes(pre_value_bytes)
        };

        // Mask the value into the word
        let post_value = match effective_address % 4 {
            0 => value | (pre_value & 0xffffff00),
            1 => (value << 8) | (pre_value & 0xffff00ff),
            2 => (value << 16) | (pre_value & 0xff00ffff),
            3 => (value << 24) | (pre_value & 0x00ffffff),
            _ => unreachable!(),
        };

        RAMWrite {
            address: word_address,
            pre_value,
            post_value,
        }
    }

    /// Records the state of the memory word containing the accessed halfword
    /// before and after the store instruction. The memory state is used in Jolt to
    /// construct the witnesses in `read_write_memory.rs`.
    fn trace_store_halfword(&mut self, effective_address: u64, value: u64) -> RAMWrite {
        self.assert_effective_address(effective_address);
        let bytes = match self.xlen {
            Xlen::Bit32 => 4,
            Xlen::Bit64 => 8,
        };
        let word_address = (effective_address >> 2) << 2;

        let pre_value = if effective_address < DRAM_BASE {
            let mut pre_value_bytes = [0u8; 8];
            for i in 0..bytes {
                pre_value_bytes[i as usize] = self.jolt_device.load(word_address + i);
            }
            u64::from_le_bytes(pre_value_bytes)
        } else {
            let mut pre_value_bytes = [0u8; 8];
            for i in 0..bytes {
                pre_value_bytes[i as usize] = self.memory.read_byte(word_address + i);
            }
            u64::from_le_bytes(pre_value_bytes)
        };

        // Mask the value into the word
        let post_value = if effective_address % 4 == 2 {
            (value << 16) | (pre_value & 0xffff)
        } else if effective_address % 4 == 0 {
            value | (pre_value & 0xffff0000)
        } else {
            panic!("Unaligned store {effective_address:x}");
        };

        RAMWrite {
            address: word_address,
            pre_value,
            post_value,
        }
    }

    /// Records the state of the accessed memory word before and after the store
    /// instruction. The memory state is used in Jolt to construct the witnesses
    /// in `read_write_memory.rs`.
    fn trace_store(&mut self, effective_address: u64, value: u64) -> RAMWrite {
        self.assert_effective_address(effective_address);
        let bytes = match self.xlen {
            Xlen::Bit32 => 4,
            Xlen::Bit64 => 8,
        };

        if effective_address < DRAM_BASE {
            let mut pre_value_bytes = [0u8; 8];
            for i in 0..bytes {
                pre_value_bytes[i as usize] = self.jolt_device.load(effective_address + i);
            }
            let pre_value = u64::from_le_bytes(pre_value_bytes);
            RAMWrite {
                address: effective_address,
                pre_value,
                post_value: value,
            }
        } else {
            let mut pre_value_bytes = [0u8; 8];
            for i in 0..bytes {
                pre_value_bytes[i as usize] = self.memory.read_byte(effective_address + i);
            }
            let pre_value = u64::from_le_bytes(pre_value_bytes);
            RAMWrite {
                address: effective_address,
                pre_value,
                post_value: value,
            }
        }
    }

    /// Loads two bytes from main memory or peripheral devices depending on
    /// physical address.
    ///
    /// # Arguments
    /// * `p_address` Physical address
    fn load_halfword_raw(&mut self, p_address: u64) -> u16 {
        let effective_address = self.get_effective_address(p_address);
        match effective_address >= DRAM_BASE
            && effective_address.wrapping_add(1) > effective_address
        {
            // Fast path. Directly load main memory at a time.
            true => self.memory.read_halfword(effective_address),
            false => {
                let mut data = 0_u16;
                for i in 0..2 {
                    data |= (self.load_raw(effective_address.wrapping_add(i)) as u16) << (i * 8)
                }
                data
            }
        }
    }

    /// Loads four bytes from main memory or peripheral devices depending on
    /// physical address.
    ///
    /// # Arguments
    /// * `p_address` Physical address
    pub fn load_word_raw(&mut self, p_address: u64) -> u32 {
        let effective_address = self.get_effective_address(p_address);
        match effective_address >= DRAM_BASE
            && effective_address.wrapping_add(3) > effective_address
        {
            // Fast path. Directly load main memory at a time.
            true => self.memory.read_word(effective_address),
            false => {
                let mut data = 0_u32;
                for i in 0..4 {
                    data |= (self.load_raw(effective_address.wrapping_add(i)) as u32) << (i * 8)
                }
                data
            }
        }
    }

    /// Loads eight bytes from main memory or peripheral devices depending on
    /// physical address.
    ///
    /// # Arguments
    /// * `p_address` Physical address
    fn load_doubleword_raw(&mut self, p_address: u64) -> u64 {
        let effective_address = self.get_effective_address(p_address);
        match effective_address >= DRAM_BASE
            && effective_address.wrapping_add(7) > effective_address
        {
            // Fast path. Directly load main memory at a time.
            true => self.memory.read_doubleword(effective_address),
            false => {
                let mut data = 0_u64;
                for i in 0..8 {
                    data |= (self.load_raw(effective_address.wrapping_add(i)) as u64) << (i * 8)
                }
                data
            }
        }
    }

    /// Stores a byte to main memory or peripheral devices depending on
    /// physical address.
    ///
    /// # Arguments
    /// * `p_address` Physical address
    /// * `value` data written
    pub fn store_raw(&mut self, p_address: u64, value: u8) {
        let effective_address = self.get_effective_address(p_address);
        // @TODO: Mapping should be configurable with dtb
        match effective_address >= DRAM_BASE {
            true => self.memory.write_byte(effective_address, value),
            false => match effective_address {
                0x02000000..=0x0200ffff => self.clint.store(effective_address, value),
                0x0c000000..=0x0fffffff => self.plic.store(effective_address, value),
                0x10000000..=0x100000ff => self.uart.store(effective_address, value),
                0x10001000..=0x10001FFF => self.disk.store(effective_address, value),
                _ => {
                    self.assert_effective_address(effective_address);
                    self.jolt_device.store(effective_address, value);
                }
            },
        };
    }

    /// Stores two bytes to main memory or peripheral devices depending on
    /// physical address.
    ///
    /// # Arguments
    /// * `p_address` Physical address
    /// * `value` data written
    fn store_halfword_raw(&mut self, p_address: u64, value: u16) {
        let effective_address = self.get_effective_address(p_address);
        match effective_address >= DRAM_BASE
            && effective_address.wrapping_add(1) > effective_address
        {
            // Fast path. Directly store to main memory at a time.
            true => self.memory.write_halfword(effective_address, value),
            false => {
                for i in 0..2 {
                    self.store_raw(
                        effective_address.wrapping_add(i),
                        ((value >> (i * 8)) & 0xff) as u8,
                    );
                }
            }
        }
    }

    /// Stores four bytes to main memory or peripheral devices depending on
    /// physical address.
    ///
    /// # Arguments
    /// * `p_address` Physical address
    /// * `value` data written
    fn store_word_raw(&mut self, p_address: u64, value: u32) {
        let effective_address = self.get_effective_address(p_address);
        match effective_address >= DRAM_BASE
            && effective_address.wrapping_add(3) > effective_address
        {
            // Fast path. Directly store to main memory at a time.
            true => self.memory.write_word(effective_address, value),
            false => {
                for i in 0..4 {
                    self.store_raw(
                        effective_address.wrapping_add(i),
                        ((value >> (i * 8)) & 0xff) as u8,
                    );
                }
            }
        }
    }

    /// Stores eight bytes to main memory or peripheral devices depending on
    /// physical address.
    ///
    /// # Arguments
    /// * `p_address` Physical address
    /// * `value` data written
    fn store_doubleword_raw(&mut self, p_address: u64, value: u64) {
        let effective_address = self.get_effective_address(p_address);
        match effective_address >= DRAM_BASE
            && effective_address.wrapping_add(7) > effective_address
        {
            // Fast path. Directly store to main memory at a time.
            true => self.memory.write_doubleword(effective_address, value),
            false => {
                for i in 0..8 {
                    self.store_raw(
                        effective_address.wrapping_add(i),
                        ((value >> (i * 8)) & 0xff) as u8,
                    );
                }
            }
        }
    }

    /// Checks if passed virtual address is valid (pointing a certain device) or not.
    /// This method can return page fault trap.
    ///
    /// # Arguments
    /// * `v_address` Virtual address
    pub fn validate_address(&mut self, v_address: u64) -> Result<bool, ()> {
        // @TODO: Support other access types?
        let p_address = match self.translate_address(v_address, &MemoryAccessType::DontCare) {
            Ok(address) => address,
            Err(()) => return Err(()),
        };
        let effective_address = self.get_effective_address(p_address);
        let valid = match effective_address >= DRAM_BASE {
            true => self.memory.validate_address(effective_address),
            false => matches!(
                effective_address,
                0x00001020..=0x00001fff |
                0x02000000..=0x0200ffff |
                0x0C000000..=0x0fffffff |
                0x10000000..=0x100000ff |
                0x10001000..=0x10001FFF
            ),
        };
        Ok(valid)
    }

    fn translate_address(
        &mut self,
        v_address: u64,
        access_type: &MemoryAccessType,
    ) -> Result<u64, ()> {
        let address = self.get_effective_address(v_address);
        let v_page = address & !0xfff;
        let cache = match self.page_cache_enabled {
            true => match access_type {
                MemoryAccessType::Execute => self.fetch_page_cache.get(&v_page),
                MemoryAccessType::Read => self.load_page_cache.get(&v_page),
                MemoryAccessType::Write => self.store_page_cache.get(&v_page),
                MemoryAccessType::DontCare => None,
            },
            false => None,
        };
        match cache {
            Some(p_page) => Ok(p_page | (address & 0xfff)),
            None => {
                let p_address = match self.addressing_mode {
                    AddressingMode::None => Ok(address),
                    AddressingMode::SV32 => match self.privilege_mode {
                        // @TODO: Optimize
                        PrivilegeMode::Machine => match access_type {
                            MemoryAccessType::Execute => Ok(address),
                            // @TODO: Remove magic number
                            _ => match (self.mstatus >> 17) & 1 {
                                0 => Ok(address),
                                _ => {
                                    let privilege_mode =
                                        get_privilege_mode((self.mstatus >> 9) & 3);
                                    match privilege_mode {
                                        PrivilegeMode::Machine => Ok(address),
                                        _ => {
                                            let current_privilege_mode =
                                                self.privilege_mode.clone();
                                            self.update_privilege_mode(privilege_mode);
                                            let result =
                                                self.translate_address(v_address, access_type);
                                            self.update_privilege_mode(current_privilege_mode);
                                            result
                                        }
                                    }
                                }
                            },
                        },
                        PrivilegeMode::User | PrivilegeMode::Supervisor => {
                            let vpns = [(address >> 12) & 0x3ff, (address >> 22) & 0x3ff];
                            self.traverse_page(address, 2 - 1, self.ppn, &vpns, access_type)
                        }
                        _ => Ok(address),
                    },
                    AddressingMode::SV39 => match self.privilege_mode {
                        // @TODO: Optimize
                        // @TODO: Remove duplicated code with SV32
                        PrivilegeMode::Machine => match access_type {
                            MemoryAccessType::Execute => Ok(address),
                            // @TODO: Remove magic number
                            _ => match (self.mstatus >> 17) & 1 {
                                0 => Ok(address),
                                _ => {
                                    let privilege_mode =
                                        get_privilege_mode((self.mstatus >> 9) & 3);
                                    match privilege_mode {
                                        PrivilegeMode::Machine => Ok(address),
                                        _ => {
                                            let current_privilege_mode =
                                                self.privilege_mode.clone();
                                            self.update_privilege_mode(privilege_mode);
                                            let result =
                                                self.translate_address(v_address, access_type);
                                            self.update_privilege_mode(current_privilege_mode);
                                            result
                                        }
                                    }
                                }
                            },
                        },
                        PrivilegeMode::User | PrivilegeMode::Supervisor => {
                            let vpns = [
                                (address >> 12) & 0x1ff,
                                (address >> 21) & 0x1ff,
                                (address >> 30) & 0x1ff,
                            ];
                            self.traverse_page(address, 3 - 1, self.ppn, &vpns, access_type)
                        }
                        _ => Ok(address),
                    },
                    AddressingMode::SV48 => {
                        panic!("AddressingMode SV48 is not supported yet.");
                    }
                };
                match self.page_cache_enabled {
                    true => match p_address {
                        Ok(p_address) => {
                            let p_page = p_address & !0xfff;
                            match access_type {
                                MemoryAccessType::Execute => {
                                    self.fetch_page_cache.insert(v_page, p_page)
                                }
                                MemoryAccessType::Read => {
                                    self.load_page_cache.insert(v_page, p_page)
                                }
                                MemoryAccessType::Write => {
                                    self.store_page_cache.insert(v_page, p_page)
                                }
                                MemoryAccessType::DontCare => None,
                            };
                            Ok(p_address)
                        }
                        Err(()) => Err(()),
                    },
                    false => p_address,
                }
            }
        }
    }

    fn traverse_page(
        &mut self,
        v_address: u64,
        level: u8,
        parent_ppn: u64,
        vpns: &[u64],
        access_type: &MemoryAccessType,
    ) -> Result<u64, ()> {
        let pagesize = 4096;
        let ptesize = match self.addressing_mode {
            AddressingMode::SV32 => 4,
            _ => 8,
        };
        let pte_address = parent_ppn * pagesize + vpns[level as usize] * ptesize;
        let pte = match self.addressing_mode {
            AddressingMode::SV32 => self.load_word_raw(pte_address) as u64,
            _ => self.load_doubleword_raw(pte_address),
        };
        let ppn = match self.addressing_mode {
            AddressingMode::SV32 => (pte >> 10) & 0x3fffff,
            _ => (pte >> 10) & 0xfffffffffff,
        };
        let ppns = match self.addressing_mode {
            AddressingMode::SV32 => [(pte >> 10) & 0x3ff, (pte >> 20) & 0xfff, 0 /*dummy*/],
            AddressingMode::SV39 => [
                (pte >> 10) & 0x1ff,
                (pte >> 19) & 0x1ff,
                (pte >> 28) & 0x3ffffff,
            ],
            _ => panic!(), // Shouldn't happen
        };
        let _rsw = (pte >> 8) & 0x3;
        let d = (pte >> 7) & 1;
        let a = (pte >> 6) & 1;
        let _g = (pte >> 5) & 1;
        let _u = (pte >> 4) & 1;
        let x = (pte >> 3) & 1;
        let w = (pte >> 2) & 1;
        let r = (pte >> 1) & 1;
        let v = pte & 1;

        // println!("VA:{:X} Level:{:X} PTE_AD:{:X} PTE:{:X} PPPN:{:X} PPN:{:X} PPN1:{:X} PPN0:{:X}", v_address, level, pte_address, pte, parent_ppn, ppn, ppns[1], ppns[0]);

        if v == 0 || (r == 0 && w == 1) {
            return Err(());
        }

        if r == 0 && x == 0 {
            return match level {
                0 => Err(()),
                _ => self.traverse_page(v_address, level - 1, ppn, vpns, access_type),
            };
        }

        // Leaf page found

        if a == 0
            || (match access_type {
                MemoryAccessType::Write => d == 0,
                _ => false,
            })
        {
            let new_pte = pte
                | (1 << 6)
                | (match access_type {
                    MemoryAccessType::Write => 1 << 7,
                    _ => 0,
                });
            match self.addressing_mode {
                AddressingMode::SV32 => self.store_word_raw(pte_address, new_pte as u32),
                _ => self.store_doubleword_raw(pte_address, new_pte),
            };
        }

        match access_type {
            MemoryAccessType::Execute => {
                if x == 0 {
                    return Err(());
                }
            }
            MemoryAccessType::Read => {
                if r == 0 {
                    return Err(());
                }
            }
            MemoryAccessType::Write => {
                if w == 0 {
                    return Err(());
                }
            }
            _ => {}
        };

        let offset = v_address & 0xfff; // [11:0]
                                        // @TODO: Optimize
        let p_address = match self.addressing_mode {
            AddressingMode::SV32 => match level {
                1 => {
                    if ppns[0] != 0 {
                        return Err(());
                    }
                    (ppns[1] << 22) | (vpns[0] << 12) | offset
                }
                0 => (ppn << 12) | offset,
                _ => panic!(), // Shouldn't happen
            },
            _ => match level {
                2 => {
                    if ppns[1] != 0 || ppns[0] != 0 {
                        return Err(());
                    }
                    (ppns[2] << 30) | (vpns[1] << 21) | (vpns[0] << 12) | offset
                }
                1 => {
                    if ppns[0] != 0 {
                        return Err(());
                    }
                    (ppns[2] << 30) | (ppns[1] << 21) | (vpns[0] << 12) | offset
                }
                0 => (ppn << 12) | offset,
                _ => panic!(), // Shouldn't happen
            },
        };

        // println!("PA:{:X}", p_address);
        Ok(p_address)
    }

    /// Returns immutable reference to `Clint`.
    pub fn get_clint(&self) -> &Clint {
        &self.clint
    }

    /// Returns mutable reference to `Clint`.
    pub fn get_mut_clint(&mut self) -> &mut Clint {
        &mut self.clint
    }

    /// Returns mutable reference to `Uart`.
    pub fn get_mut_uart(&mut self) -> &mut Uart {
        &mut self.uart
    }
}

/// [`Memory`](../memory/struct.Memory.html) wrapper. Converts physical address to the one in memory
/// using [`DRAM_BASE`](constant.DRAM_BASE.html) and accesses [`Memory`](../memory/struct.Memory.html).
pub struct MemoryWrapper {
    memory: Memory,
}

impl MemoryWrapper {
    fn new() -> Self {
        MemoryWrapper {
            memory: Memory::new(),
        }
    }

    fn init(&mut self, capacity: u64) {
        self.memory.init(capacity);
    }

    pub fn read_byte(&self, p_address: u64) -> u8 {
        debug_assert!(
            p_address >= DRAM_BASE,
            "Memory address must equals to or bigger than DRAM_BASE. {p_address:X}"
        );

        self.memory.read_byte(p_address - DRAM_BASE)
    }

    pub fn read_halfword(&mut self, p_address: u64) -> u16 {
        debug_assert!(
            p_address >= DRAM_BASE && p_address.wrapping_add(1) >= DRAM_BASE,
            "Memory address must equals to or bigger than DRAM_BASE. {p_address:X}"
        );

        self.memory.read_halfword(p_address - DRAM_BASE)
    }

    pub fn read_word(&mut self, p_address: u64) -> u32 {
        debug_assert!(
            p_address >= DRAM_BASE && p_address.wrapping_add(3) >= DRAM_BASE,
            "Memory address must equals to or bigger than DRAM_BASE. {p_address:X}"
        );

        self.memory.read_word(p_address - DRAM_BASE)
    }

    pub fn read_doubleword(&mut self, p_address: u64) -> u64 {
        debug_assert!(
            p_address >= DRAM_BASE && p_address.wrapping_add(7) >= DRAM_BASE,
            "Memory address must equals to or bigger than DRAM_BASE. {p_address:X}"
        );

        self.memory.read_doubleword(p_address - DRAM_BASE)
    }

    pub fn write_byte(&mut self, p_address: u64, value: u8) {
        debug_assert!(
            p_address >= DRAM_BASE,
            "Memory address must equals to or bigger than DRAM_BASE. {p_address:X}"
        );

        self.memory.write_byte(p_address - DRAM_BASE, value);
    }

    pub fn write_halfword(&mut self, p_address: u64, value: u16) {
        debug_assert!(
            p_address >= DRAM_BASE && p_address.wrapping_add(1) >= DRAM_BASE,
            "Memory address must equals to or bigger than DRAM_BASE. {p_address:X}"
        );

        self.memory.write_halfword(p_address - DRAM_BASE, value);
    }

    pub fn write_word(&mut self, p_address: u64, value: u32) {
        debug_assert!(
            p_address >= DRAM_BASE && p_address.wrapping_add(3) >= DRAM_BASE,
            "Memory address must equals to or bigger than DRAM_BASE. {p_address:X}"
        );

        self.memory.write_word(p_address - DRAM_BASE, value);
    }

    pub fn write_doubleword(&mut self, p_address: u64, value: u64) {
        debug_assert!(
            p_address >= DRAM_BASE && p_address.wrapping_add(7) >= DRAM_BASE,
            "Memory address must equals to or bigger than DRAM_BASE. {p_address:X}"
        );

        self.memory.write_doubleword(p_address - DRAM_BASE, value);
    }

    pub fn validate_address(&self, address: u64) -> bool {
        self.memory.validate_address(address - DRAM_BASE)
    }
}

#[cfg(test)]
mod test_mmu {
    use super::*;
    use crate::emulator::terminal::DummyTerminal;

    const MEM_CAPACITY: u64 = 1024 * 1024;

    fn setup_mmu(capacity: u64) -> Mmu {
        let terminal = Box::new(DummyTerminal::new());
        let mut mmu = Mmu::new(Xlen::Bit64, terminal);

        mmu.init_memory(capacity);

        mmu
    }

    #[test]
    #[should_panic(expected = "Heap overflow")]
    fn test_heap_overflow() {
        let mut mmu = setup_mmu(MEM_CAPACITY);

        // Try to write beyond the allocated memory
        let overflow_address = DRAM_BASE + MEM_CAPACITY + 1;
        mmu.trace_store(overflow_address, 0xc50513);
    }

    #[test]
    #[should_panic(expected = "Stack overflow")]
    fn test_stack_overflow() {
        let mut mmu = setup_mmu(MEM_CAPACITY);

        // Try to write to an address below DRAM_BASE
        let invalid_address = DRAM_BASE - 1;
        mmu.trace_store(invalid_address, 0xc50513);
    }

    #[test]
    #[should_panic(expected = "Unknown memory mapping")]
    fn test_unknown_memory_mapping() {
        let mut mmu = setup_mmu(MEM_CAPACITY);

        let invalid_address = 1234;
        mmu.trace_store(invalid_address, 0xc50513);
    }
}<|MERGE_RESOLUTION|>--- conflicted
+++ resolved
@@ -235,33 +235,17 @@
     fn assert_effective_address(&self, effective_address: u64) {
         if effective_address < DRAM_BASE {
             // less then DRAM_BASE and greater then panic => zero_padding region
-<<<<<<< HEAD
             // assert!(
             //     effective_address <= self.jolt_device.memory_layout.termination,
-            //     "Stack overflow: Attempted to write to 0x{:X}",
-            //     effective_address
+            //     "Stack overflow: Attempted to write to 0x{effective_address:X}",
             // );
             // less then panic => jolt_device region (i.e. input/output)
             // assert!(
             //     self.jolt_device.is_output(effective_address)
             //         || self.jolt_device.is_panic(effective_address)
             //         || self.jolt_device.is_termination(effective_address),
-            //     "Unknown memory mapping: 0x{:X}",
-            //     effective_address
+            //     "Unknown memory mapping: 0x{effective_address:X}",
             // );
-=======
-            assert!(
-                effective_address <= self.jolt_device.memory_layout.termination,
-                "Stack overflow: Attempted to write to 0x{effective_address:X}"
-            );
-            // less then panic => jolt_device region (i.e. input/output)
-            assert!(
-                self.jolt_device.is_output(effective_address)
-                    || self.jolt_device.is_panic(effective_address)
-                    || self.jolt_device.is_termination(effective_address),
-                "Unknown memory mapping: 0x{effective_address:X}"
-            );
->>>>>>> 28896dc3
         } else {
             // greater then memory capacity
             assert!(
@@ -546,17 +530,7 @@
                 0x0C000000..=0x0fffffff => self.plic.load(effective_address),
                 0x10000000..=0x100000ff => self.uart.load(effective_address),
                 0x10001000..=0x10001FFF => self.disk.load(effective_address),
-<<<<<<< HEAD
                 _ => self.jolt_device.load(effective_address),
-=======
-                _ => {
-                    if self.jolt_device.is_input(effective_address) {
-                        self.jolt_device.load(effective_address)
-                    } else {
-                        panic!("Unknown memory mapping {effective_address:X}.");
-                    }
-                }
->>>>>>> 28896dc3
             },
         }
     }
@@ -570,7 +544,6 @@
             Xlen::Bit64 => 8,
         };
         if word_address < DRAM_BASE {
-<<<<<<< HEAD
             let mut value_bytes = [0u8; 8];
             for i in 0..bytes {
                 value_bytes[i as usize] = self.jolt_device.load(word_address + i);
@@ -578,20 +551,6 @@
             RAMRead {
                 address: word_address,
                 value: u64::from_le_bytes(value_bytes),
-=======
-            if self.jolt_device.is_input(word_address) {
-                let mut value_bytes = [0u8; 8];
-                for i in 0..bytes {
-                    value_bytes[i as usize] = self.jolt_device.load(word_address + i);
-                }
-                let value = u64::from_le_bytes(value_bytes);
-                self.tracer.push_memory(MemoryState::Read {
-                    address: word_address,
-                    value,
-                });
-            } else {
-                panic!("Unknown memory mapping {word_address:X}.");
->>>>>>> 28896dc3
             }
         } else {
             let mut value_bytes = [0u8; 8];
