#![allow(clippy::useless_format, clippy::type_complexity)]

#[cfg(feature = "std")]
extern crate fnv;

#[cfg(feature = "std")]
use self::fnv::FnvHashMap;
#[cfg(not(feature = "std"))]
use alloc::collections::btree_map::BTreeMap as FnvHashMap;
use core::convert::TryInto;

use crate::instruction::{RV32IMCycle, RV32IMInstruction};

use super::mmu::{AddressingMode, Mmu};
use super::terminal::Terminal;

#[cfg(not(feature = "std"))]
use alloc::{boxed::Box, format, rc::Rc, string::String, vec::Vec};

const CSR_CAPACITY: usize = 4096;

const CSR_USTATUS_ADDRESS: u16 = 0x000;
const CSR_FFLAGS_ADDRESS: u16 = 0x001;
const CSR_FRM_ADDRESS: u16 = 0x002;
const CSR_FCSR_ADDRESS: u16 = 0x003;
const CSR_UIE_ADDRESS: u16 = 0x004;
const CSR_UTVEC_ADDRESS: u16 = 0x005;
const _CSR_USCRATCH_ADDRESS: u16 = 0x040;
const CSR_UEPC_ADDRESS: u16 = 0x041;
const CSR_UCAUSE_ADDRESS: u16 = 0x042;
const CSR_UTVAL_ADDRESS: u16 = 0x043;
const _CSR_UIP_ADDRESS: u16 = 0x044;
const CSR_SSTATUS_ADDRESS: u16 = 0x100;
const CSR_SEDELEG_ADDRESS: u16 = 0x102;
const CSR_SIDELEG_ADDRESS: u16 = 0x103;
const CSR_SIE_ADDRESS: u16 = 0x104;
const CSR_STVEC_ADDRESS: u16 = 0x105;
const _CSR_SSCRATCH_ADDRESS: u16 = 0x140;
const CSR_SEPC_ADDRESS: u16 = 0x141;
const CSR_SCAUSE_ADDRESS: u16 = 0x142;
const CSR_STVAL_ADDRESS: u16 = 0x143;
const CSR_SIP_ADDRESS: u16 = 0x144;
const CSR_SATP_ADDRESS: u16 = 0x180;
const CSR_MSTATUS_ADDRESS: u16 = 0x300;
const CSR_MISA_ADDRESS: u16 = 0x301;
const CSR_MEDELEG_ADDRESS: u16 = 0x302;
const CSR_MIDELEG_ADDRESS: u16 = 0x303;
const CSR_MIE_ADDRESS: u16 = 0x304;

const CSR_MTVEC_ADDRESS: u16 = 0x305;
const _CSR_MSCRATCH_ADDRESS: u16 = 0x340;
const CSR_MEPC_ADDRESS: u16 = 0x341;
const CSR_MCAUSE_ADDRESS: u16 = 0x342;
const CSR_MTVAL_ADDRESS: u16 = 0x343;
const CSR_MIP_ADDRESS: u16 = 0x344;
const _CSR_PMPCFG0_ADDRESS: u16 = 0x3a0;
const _CSR_PMPADDR0_ADDRESS: u16 = 0x3b0;
const _CSR_MCYCLE_ADDRESS: u16 = 0xb00;
const CSR_CYCLE_ADDRESS: u16 = 0xc00;
const CSR_TIME_ADDRESS: u16 = 0xc01;
const _CSR_INSERT_ADDRESS: u16 = 0xc02;
const _CSR_MHARTID_ADDRESS: u16 = 0xf14;

const MIP_MEIP: u64 = 0x800;
pub const MIP_MTIP: u64 = 0x080;
pub const MIP_MSIP: u64 = 0x008;
pub const MIP_SEIP: u64 = 0x200;
const MIP_STIP: u64 = 0x020;
const MIP_SSIP: u64 = 0x002;

pub const JOLT_CYCLE_TRACK_ECALL_NUM: u32 = 0xC7C1E;
pub const JOLT_CYCLE_MARKER_START: u32 = 1;
pub const JOLT_CYCLE_MARKER_END: u32 = 2;
#[derive(Clone)]
struct ActiveMarker {
    label: String,
    start_instrs: u64,      // executed_instrs  at ‘start’
    start_trace_len: usize, // trace.len()      at ‘start’
}

/// Emulates a RISC-V CPU core
#[derive(Clone)]
pub struct Cpu {
    clock: u64,
    pub(crate) xlen: Xlen,
    pub(crate) privilege_mode: PrivilegeMode,
    wfi: bool,
    // using only lower 32bits of x, pc, and csr registers
    // for 32-bit mode
    pub x: [i64; 64],
    f: [f64; 32],
    pub(crate) pc: u64,
    csr: [u64; CSR_CAPACITY],
    pub(crate) mmu: Mmu,
    reservation: u64, // @TODO: Should support multiple address reservations
    is_reservation_set: bool,
    _dump_flag: bool,
    unsigned_data_mask: u64,
    // pub trace: Vec<RV32IMCycle>,
    pub trace_len: usize,
    executed_instrs: u64, // “real” RV32IM cycles
    active_markers: FnvHashMap<u32, ActiveMarker>,
}

#[derive(Clone)]
pub enum Xlen {
    Bit32,
    Bit64, // @TODO: Support Bit128
}

#[derive(Clone)]
#[allow(dead_code)]
pub enum PrivilegeMode {
    User,
    Supervisor,
    Reserved,
    Machine,
}

#[derive(Debug)]
pub struct Trap {
    pub trap_type: TrapType,
    pub value: u64, // Trap type specific value
}

#[allow(dead_code)]
#[derive(Debug)]
pub enum TrapType {
    InstructionAddressMisaligned,
    InstructionAccessFault,
    IllegalInstruction,
    Breakpoint,
    LoadAddressMisaligned,
    LoadAccessFault,
    StoreAddressMisaligned,
    StoreAccessFault,
    EnvironmentCallFromUMode,
    EnvironmentCallFromSMode,
    EnvironmentCallFromMMode,
    InstructionPageFault,
    LoadPageFault,
    StorePageFault,
    UserSoftwareInterrupt,
    SupervisorSoftwareInterrupt,
    MachineSoftwareInterrupt,
    UserTimerInterrupt,
    SupervisorTimerInterrupt,
    MachineTimerInterrupt,
    UserExternalInterrupt,
    SupervisorExternalInterrupt,
    MachineExternalInterrupt,
}

fn _get_privilege_mode_name(mode: &PrivilegeMode) -> &'static str {
    match mode {
        PrivilegeMode::User => "User",
        PrivilegeMode::Supervisor => "Supervisor",
        PrivilegeMode::Reserved => "Reserved",
        PrivilegeMode::Machine => "Machine",
    }
}

// bigger number is higher privilege level
fn get_privilege_encoding(mode: &PrivilegeMode) -> u8 {
    match mode {
        PrivilegeMode::User => 0,
        PrivilegeMode::Supervisor => 1,
        PrivilegeMode::Reserved => panic!(),
        PrivilegeMode::Machine => 3,
    }
}

/// Returns `PrivilegeMode` from encoded privilege mode bits
pub fn get_privilege_mode(encoding: u64) -> PrivilegeMode {
    match encoding {
        0 => PrivilegeMode::User,
        1 => PrivilegeMode::Supervisor,
        3 => PrivilegeMode::Machine,
        _ => panic!("Unknown privilege encoding"),
    }
}

fn _get_trap_type_name(trap_type: &TrapType) -> &'static str {
    match trap_type {
        TrapType::InstructionAddressMisaligned => "InstructionAddressMisaligned",
        TrapType::InstructionAccessFault => "InstructionAccessFault",
        TrapType::IllegalInstruction => "IllegalInstruction",
        TrapType::Breakpoint => "Breakpoint",
        TrapType::LoadAddressMisaligned => "LoadAddressMisaligned",
        TrapType::LoadAccessFault => "LoadAccessFault",
        TrapType::StoreAddressMisaligned => "StoreAddressMisaligned",
        TrapType::StoreAccessFault => "StoreAccessFault",
        TrapType::EnvironmentCallFromUMode => "EnvironmentCallFromUMode",
        TrapType::EnvironmentCallFromSMode => "EnvironmentCallFromSMode",
        TrapType::EnvironmentCallFromMMode => "EnvironmentCallFromMMode",
        TrapType::InstructionPageFault => "InstructionPageFault",
        TrapType::LoadPageFault => "LoadPageFault",
        TrapType::StorePageFault => "StorePageFault",
        TrapType::UserSoftwareInterrupt => "UserSoftwareInterrupt",
        TrapType::SupervisorSoftwareInterrupt => "SupervisorSoftwareInterrupt",
        TrapType::MachineSoftwareInterrupt => "MachineSoftwareInterrupt",
        TrapType::UserTimerInterrupt => "UserTimerInterrupt",
        TrapType::SupervisorTimerInterrupt => "SupervisorTimerInterrupt",
        TrapType::MachineTimerInterrupt => "MachineTimerInterrupt",
        TrapType::UserExternalInterrupt => "UserExternalInterrupt",
        TrapType::SupervisorExternalInterrupt => "SupervisorExternalInterrupt",
        TrapType::MachineExternalInterrupt => "MachineExternalInterrupt",
    }
}

fn get_trap_cause(trap: &Trap, xlen: &Xlen) -> u64 {
    let interrupt_bit = match xlen {
        Xlen::Bit32 => 0x80000000_u64,
        Xlen::Bit64 => 0x8000000000000000_u64,
    };
    match trap.trap_type {
        TrapType::InstructionAddressMisaligned => 0,
        TrapType::InstructionAccessFault => 1,
        TrapType::IllegalInstruction => 2,
        TrapType::Breakpoint => 3,
        TrapType::LoadAddressMisaligned => 4,
        TrapType::LoadAccessFault => 5,
        TrapType::StoreAddressMisaligned => 6,
        TrapType::StoreAccessFault => 7,
        TrapType::EnvironmentCallFromUMode => 8,
        TrapType::EnvironmentCallFromSMode => 9,
        TrapType::EnvironmentCallFromMMode => 11,
        TrapType::InstructionPageFault => 12,
        TrapType::LoadPageFault => 13,
        TrapType::StorePageFault => 15,
        TrapType::UserSoftwareInterrupt => interrupt_bit,
        TrapType::SupervisorSoftwareInterrupt => interrupt_bit + 1,
        TrapType::MachineSoftwareInterrupt => interrupt_bit + 3,
        TrapType::UserTimerInterrupt => interrupt_bit + 4,
        TrapType::SupervisorTimerInterrupt => interrupt_bit + 5,
        TrapType::MachineTimerInterrupt => interrupt_bit + 7,
        TrapType::UserExternalInterrupt => interrupt_bit + 8,
        TrapType::SupervisorExternalInterrupt => interrupt_bit + 9,
        TrapType::MachineExternalInterrupt => interrupt_bit + 11,
    }
}

impl Cpu {
    /// Creates a new `Cpu`.
    ///
    /// # Arguments
    /// * `Terminal`
    pub fn new(terminal: Box<dyn Terminal>) -> Self {
        let mut cpu = Cpu {
            clock: 0,
            xlen: Xlen::Bit64,
            privilege_mode: PrivilegeMode::Machine,
            wfi: false,
            x: [0; 64],
            f: [0.0; 32],
            pc: 0,
            csr: [0; CSR_CAPACITY],
            mmu: Mmu::new(Xlen::Bit64, terminal),
            reservation: 0,
            is_reservation_set: false,
            _dump_flag: false,
            unsigned_data_mask: 0xffffffffffffffff,
            // trace: Vec::with_capacity(1 << 24), // TODO(moodlezoup): make configurable
            trace_len: 0,
            executed_instrs: 0,
            active_markers: FnvHashMap::default(),
        };
        // cpu.x[0xb] = 0x1020; // I don't know why but Linux boot seems to require this initialization
        cpu.write_csr_raw(CSR_MISA_ADDRESS, 0x800000008014312f);
        cpu
    }
    /// trap wrapper for cycle tracking tool
    #[inline(always)]
    pub fn raise_trap(&mut self, trap: Trap, faulting_pc: u64) {
        let _ = self.handle_trap(trap, faulting_pc, false);
    }

    /// Updates Program Counter content
    ///
    /// # Arguments
    /// * `value`
    pub fn update_pc(&mut self, value: u64) {
        self.pc = value;
    }

    /// Updates XLEN, 32-bit or 64-bit
    ///
    /// # Arguments
    /// * `xlen`
    pub fn update_xlen(&mut self, xlen: Xlen) {
        self.xlen = xlen.clone();
        self.unsigned_data_mask = match xlen {
            Xlen::Bit32 => 0xffffffff,
            Xlen::Bit64 => 0xffffffffffffffff,
        };
        self.mmu.update_xlen(xlen.clone());
    }

    /// Reads integer register content
    ///
    /// # Arguments
    /// * `reg` Register number. Must be 0-31
    pub fn read_register(&self, reg: u8) -> i64 {
        debug_assert!(reg <= 31, "reg must be 0-31. {reg}");
        match reg {
            0 => 0, // 0th register is hardwired zero
            _ => self.x[reg as usize],
        }
    }

    /// Reads Program counter content
    pub fn read_pc(&self) -> u64 {
        self.pc
    }

    /// Runs program one cycle. Fetch, decode, and execution are completed in a cycle so far.
    pub fn tick(&mut self, trace: Option<&mut Vec<RV32IMCycle>>) {
        let instruction_address = self.pc;
        match self.tick_operate(trace) {
            Ok(()) => {}
            Err(e) => self.handle_exception(e, instruction_address),
        }
        self.mmu.tick();
        self.handle_interrupt(self.pc);
        self.clock = self.clock.wrapping_add(1);

        // cpu core clock : mtime clock in clint = 8 : 1 is
        // just an arbitrary ratio.
        // @TODO: Implement more properly
        self.write_csr_raw(CSR_CYCLE_ADDRESS, self.clock * 8);
    }

    // @TODO: Rename?
    fn tick_operate(&mut self, trace: Option<&mut Vec<RV32IMCycle>>) -> Result<(), Trap> {
        if self.wfi {
            if (self.read_csr_raw(CSR_MIE_ADDRESS) & self.read_csr_raw(CSR_MIP_ADDRESS)) != 0 {
                self.wfi = false;
            }
            return Ok(());
        }

        let original_word = self.fetch()?;
        let instruction_address = normalize_u64(self.pc, &self.xlen);
        let word = match (original_word & 0x3) == 0x3 {
            true => {
                self.pc = self.pc.wrapping_add(4); // 32-bit length non-compressed instruction
                original_word
            }
            false => {
                self.pc = self.pc.wrapping_add(2); // 16-bit length compressed instruction
                self.uncompress(original_word & 0xffff)
            }
        };

        let instr = RV32IMInstruction::decode(word, instruction_address)
            .ok()
            .unwrap();

        instr.trace(self, trace);

        // check if current instruction is real or not for cycle profiling
        if instr.is_real() {
            self.executed_instrs += 1;
        }
        self.x[0] = 0; // hardwired zero

        Ok(())
    }

    fn handle_interrupt(&mut self, instruction_address: u64) {
        // @TODO: Optimize
        let minterrupt = self.read_csr_raw(CSR_MIP_ADDRESS) & self.read_csr_raw(CSR_MIE_ADDRESS);

        if (minterrupt & MIP_MEIP) != 0
            && self.handle_trap(
                Trap {
                    trap_type: TrapType::MachineExternalInterrupt,
                    value: self.pc, // dummy
                },
                instruction_address,
                true,
            )
        {
            // Who should clear mip bit?
            self.write_csr_raw(
                CSR_MIP_ADDRESS,
                self.read_csr_raw(CSR_MIP_ADDRESS) & !MIP_MEIP,
            );
            self.wfi = false;
            return;
        }
        if (minterrupt & MIP_MSIP) != 0
            && self.handle_trap(
                Trap {
                    trap_type: TrapType::MachineSoftwareInterrupt,
                    value: self.pc, // dummy
                },
                instruction_address,
                true,
            )
        {
            self.write_csr_raw(
                CSR_MIP_ADDRESS,
                self.read_csr_raw(CSR_MIP_ADDRESS) & !MIP_MSIP,
            );
            self.wfi = false;
            return;
        }
        if (minterrupt & MIP_MTIP) != 0
            && self.handle_trap(
                Trap {
                    trap_type: TrapType::MachineTimerInterrupt,
                    value: self.pc, // dummy
                },
                instruction_address,
                true,
            )
        {
            self.write_csr_raw(
                CSR_MIP_ADDRESS,
                self.read_csr_raw(CSR_MIP_ADDRESS) & !MIP_MTIP,
            );
            self.wfi = false;
            return;
        }
        if (minterrupt & MIP_SEIP) != 0
            && self.handle_trap(
                Trap {
                    trap_type: TrapType::SupervisorExternalInterrupt,
                    value: self.pc, // dummy
                },
                instruction_address,
                true,
            )
        {
            self.write_csr_raw(
                CSR_MIP_ADDRESS,
                self.read_csr_raw(CSR_MIP_ADDRESS) & !MIP_SEIP,
            );
            self.wfi = false;
            return;
        }
        if (minterrupt & MIP_SSIP) != 0
            && self.handle_trap(
                Trap {
                    trap_type: TrapType::SupervisorSoftwareInterrupt,
                    value: self.pc, // dummy
                },
                instruction_address,
                true,
            )
        {
            self.write_csr_raw(
                CSR_MIP_ADDRESS,
                self.read_csr_raw(CSR_MIP_ADDRESS) & !MIP_SSIP,
            );
            self.wfi = false;
            return;
        }
        if (minterrupt & MIP_STIP) != 0
            && self.handle_trap(
                Trap {
                    trap_type: TrapType::SupervisorTimerInterrupt,
                    value: self.pc, // dummy
                },
                instruction_address,
                true,
            )
        {
            self.write_csr_raw(
                CSR_MIP_ADDRESS,
                self.read_csr_raw(CSR_MIP_ADDRESS) & !MIP_STIP,
            );
            self.wfi = false;
        }
    }

    fn handle_exception(&mut self, exception: Trap, instruction_address: u64) {
        self.handle_trap(exception, instruction_address, false);
    }

    fn handle_trap(&mut self, trap: Trap, instruction_address: u64, is_interrupt: bool) -> bool {
        // non-interrupt case is an ECALL
        if !is_interrupt
            && matches!(
                trap.trap_type,
                TrapType::EnvironmentCallFromUMode
                    | TrapType::EnvironmentCallFromSMode
                    | TrapType::EnvironmentCallFromMMode
            )
        {
            let call_id = self.x[10] as u32; // a0
            if call_id == JOLT_CYCLE_TRACK_ECALL_NUM {
                let marker_ptr = self.x[11] as u32; // a1
                let event_type = self.x[12] as u32; // a2

                // Read / update the per-label counters.
                //
                // Any fault raised while touching guest memory (e.g. a bad
                // string pointer) is swallowed here and will manifest as the
                // usual access-fault on the *next* instruction fetch.
                let _ = self.handle_jolt_cycle_marker(marker_ptr, event_type);

                return false; // we don't take the trap
            }
        }

        let current_privilege_encoding = get_privilege_encoding(&self.privilege_mode) as u64;
        let cause = get_trap_cause(&trap, &self.xlen);

        // First, determine which privilege mode should handle the trap.
        // @TODO: Check if this logic is correct
        let mdeleg = match is_interrupt {
            true => self.read_csr_raw(CSR_MIDELEG_ADDRESS),
            false => self.read_csr_raw(CSR_MEDELEG_ADDRESS),
        };
        let sdeleg = match is_interrupt {
            true => self.read_csr_raw(CSR_SIDELEG_ADDRESS),
            false => self.read_csr_raw(CSR_SEDELEG_ADDRESS),
        };
        let pos = cause & 0xffff;

        let new_privilege_mode = match ((mdeleg >> pos) & 1) == 0 {
            true => PrivilegeMode::Machine,
            false => match ((sdeleg >> pos) & 1) == 0 {
                true => PrivilegeMode::Supervisor,
                false => PrivilegeMode::User,
            },
        };
        let new_privilege_encoding = get_privilege_encoding(&new_privilege_mode) as u64;

        let current_status = match self.privilege_mode {
            PrivilegeMode::Machine => self.read_csr_raw(CSR_MSTATUS_ADDRESS),
            PrivilegeMode::Supervisor => self.read_csr_raw(CSR_SSTATUS_ADDRESS),
            PrivilegeMode::User => self.read_csr_raw(CSR_USTATUS_ADDRESS),
            PrivilegeMode::Reserved => panic!(),
        };

        // Second, ignore the interrupt if it's disabled by some conditions

        if is_interrupt {
            let ie = match new_privilege_mode {
                PrivilegeMode::Machine => self.read_csr_raw(CSR_MIE_ADDRESS),
                PrivilegeMode::Supervisor => self.read_csr_raw(CSR_SIE_ADDRESS),
                PrivilegeMode::User => self.read_csr_raw(CSR_UIE_ADDRESS),
                PrivilegeMode::Reserved => panic!(),
            };

            let current_mie = (current_status >> 3) & 1;
            let current_sie = (current_status >> 1) & 1;
            let current_uie = current_status & 1;

            let msie = (ie >> 3) & 1;
            let ssie = (ie >> 1) & 1;
            let usie = ie & 1;

            let mtie = (ie >> 7) & 1;
            let stie = (ie >> 5) & 1;
            let utie = (ie >> 4) & 1;

            let meie = (ie >> 11) & 1;
            let seie = (ie >> 9) & 1;
            let ueie = (ie >> 8) & 1;

            // 1. Interrupt is always enabled if new privilege level is higher
            // than current privilege level
            // 2. Interrupt is always disabled if new privilege level is lower
            // than current privilege level
            // 3. Interrupt is enabled if xIE in xstatus is 1 where x is privilege level
            // and new privilege level equals to current privilege level

            #[allow(clippy::comparison_chain)]
            if new_privilege_encoding < current_privilege_encoding {
                return false;
            } else if current_privilege_encoding == new_privilege_encoding {
                match self.privilege_mode {
                    PrivilegeMode::Machine => {
                        if current_mie == 0 {
                            return false;
                        }
                    }
                    PrivilegeMode::Supervisor => {
                        if current_sie == 0 {
                            return false;
                        }
                    }
                    PrivilegeMode::User => {
                        if current_uie == 0 {
                            return false;
                        }
                    }
                    PrivilegeMode::Reserved => panic!(),
                };
            }

            // Interrupt can be maskable by xie csr register
            // where x is a new privilege mode.

            match trap.trap_type {
                TrapType::UserSoftwareInterrupt => {
                    if usie == 0 {
                        return false;
                    }
                }
                TrapType::SupervisorSoftwareInterrupt => {
                    if ssie == 0 {
                        return false;
                    }
                }
                TrapType::MachineSoftwareInterrupt => {
                    if msie == 0 {
                        return false;
                    }
                }
                TrapType::UserTimerInterrupt => {
                    if utie == 0 {
                        return false;
                    }
                }
                TrapType::SupervisorTimerInterrupt => {
                    if stie == 0 {
                        return false;
                    }
                }
                TrapType::MachineTimerInterrupt => {
                    if mtie == 0 {
                        return false;
                    }
                }
                TrapType::UserExternalInterrupt => {
                    if ueie == 0 {
                        return false;
                    }
                }
                TrapType::SupervisorExternalInterrupt => {
                    if seie == 0 {
                        return false;
                    }
                }
                TrapType::MachineExternalInterrupt => {
                    if meie == 0 {
                        return false;
                    }
                }
                _ => {}
            };
        }

        // So, this trap should be taken

        self.privilege_mode = new_privilege_mode;
        self.mmu.update_privilege_mode(self.privilege_mode.clone());
        let csr_epc_address = match self.privilege_mode {
            PrivilegeMode::Machine => CSR_MEPC_ADDRESS,
            PrivilegeMode::Supervisor => CSR_SEPC_ADDRESS,
            PrivilegeMode::User => CSR_UEPC_ADDRESS,
            PrivilegeMode::Reserved => panic!(),
        };
        let csr_cause_address = match self.privilege_mode {
            PrivilegeMode::Machine => CSR_MCAUSE_ADDRESS,
            PrivilegeMode::Supervisor => CSR_SCAUSE_ADDRESS,
            PrivilegeMode::User => CSR_UCAUSE_ADDRESS,
            PrivilegeMode::Reserved => panic!(),
        };
        let csr_tval_address = match self.privilege_mode {
            PrivilegeMode::Machine => CSR_MTVAL_ADDRESS,
            PrivilegeMode::Supervisor => CSR_STVAL_ADDRESS,
            PrivilegeMode::User => CSR_UTVAL_ADDRESS,
            PrivilegeMode::Reserved => panic!(),
        };
        let csr_tvec_address = match self.privilege_mode {
            PrivilegeMode::Machine => CSR_MTVEC_ADDRESS,
            PrivilegeMode::Supervisor => CSR_STVEC_ADDRESS,
            PrivilegeMode::User => CSR_UTVEC_ADDRESS,
            PrivilegeMode::Reserved => panic!(),
        };

        self.write_csr_raw(csr_epc_address, instruction_address);
        self.write_csr_raw(csr_cause_address, cause);
        self.write_csr_raw(csr_tval_address, trap.value);
        self.pc = self.read_csr_raw(csr_tvec_address);

        // Add 4 * cause if tvec has vector type address
        if (self.pc & 0x3) != 0 {
            self.pc = (self.pc & !0x3) + 4 * (cause & 0xffff);
        }

        match self.privilege_mode {
            PrivilegeMode::Machine => {
                let status = self.read_csr_raw(CSR_MSTATUS_ADDRESS);
                let mie = (status >> 3) & 1;
                // clear MIE[3], override MPIE[7] with MIE[3], override MPP[12:11] with current privilege encoding
                let new_status =
                    (status & !0x1888) | (mie << 7) | (current_privilege_encoding << 11);
                self.write_csr_raw(CSR_MSTATUS_ADDRESS, new_status);
            }
            PrivilegeMode::Supervisor => {
                let status = self.read_csr_raw(CSR_SSTATUS_ADDRESS);
                let sie = (status >> 1) & 1;
                // clear SIE[1], override SPIE[5] with SIE[1], override SPP[8] with current privilege encoding
                let new_status =
                    (status & !0x122) | (sie << 5) | ((current_privilege_encoding & 1) << 8);
                self.write_csr_raw(CSR_SSTATUS_ADDRESS, new_status);
            }
            PrivilegeMode::User => {
                panic!("Not implemented yet");
            }
            PrivilegeMode::Reserved => panic!(), // shouldn't happen
        };
        //println!("Trap! {:x} Clock:{:x}", cause, self.clock);
        true
    }

    fn fetch(&mut self) -> Result<u32, Trap> {
        let word = match self.mmu.fetch_word(self.pc) {
            Ok(word) => word,
            Err(e) => {
                self.pc = self.pc.wrapping_add(4); // @TODO: What if instruction is compressed?
                return Err(e);
            }
        };
        Ok(word)
    }

    fn has_csr_access_privilege(&self, address: u16) -> bool {
        let privilege = (address >> 8) & 0x3; // the lowest privilege level that can access the CSR
        privilege as u8 <= get_privilege_encoding(&self.privilege_mode)
    }

    fn read_csr(&mut self, address: u16) -> Result<u64, Trap> {
        match self.has_csr_access_privilege(address) {
            true => Ok(self.read_csr_raw(address)),
            false => Err(Trap {
                trap_type: TrapType::IllegalInstruction,
                value: self.pc.wrapping_sub(4), // @TODO: Is this always correct?
            }),
        }
    }

    fn write_csr(&mut self, address: u16, value: u64) -> Result<(), Trap> {
        match self.has_csr_access_privilege(address) {
            true => {
                /*
                // Checking writability fails some tests so disabling so far
                let read_only = ((address >> 10) & 0x3) == 0x3;
                if read_only {
                    return Err(Exception::IllegalInstruction);
                }
                */
                self.write_csr_raw(address, value);
                if address == CSR_SATP_ADDRESS {
                    self.update_addressing_mode(value);
                }
                Ok(())
            }
            false => Err(Trap {
                trap_type: TrapType::IllegalInstruction,
                value: self.pc.wrapping_sub(4), // @TODO: Is this always correct?
            }),
        }
    }

    // SSTATUS, SIE, and SIP are subsets of MSTATUS, MIE, and MIP
    fn read_csr_raw(&self, address: u16) -> u64 {
        match address {
            // @TODO: Mask should consider of 32-bit mode
            CSR_FFLAGS_ADDRESS => self.csr[CSR_FCSR_ADDRESS as usize] & 0x1f,
            CSR_FRM_ADDRESS => (self.csr[CSR_FCSR_ADDRESS as usize] >> 5) & 0x7,
            CSR_SSTATUS_ADDRESS => self.csr[CSR_MSTATUS_ADDRESS as usize] & 0x80000003000de162,
            CSR_SIE_ADDRESS => self.csr[CSR_MIE_ADDRESS as usize] & 0x222,
            CSR_SIP_ADDRESS => self.csr[CSR_MIP_ADDRESS as usize] & 0x222,
            CSR_TIME_ADDRESS => panic!("CLINT is unsupported."),
            _ => self.csr[address as usize],
        }
    }

    fn write_csr_raw(&mut self, address: u16, value: u64) {
        match address {
            CSR_FFLAGS_ADDRESS => {
                self.csr[CSR_FCSR_ADDRESS as usize] &= !0x1f;
                self.csr[CSR_FCSR_ADDRESS as usize] |= value & 0x1f;
            }
            CSR_FRM_ADDRESS => {
                self.csr[CSR_FCSR_ADDRESS as usize] &= !0xe0;
                self.csr[CSR_FCSR_ADDRESS as usize] |= (value << 5) & 0xe0;
            }
            CSR_SSTATUS_ADDRESS => {
                self.csr[CSR_MSTATUS_ADDRESS as usize] &= !0x80000003000de162;
                self.csr[CSR_MSTATUS_ADDRESS as usize] |= value & 0x80000003000de162;
                self.mmu
                    .update_mstatus(self.read_csr_raw(CSR_MSTATUS_ADDRESS));
            }
            CSR_SIE_ADDRESS => {
                self.csr[CSR_MIE_ADDRESS as usize] &= !0x222;
                self.csr[CSR_MIE_ADDRESS as usize] |= value & 0x222;
            }
            CSR_SIP_ADDRESS => {
                self.csr[CSR_MIP_ADDRESS as usize] &= !0x222;
                self.csr[CSR_MIP_ADDRESS as usize] |= value & 0x222;
            }
            CSR_MIDELEG_ADDRESS => {
                self.csr[address as usize] = value & 0x666; // from qemu
            }
            CSR_MSTATUS_ADDRESS => {
                self.csr[address as usize] = value;
                self.mmu
                    .update_mstatus(self.read_csr_raw(CSR_MSTATUS_ADDRESS));
            }
            CSR_TIME_ADDRESS => {
                panic!("CLINT is unsupported.")
            }
            _ => {
                self.csr[address as usize] = value;
            }
        };
    }

    fn _set_fcsr_nv(&mut self) {
        self.csr[CSR_FCSR_ADDRESS as usize] |= 0x10;
    }

    fn set_fcsr_dz(&mut self) {
        self.csr[CSR_FCSR_ADDRESS as usize] |= 0x8;
    }

    fn _set_fcsr_of(&mut self) {
        self.csr[CSR_FCSR_ADDRESS as usize] |= 0x4;
    }

    fn _set_fcsr_uf(&mut self) {
        self.csr[CSR_FCSR_ADDRESS as usize] |= 0x2;
    }

    fn _set_fcsr_nx(&mut self) {
        self.csr[CSR_FCSR_ADDRESS as usize] |= 0x1;
    }

    fn update_addressing_mode(&mut self, value: u64) {
        let addressing_mode = match self.xlen {
            Xlen::Bit32 => match value & 0x80000000 {
                0 => AddressingMode::None,
                _ => AddressingMode::SV32,
            },
            Xlen::Bit64 => match value >> 60 {
                0 => AddressingMode::None,
                8 => AddressingMode::SV39,
                9 => AddressingMode::SV48,
                _ => {
                    #[cfg(feature = "std")]
                    println!("Unknown addressing_mode {:x}", value >> 60);
                    panic!();
                }
            },
        };
        let ppn = match self.xlen {
            Xlen::Bit32 => value & 0x3fffff,
            Xlen::Bit64 => value & 0xfffffffffff,
        };
        self.mmu.update_addressing_mode(addressing_mode);
        self.mmu.update_ppn(ppn);
    }

    // @TODO: Rename to better name?
    pub(crate) fn sign_extend(&self, value: i64) -> i64 {
        match self.xlen {
            Xlen::Bit32 => value as i32 as i64,
            Xlen::Bit64 => value,
        }
    }

    // @TODO: Rename to better name?
    pub(crate) fn unsigned_data(&self, value: i64) -> u64 {
        (value as u64) & self.unsigned_data_mask
    }

    // @TODO: Rename to better name?
    pub(crate) fn most_negative(&self) -> i64 {
        match self.xlen {
            Xlen::Bit32 => core::i32::MIN as i64,
            Xlen::Bit64 => core::i64::MIN,
        }
    }

    // @TODO: Optimize
    fn uncompress(&self, halfword: u32) -> u32 {
        let op = halfword & 0x3; // [1:0]
        let funct3 = (halfword >> 13) & 0x7; // [15:13]

        match op {
            0 => match funct3 {
                0 => {
                    // C.ADDI4SPN
                    // addi rd+8, x2, nzuimm
                    let rd = (halfword >> 2) & 0x7; // [4:2]
                    let nzuimm = ((halfword >> 7) & 0x30) | // nzuimm[5:4] <= [12:11]
						((halfword >> 1) & 0x3c0) | // nzuimm{9:6] <= [10:7]
						((halfword >> 4) & 0x4) | // nzuimm[2] <= [6]
						((halfword >> 2) & 0x8); // nzuimm[3] <= [5]
                               // nzuimm == 0 is reserved instruction
                    if nzuimm != 0 {
                        return (nzuimm << 20) | (2 << 15) | ((rd + 8) << 7) | 0x13;
                    }
                }
                1 => {
                    // @TODO: Support C.LQ for 128-bit
                    // C.FLD for 32, 64-bit
                    // fld rd+8, offset(rs1+8)
                    let rd = (halfword >> 2) & 0x7; // [4:2]
                    let rs1 = (halfword >> 7) & 0x7; // [9:7]
                    let offset = ((halfword >> 7) & 0x38) | // offset[5:3] <= [12:10]
						((halfword << 1) & 0xc0); // offset[7:6] <= [6:5]
                    return (offset << 20) | ((rs1 + 8) << 15) | (3 << 12) | ((rd + 8) << 7) | 0x7;
                }
                2 => {
                    // C.LW
                    // lw rd+8, offset(rs1+8)
                    let rs1 = (halfword >> 7) & 0x7; // [9:7]
                    let rd = (halfword >> 2) & 0x7; // [4:2]
                    let offset = ((halfword >> 7) & 0x38) | // offset[5:3] <= [12:10]
						((halfword >> 4) & 0x4) | // offset[2] <= [6]
						((halfword << 1) & 0x40); // offset[6] <= [5]
                    return (offset << 20) | ((rs1 + 8) << 15) | (2 << 12) | ((rd + 8) << 7) | 0x3;
                }
                3 => {
                    // @TODO: Support C.FLW in 32-bit mode
                    // C.LD in 64-bit mode
                    // ld rd+8, offset(rs1+8)
                    let rs1 = (halfword >> 7) & 0x7; // [9:7]
                    let rd = (halfword >> 2) & 0x7; // [4:2]
                    let offset = ((halfword >> 7) & 0x38) | // offset[5:3] <= [12:10]
						((halfword << 1) & 0xc0); // offset[7:6] <= [6:5]
                    return (offset << 20) | ((rs1 + 8) << 15) | (3 << 12) | ((rd + 8) << 7) | 0x3;
                }
                4 => {
                    // Reserved
                }
                5 => {
                    // C.FSD
                    // fsd rs2+8, offset(rs1+8)
                    let rs1 = (halfword >> 7) & 0x7; // [9:7]
                    let rs2 = (halfword >> 2) & 0x7; // [4:2]
                    let offset = ((halfword >> 7) & 0x38) | // uimm[5:3] <= [12:10]
						((halfword << 1) & 0xc0); // uimm[7:6] <= [6:5]
                    let imm11_5 = (offset >> 5) & 0x7f;
                    let imm4_0 = offset & 0x1f;
                    return (imm11_5 << 25)
                        | ((rs2 + 8) << 20)
                        | ((rs1 + 8) << 15)
                        | (3 << 12)
                        | (imm4_0 << 7)
                        | 0x27;
                }
                6 => {
                    // C.SW
                    // sw rs2+8, offset(rs1+8)
                    let rs1 = (halfword >> 7) & 0x7; // [9:7]
                    let rs2 = (halfword >> 2) & 0x7; // [4:2]
                    let offset = ((halfword >> 7) & 0x38) | // offset[5:3] <= [12:10]
						((halfword << 1) & 0x40) | // offset[6] <= [5]
						((halfword >> 4) & 0x4); // offset[2] <= [6]
                    let imm11_5 = (offset >> 5) & 0x7f;
                    let imm4_0 = offset & 0x1f;
                    return (imm11_5 << 25)
                        | ((rs2 + 8) << 20)
                        | ((rs1 + 8) << 15)
                        | (2 << 12)
                        | (imm4_0 << 7)
                        | 0x23;
                }
                7 => {
                    // @TODO: Support C.FSW in 32-bit mode
                    // C.SD
                    // sd rs2+8, offset(rs1+8)
                    let rs1 = (halfword >> 7) & 0x7; // [9:7]
                    let rs2 = (halfword >> 2) & 0x7; // [4:2]
                    let offset = ((halfword >> 7) & 0x38) | // uimm[5:3] <= [12:10]
						((halfword << 1) & 0xc0); // uimm[7:6] <= [6:5]
                    let imm11_5 = (offset >> 5) & 0x7f;
                    let imm4_0 = offset & 0x1f;
                    return (imm11_5 << 25)
                        | ((rs2 + 8) << 20)
                        | ((rs1 + 8) << 15)
                        | (3 << 12)
                        | (imm4_0 << 7)
                        | 0x23;
                }
                _ => {} // Not happens
            },
            1 => {
                match funct3 {
                    0 => {
                        let r = (halfword >> 7) & 0x1f; // [11:7]
                        let imm = match halfword & 0x1000 {
							0x1000 => 0xffffffc0,
							_ => 0
						} | // imm[31:6] <= [12]
						((halfword >> 7) & 0x20) | // imm[5] <= [12]
						((halfword >> 2) & 0x1f); // imm[4:0] <= [6:2]
                        if r == 0 && imm == 0 {
                            // C.NOP
                            // addi x0, x0, 0
                            return 0x13;
                        } else if r != 0 {
                            // C.ADDI
                            // addi r, r, imm
                            return (imm << 20) | (r << 15) | (r << 7) | 0x13;
                        }
                        // @TODO: Support HINTs
                        // r == 0 and imm != 0 is HINTs
                    }
                    1 => {
                        // @TODO: Support C.JAL in 32-bit mode
                        // C.ADDIW
                        // addiw r, r, imm
                        let r = (halfword >> 7) & 0x1f;
                        let imm = match halfword & 0x1000 {
							0x1000 => 0xffffffc0,
							_ => 0
						} | // imm[31:6] <= [12]
						((halfword >> 7) & 0x20) | // imm[5] <= [12]
						((halfword >> 2) & 0x1f); // imm[4:0] <= [6:2]
                        if r != 0 {
                            return (imm << 20) | (r << 15) | (r << 7) | 0x1b;
                        }
                        // r == 0 is reserved instruction
                    }
                    2 => {
                        // C.LI
                        // addi rd, x0, imm
                        let r = (halfword >> 7) & 0x1f;
                        let imm = match halfword & 0x1000 {
							0x1000 => 0xffffffc0,
							_ => 0
						} | // imm[31:6] <= [12]
						((halfword >> 7) & 0x20) | // imm[5] <= [12]
						((halfword >> 2) & 0x1f); // imm[4:0] <= [6:2]
                        if r != 0 {
                            return (imm << 20) | (r << 7) | 0x13;
                        }
                        // @TODO: Support HINTs
                        // r == 0 is for HINTs
                    }
                    3 => {
                        let r = (halfword >> 7) & 0x1f; // [11:7]
                        if r == 2 {
                            // C.ADDI16SP
                            // addi r, r, nzimm
                            let imm = match halfword & 0x1000 {
								0x1000 => 0xfffffc00,
								_ => 0
							} | // imm[31:10] <= [12]
							((halfword >> 3) & 0x200) | // imm[9] <= [12]
							((halfword >> 2) & 0x10) | // imm[4] <= [6]
							((halfword << 1) & 0x40) | // imm[6] <= [5]
							((halfword << 4) & 0x180) | // imm[8:7] <= [4:3]
							((halfword << 3) & 0x20); // imm[5] <= [2]
                            if imm != 0 {
                                return (imm << 20) | (r << 15) | (r << 7) | 0x13;
                            }
                            // imm == 0 is for reserved instruction
                        }
                        if r != 0 && r != 2 {
                            // C.LUI
                            // lui r, nzimm
                            let nzimm = match halfword & 0x1000 {
								0x1000 => 0xfffc0000,
								_ => 0
							} | // nzimm[31:18] <= [12]
							((halfword << 5) & 0x20000) | // nzimm[17] <= [12]
							((halfword << 10) & 0x1f000); // nzimm[16:12] <= [6:2]
                            if nzimm != 0 {
                                return nzimm | (r << 7) | 0x37;
                            }
                            // nzimm == 0 is for reserved instruction
                        }
                    }
                    4 => {
                        let funct2 = (halfword >> 10) & 0x3; // [11:10]
                        match funct2 {
                            0 => {
                                // C.SRLI
                                // c.srli rs1+8, rs1+8, shamt
                                let shamt = ((halfword >> 7) & 0x20) | // shamt[5] <= [12]
									((halfword >> 2) & 0x1f); // shamt[4:0] <= [6:2]
                                let rs1 = (halfword >> 7) & 0x7; // [9:7]
                                return (shamt << 20)
                                    | ((rs1 + 8) << 15)
                                    | (5 << 12)
                                    | ((rs1 + 8) << 7)
                                    | 0x13;
                            }
                            1 => {
                                // C.SRAI
                                // srai rs1+8, rs1+8, shamt
                                let shamt = ((halfword >> 7) & 0x20) | // shamt[5] <= [12]
									((halfword >> 2) & 0x1f); // shamt[4:0] <= [6:2]
                                let rs1 = (halfword >> 7) & 0x7; // [9:7]
                                return (0x20 << 25)
                                    | (shamt << 20)
                                    | ((rs1 + 8) << 15)
                                    | (5 << 12)
                                    | ((rs1 + 8) << 7)
                                    | 0x13;
                            }
                            2 => {
                                // C.ANDI
                                // andi, r+8, r+8, imm
                                let r = (halfword >> 7) & 0x7; // [9:7]
                                let imm = match halfword & 0x1000 {
									0x1000 => 0xffffffc0,
									_ => 0
								} | // imm[31:6] <= [12]
								((halfword >> 7) & 0x20) | // imm[5] <= [12]
								((halfword >> 2) & 0x1f); // imm[4:0] <= [6:2]
                                return (imm << 20)
                                    | ((r + 8) << 15)
                                    | (7 << 12)
                                    | ((r + 8) << 7)
                                    | 0x13;
                            }
                            3 => {
                                let funct1 = (halfword >> 12) & 1; // [12]
                                let funct2_2 = (halfword >> 5) & 0x3; // [6:5]
                                let rs1 = (halfword >> 7) & 0x7;
                                let rs2 = (halfword >> 2) & 0x7;
                                match funct1 {
                                    0 => match funct2_2 {
                                        0 => {
                                            // C.SUB
                                            // sub rs1+8, rs1+8, rs2+8
                                            return (0x20 << 25)
                                                | ((rs2 + 8) << 20)
                                                | ((rs1 + 8) << 15)
                                                | ((rs1 + 8) << 7)
                                                | 0x33;
                                        }
                                        1 => {
                                            // C.XOR
                                            // xor rs1+8, rs1+8, rs2+8
                                            return ((rs2 + 8) << 20)
                                                | ((rs1 + 8) << 15)
                                                | (4 << 12)
                                                | ((rs1 + 8) << 7)
                                                | 0x33;
                                        }
                                        2 => {
                                            // C.OR
                                            // or rs1+8, rs1+8, rs2+8
                                            return ((rs2 + 8) << 20)
                                                | ((rs1 + 8) << 15)
                                                | (6 << 12)
                                                | ((rs1 + 8) << 7)
                                                | 0x33;
                                        }
                                        3 => {
                                            // C.AND
                                            // and rs1+8, rs1+8, rs2+8
                                            return ((rs2 + 8) << 20)
                                                | ((rs1 + 8) << 15)
                                                | (7 << 12)
                                                | ((rs1 + 8) << 7)
                                                | 0x33;
                                        }
                                        _ => {} // Not happens
                                    },
                                    1 => match funct2_2 {
                                        0 => {
                                            // C.SUBW
                                            // subw r1+8, r1+8, r2+8
                                            return (0x20 << 25)
                                                | ((rs2 + 8) << 20)
                                                | ((rs1 + 8) << 15)
                                                | ((rs1 + 8) << 7)
                                                | 0x3b;
                                        }
                                        1 => {
                                            // C.ADDW
                                            // addw r1+8, r1+8, r2+8
                                            return ((rs2 + 8) << 20)
                                                | ((rs1 + 8) << 15)
                                                | ((rs1 + 8) << 7)
                                                | 0x3b;
                                        }
                                        2 => {
                                            // Reserved
                                        }
                                        3 => {
                                            // Reserved
                                        }
                                        _ => {} // Not happens
                                    },
                                    _ => {} // No happens
                                };
                            }
                            _ => {} // not happens
                        };
                    }
                    5 => {
                        // C.J
                        // jal x0, imm
                        let offset = match halfword & 0x1000 {
								0x1000 => 0xfffff000,
								_ => 0
							} | // offset[31:12] <= [12]
							((halfword >> 1) & 0x800) | // offset[11] <= [12]
							((halfword >> 7) & 0x10) | // offset[4] <= [11]
							((halfword >> 1) & 0x300) | // offset[9:8] <= [10:9]
							((halfword << 2) & 0x400) | // offset[10] <= [8]
							((halfword >> 1) & 0x40) | // offset[6] <= [7]
							((halfword << 1) & 0x80) | // offset[7] <= [6]
							((halfword >> 2) & 0xe) | // offset[3:1] <= [5:3]
							((halfword << 3) & 0x20); // offset[5] <= [2]
                        let imm = ((offset >> 1) & 0x80000) | // imm[19] <= offset[20]
							((offset << 8) & 0x7fe00) | // imm[18:9] <= offset[10:1]
							((offset >> 3) & 0x100) | // imm[8] <= offset[11]
							((offset >> 12) & 0xff); // imm[7:0] <= offset[19:12]
                        return (imm << 12) | 0x6f;
                    }
                    6 => {
                        // C.BEQZ
                        // beq r+8, x0, offset
                        let r = (halfword >> 7) & 0x7;
                        let offset = match halfword & 0x1000 {
								0x1000 => 0xfffffe00,
								_ => 0
							} | // offset[31:9] <= [12]
							((halfword >> 4) & 0x100) | // offset[8] <= [12]
							((halfword >> 7) & 0x18) | // offset[4:3] <= [11:10]
							((halfword << 1) & 0xc0) | // offset[7:6] <= [6:5]
							((halfword >> 2) & 0x6) | // offset[2:1] <= [4:3]
							((halfword << 3) & 0x20); // offset[5] <= [2]
                        let imm2 = ((offset >> 6) & 0x40) | // imm2[6] <= [12]
							((offset >> 5) & 0x3f); // imm2[5:0] <= [10:5]
                        let imm1 = (offset & 0x1e) | // imm1[4:1] <= [4:1]
							((offset >> 11) & 0x1); // imm1[0] <= [11]
                        return (imm2 << 25) | ((r + 8) << 20) | (imm1 << 7) | 0x63;
                    }
                    7 => {
                        // C.BNEZ
                        // bne r+8, x0, offset
                        let r = (halfword >> 7) & 0x7;
                        let offset = match halfword & 0x1000 {
								0x1000 => 0xfffffe00,
								_ => 0
							} | // offset[31:9] <= [12]
							((halfword >> 4) & 0x100) | // offset[8] <= [12]
							((halfword >> 7) & 0x18) | // offset[4:3] <= [11:10]
							((halfword << 1) & 0xc0) | // offset[7:6] <= [6:5]
							((halfword >> 2) & 0x6) | // offset[2:1] <= [4:3]
							((halfword << 3) & 0x20); // offset[5] <= [2]
                        let imm2 = ((offset >> 6) & 0x40) | // imm2[6] <= [12]
							((offset >> 5) & 0x3f); // imm2[5:0] <= [10:5]
                        let imm1 = (offset & 0x1e) | // imm1[4:1] <= [4:1]
							((offset >> 11) & 0x1); // imm1[0] <= [11]
                        return (imm2 << 25) | ((r + 8) << 20) | (1 << 12) | (imm1 << 7) | 0x63;
                    }
                    _ => {} // No happens
                };
            }
            2 => {
                match funct3 {
                    0 => {
                        // C.SLLI
                        // slli r, r, shamt
                        let r = (halfword >> 7) & 0x1f;
                        let shamt = ((halfword >> 7) & 0x20) | // imm[5] <= [12]
							((halfword >> 2) & 0x1f); // imm[4:0] <= [6:2]
                        if r != 0 {
                            return (shamt << 20) | (r << 15) | (1 << 12) | (r << 7) | 0x13;
                        }
                        // r == 0 is reserved instruction?
                    }
                    1 => {
                        // C.FLDSP
                        // fld rd, offset(x2)
                        let rd = (halfword >> 7) & 0x1f;
                        let offset = ((halfword >> 7) & 0x20) | // offset[5] <= [12]
							((halfword >> 2) & 0x18) | // offset[4:3] <= [6:5]
							((halfword << 4) & 0x1c0); // offset[8:6] <= [4:2]
                        if rd != 0 {
                            return (offset << 20) | (2 << 15) | (3 << 12) | (rd << 7) | 0x7;
                        }
                        // rd == 0 is reserved instruction
                    }
                    2 => {
                        // C.LWSP
                        // lw r, offset(x2)
                        let r = (halfword >> 7) & 0x1f;
                        let offset = ((halfword >> 7) & 0x20) | // offset[5] <= [12]
							((halfword >> 2) & 0x1c) | // offset[4:2] <= [6:4]
							((halfword << 4) & 0xc0); // offset[7:6] <= [3:2]
                        if r != 0 {
                            return (offset << 20) | (2 << 15) | (2 << 12) | (r << 7) | 0x3;
                        }
                        // r == 0 is reserved instruction
                    }
                    3 => {
                        // @TODO: Support C.FLWSP in 32-bit mode
                        // C.LDSP
                        // ld rd, offset(x2)
                        let rd = (halfword >> 7) & 0x1f;
                        let offset = ((halfword >> 7) & 0x20) | // offset[5] <= [12]
							((halfword >> 2) & 0x18) | // offset[4:3] <= [6:5]
							((halfword << 4) & 0x1c0); // offset[8:6] <= [4:2]
                        if rd != 0 {
                            return (offset << 20) | (2 << 15) | (3 << 12) | (rd << 7) | 0x3;
                        }
                        // rd == 0 is reserved instruction
                    }
                    4 => {
                        let funct1 = (halfword >> 12) & 1; // [12]
                        let rs1 = (halfword >> 7) & 0x1f; // [11:7]
                        let rs2 = (halfword >> 2) & 0x1f; // [6:2]
                        match funct1 {
                            0 => {
                                if rs1 != 0 && rs2 == 0 {
                                    // C.JR
                                    // jalr x0, 0(rs1)
                                    return (rs1 << 15) | 0x67;
                                }
                                // rs1 == 0 is reserved instruction
                                if rs1 != 0 && rs2 != 0 {
                                    // C.MV
                                    // add rs1, x0, rs2
                                    // println!("C.MV RS1:{:x} RS2:{:x}", rs1, rs2);
                                    return (rs2 << 20) | (rs1 << 7) | 0x33;
                                }
                                // rs1 == 0 && rs2 != 0 is Hints
                                // @TODO: Support Hints
                            }
                            1 => {
                                if rs1 == 0 && rs2 == 0 {
                                    // C.EBREAK
                                    // ebreak
                                    return 0x00100073;
                                }
                                if rs1 != 0 && rs2 == 0 {
                                    // C.JALR
                                    // jalr x1, 0(rs1)
                                    return (rs1 << 15) | (1 << 7) | 0x67;
                                }
                                if rs1 != 0 && rs2 != 0 {
                                    // C.ADD
                                    // add rs1, rs1, rs2
                                    return (rs2 << 20) | (rs1 << 15) | (rs1 << 7) | 0x33;
                                }
                                // rs1 == 0 && rs2 != 0 is Hists
                                // @TODO: Supports Hinsts
                            }
                            _ => {} // Not happens
                        };
                    }
                    5 => {
                        // @TODO: Implement
                        // C.FSDSP
                        // fsd rs2, offset(x2)
                        let rs2 = (halfword >> 2) & 0x1f; // [6:2]
                        let offset = ((halfword >> 7) & 0x38) | // offset[5:3] <= [12:10]
							((halfword >> 1) & 0x1c0); // offset[8:6] <= [9:7]
                        let imm11_5 = (offset >> 5) & 0x3f;
                        let imm4_0 = offset & 0x1f;
                        return (imm11_5 << 25)
                            | (rs2 << 20)
                            | (2 << 15)
                            | (3 << 12)
                            | (imm4_0 << 7)
                            | 0x27;
                    }
                    6 => {
                        // C.SWSP
                        // sw rs2, offset(x2)
                        let rs2 = (halfword >> 2) & 0x1f; // [6:2]
                        let offset = ((halfword >> 7) & 0x3c) | // offset[5:2] <= [12:9]
							((halfword >> 1) & 0xc0); // offset[7:6] <= [8:7]
                        let imm11_5 = (offset >> 5) & 0x3f;
                        let imm4_0 = offset & 0x1f;
                        return (imm11_5 << 25)
                            | (rs2 << 20)
                            | (2 << 15)
                            | (2 << 12)
                            | (imm4_0 << 7)
                            | 0x23;
                    }
                    7 => {
                        // @TODO: Support C.FSWSP in 32-bit mode
                        // C.SDSP
                        // sd rs, offset(x2)
                        let rs2 = (halfword >> 2) & 0x1f; // [6:2]
                        let offset = ((halfword >> 7) & 0x38) | // offset[5:3] <= [12:10]
							((halfword >> 1) & 0x1c0); // offset[8:6] <= [9:7]
                        let imm11_5 = (offset >> 5) & 0x3f;
                        let imm4_0 = offset & 0x1f;
                        return (imm11_5 << 25)
                            | (rs2 << 20)
                            | (2 << 15)
                            | (3 << 12)
                            | (imm4_0 << 7)
                            | 0x23;
                    }
                    _ => {} // Not happens
                };
            }
            _ => {} // Not happens
        };
        0xffffffff // Return invalid value
    }

    /// Disassembles an instruction pointed by Program Counter.
    pub fn disassemble_next_instruction(&mut self) -> String {
        // // @TODO: Fetching can make a side effect,
        // // for example updating page table entry or update peripheral hardware registers.
        // // But ideally disassembling doesn't want to cause any side effect.
        // // How can we avoid side effect?
        // let mut original_word = match self.mmu.fetch_word(self.pc) {
        //     Ok(data) => data,
        //     Err(_e) => {
        //         return format!("PC:{:016x}, InstructionPageFault Trap!\n", self.pc);
        //     }
        // };

        // let word = match (original_word & 0x3) == 0x3 {
        //     true => original_word,
        //     false => {
        //         original_word &= 0xffff;
        //         self.uncompress(original_word)
        //     }
        // };

        // let inst = {
        //     match self.decode_raw(word) {
        //         Ok(inst) => inst,
        //         Err(()) => {
        //             return format!(
        //                 "Unknown instruction PC:{:x} WORD:{:x}",
        //                 self.pc, original_word
        //             );
        //         }
        //     }
        // };

        // let mut s = format!("PC:{:016x} ", self.unsigned_data(self.pc as i64));
        // s += &format!("{original_word:08x} ");
        // s += &format!("{} ", inst.name);
        // s += &format!("{}", (inst.disassemble)(self, word, self.pc, true));
        // s
        todo!()
    }

    /// Returns mutable `Mmu`
    pub fn get_mut_mmu(&mut self) -> &mut Mmu {
        &mut self.mmu
    }

    fn handle_jolt_cycle_marker(&mut self, ptr: u32, event: u32) -> Result<(), Trap> {
        match event {
            JOLT_CYCLE_MARKER_START => {
                let label = self.read_c_string(ptr)?; // guest NUL-string

                // Check if there's already an active marker with the same label
                let duplicate = self
                    .active_markers
                    .values()
                    .any(|marker| marker.label == label);
                if duplicate {
                    println!("Warning: Marker with label '{}' is already active", &label);
                }

                self.active_markers.insert(
                    ptr,
                    ActiveMarker {
                        label,
                        start_instrs: self.executed_instrs,
                        start_trace_len: self.trace_len,
                    },
                );
            }

            JOLT_CYCLE_MARKER_END => {
                if let Some(mark) = self.active_markers.remove(&ptr) {
                    let real = self.executed_instrs - mark.start_instrs;
                    let virt = self.trace_len - mark.start_trace_len;
                    println!(
                        "\"{}\": {} RV32IM cycles, {} virtual cycles",
                        mark.label, real, virt
                    );
                } else {
                    println!(
<<<<<<< HEAD
                        "Warning: Attempt to end a marker (ptr: 0x{ptr:x}) that was never started",
=======
                        "Warning: Attempt to end a marker (ptr: 0x{ptr:x}) that was never started"
>>>>>>> 576d2eb1
                    );
                }
            }
            _ => {
                panic!("Unexpected event: event must match either start or end marker.")
            }
        }
        Ok(())
    }

    /// Read a NUL-terminated guest string from memory.
    fn read_c_string(&mut self, mut addr: u32) -> Result<String, Trap> {
        let mut bytes = Vec::new();
        loop {
            let (b, _) = self.mmu.load(addr.into())?;
            if b == 0 {
                break;
            }
            bytes.push(b);
            addr += 1;
        }
        Ok(String::from_utf8_lossy(&bytes).into_owned())
    }
}

impl Drop for Cpu {
    fn drop(&mut self) {
        if !self.active_markers.is_empty() {
            println!(
                "Warning: Found {} unclosed cycle tracking marker(s):",
                self.active_markers.len()
            );
            for (ptr, marker) in &self.active_markers {
                println!(
                    "  - '{}' (at ptr: 0x{:x}), started at {} RV32IM cycles",
                    marker.label, ptr, marker.start_instrs
                );
            }
        }
    }
}

fn get_register_name(num: usize) -> &'static str {
    match num {
        0 => "zero",
        1 => "ra",
        2 => "sp",
        3 => "gp",
        4 => "tp",
        5 => "t0",
        6 => "t1",
        7 => "t2",
        8 => "s0",
        9 => "s1",
        10 => "a0",
        11 => "a1",
        12 => "a2",
        13 => "a3",
        14 => "a4",
        15 => "a5",
        16 => "a6",
        17 => "a7",
        18 => "s2",
        19 => "s3",
        20 => "s4",
        21 => "s5",
        22 => "s6",
        23 => "s7",
        24 => "s8",
        25 => "s9",
        26 => "s10",
        27 => "s11",
        28 => "t3",
        29 => "t4",
        30 => "t5",
        31 => "t6",
        _ => panic!("Unknown register num {num}"),
    }
}

fn normalize_u64(value: u64, width: &Xlen) -> u64 {
    match width {
        Xlen::Bit32 => value as u32 as u64,
        Xlen::Bit64 => value,
    }
}

fn normalize_register(value: usize) -> u64 {
    value.try_into().unwrap()
}

#[cfg(test)]
mod test_cpu {
    use super::*;
    use crate::emulator::mmu::DRAM_BASE;
    use crate::emulator::terminal::DummyTerminal;

    fn create_cpu() -> Cpu {
        Cpu::new(Box::new(DummyTerminal::new()))
    }

    #[test]
    fn initialize() {
        let _cpu = create_cpu();
    }

    #[test]
    fn update_pc() {
        let mut cpu = create_cpu();
        assert_eq!(0, cpu.read_pc());
        cpu.update_pc(1);
        assert_eq!(1, cpu.read_pc());
        cpu.update_pc(0xffffffffffffffff);
        assert_eq!(0xffffffffffffffff, cpu.read_pc());
    }

    #[test]
    fn update_xlen() {
        let mut cpu = create_cpu();
        assert!(matches!(cpu.xlen, Xlen::Bit64));
        cpu.update_xlen(Xlen::Bit32);
        assert!(matches!(cpu.xlen, Xlen::Bit32));
        cpu.update_xlen(Xlen::Bit64);
        assert!(matches!(cpu.xlen, Xlen::Bit64));
        // Note: cpu.update_xlen() updates cpu.mmu.xlen, too.
        // The test for mmu.xlen should be in Mmu?
    }

    #[test]
    fn read_register() {
        let mut cpu = create_cpu();
        // Initial register values are 0 other than 0xb th register.
        // Initial value of 0xb th register is temporal for Linux boot and
        // I'm not sure if the value is correct. Then skipping so far.
        for i in 0..31 {
            if i != 0xb {
                assert_eq!(0, cpu.read_register(i));
            }
        }

        for i in 0..31 {
            cpu.x[i] = i as i64 + 1;
        }

        for i in 0..31 {
            match i {
                // 0th register is hardwired zero
                0 => assert_eq!(0, cpu.read_register(i)),
                _ => assert_eq!(i as i64 + 1, cpu.read_register(i)),
            }
        }

        for i in 0..31 {
            cpu.x[i] = (0xffffffffffffffff - i) as i64;
        }

        for i in 0..31 {
            match i {
                // 0th register is hardwired zero
                0 => assert_eq!(0, cpu.read_register(i)),
                _ => assert_eq!(-(i as i64 + 1), cpu.read_register(i)),
            }
        }

        // @TODO: Should I test the case where the argument equals to or is
        // greater than 32?
    }

    #[test]
    fn tick() {
        let mut cpu = create_cpu();
        cpu.get_mut_mmu().init_memory(4);
        cpu.update_pc(DRAM_BASE);

        // Write non-compressed "addi x1, x1, 1" instruction
        match cpu.get_mut_mmu().store_word(DRAM_BASE, 0x00108093) {
            Ok(_) => {}
            Err(_e) => panic!("Failed to store"),
        };
        // Write compressed "addi x8, x0, 8" instruction
        match cpu.get_mut_mmu().store_word(DRAM_BASE + 4, 0x20) {
            Ok(_) => {}
            Err(_e) => panic!("Failed to store"),
        };

        cpu.tick(None);

        assert_eq!(DRAM_BASE + 4, cpu.read_pc());
        assert_eq!(1, cpu.read_register(1));

        cpu.tick(None);

        assert_eq!(DRAM_BASE + 6, cpu.read_pc());
        assert_eq!(8, cpu.read_register(8));
    }

    #[test]
    fn tick_operate() {
        let mut cpu = create_cpu();
        cpu.get_mut_mmu().init_memory(4);
        cpu.update_pc(DRAM_BASE);
        // write non-compressed "addi a0, a0, 12" instruction
        match cpu.get_mut_mmu().store_word(DRAM_BASE, 0xc50513) {
            Ok(_) => {}
            Err(_e) => panic!("Failed to store"),
        };
        assert_eq!(DRAM_BASE, cpu.read_pc());
        assert_eq!(0, cpu.read_register(10));
        match cpu.tick_operate(&mut None) {
            Ok(_) => {}
            Err(_e) => panic!("tick_operate() unexpectedly did panic"),
        };
        // .tick_operate() increments the program counter by 4 for
        // non-compressed instruction.
        assert_eq!(DRAM_BASE + 4, cpu.read_pc());
        // "addi a0, a0, a12" instruction writes 12 to a0 register.
        assert_eq!(12, cpu.read_register(10));
        // @TODO: Test compressed instruction operation
    }

    #[test]
    fn fetch() {
        // .fetch() reads four bytes from the memory
        // at the address the program counter points to.
        // .fetch() doesn't increment the program counter.
        // .tick_operate() does.
        let mut cpu = create_cpu();
        cpu.get_mut_mmu().init_memory(4);
        cpu.update_pc(DRAM_BASE);
        match cpu.get_mut_mmu().store_word(DRAM_BASE, 0xaaaaaaaa) {
            Ok(_) => {}
            Err(_e) => panic!("Failed to store"),
        };
        match cpu.fetch() {
            Ok(data) => assert_eq!(0xaaaaaaaa, data),
            Err(_e) => panic!("Failed to fetch"),
        };
        match cpu.get_mut_mmu().store_word(DRAM_BASE, 0x55555555) {
            Ok(_) => {}
            Err(_e) => panic!("Failed to store"),
        };
        match cpu.fetch() {
            Ok(data) => assert_eq!(0x55555555, data),
            Err(_e) => panic!("Failed to fetch"),
        };
        // @TODO: Write test cases where Trap happens
    }

    // #[test]
    // fn decode() {
    //     let mut cpu = create_cpu();
    //     // 0x13 is addi instruction
    //     match cpu.decode(0x13) {
    //         Ok(inst) => assert_eq!(inst.name, "ADDI"),
    //         Err(_e) => panic!("Failed to decode"),
    //     };
    //     // .decode() returns error for invalid word data.
    //     match cpu.decode(0x0) {
    //         Ok(_inst) => panic!("Unexpectedly succeeded in decoding"),
    //         Err(()) => assert!(true),
    //     };
    //     // @TODO: Should I test all instructions?
    // }

    // #[test]
    // fn uncompress() {
    //     let mut cpu = create_cpu();
    //     // .uncompress() doesn't directly return an instruction but
    //     // it returns uncompressed word. Then you need to call .decode().
    //     match cpu.decode(cpu.uncompress(0x20)) {
    //         Ok(inst) => assert_eq!(inst.name, "ADDI"),
    //         Err(_e) => panic!("Failed to decode"),
    //     };
    //     // @TODO: Should I test all compressed instructions?
    // }

    // #[test]
    // fn wfi() {
    //     let wfi_instruction = 0x10500073;
    //     let mut cpu = create_cpu();
    //     // Just in case
    //     match cpu.decode(wfi_instruction) {
    //         Ok(inst) => assert_eq!(inst.name, "WFI"),
    //         Err(_e) => panic!("Failed to decode"),
    //     };
    //     cpu.get_mut_mmu().init_memory(4);
    //     cpu.update_pc(DRAM_BASE);
    //     // write WFI instruction
    //     match cpu.get_mut_mmu().store_word(DRAM_BASE, wfi_instruction) {
    //         Ok(_) => {}
    //         Err(_e) => panic!("Failed to store"),
    //     };
    //     cpu.tick();
    //     assert_eq!(DRAM_BASE + 4, cpu.read_pc());
    //     for _i in 0..10 {
    //         // Until interrupt happens, .tick() does nothing
    //         // @TODO: Check accurately that the state is unchanged
    //         cpu.tick();
    //         assert_eq!(DRAM_BASE + 4, cpu.read_pc());
    //     }
    //     // Machine timer interrupt
    //     cpu.write_csr_raw(CSR_MIE_ADDRESS, MIP_MTIP);
    //     cpu.write_csr_raw(CSR_MIP_ADDRESS, MIP_MTIP);
    //     cpu.write_csr_raw(CSR_MSTATUS_ADDRESS, 0x8);
    //     cpu.write_csr_raw(CSR_MTVEC_ADDRESS, 0x0);
    //     cpu.tick();
    //     // Interrupt happened and moved to handler
    //     assert_eq!(0, cpu.read_pc());
    // }

    #[test]
    fn interrupt() {
        let handler_vector = 0x10000000;
        let mut cpu = create_cpu();
        cpu.get_mut_mmu().init_memory(4);
        // Write non-compressed "addi x0, x0, 1" instruction
        match cpu.get_mut_mmu().store_word(DRAM_BASE, 0x00100013) {
            Ok(_) => {}
            Err(_e) => panic!("Failed to store"),
        };
        cpu.update_pc(DRAM_BASE);

        // Machine timer interrupt but mie in mstatus is not enabled yet
        cpu.write_csr_raw(CSR_MIE_ADDRESS, MIP_MTIP);
        cpu.write_csr_raw(CSR_MIP_ADDRESS, MIP_MTIP);
        cpu.write_csr_raw(CSR_MTVEC_ADDRESS, handler_vector);

        cpu.tick(None);

        // Interrupt isn't caught because mie is disabled
        assert_eq!(DRAM_BASE + 4, cpu.read_pc());

        cpu.update_pc(DRAM_BASE);
        // Enable mie in mstatus
        cpu.write_csr_raw(CSR_MSTATUS_ADDRESS, 0x8);

        cpu.tick(None);

        // Interrupt happened and moved to handler
        assert_eq!(handler_vector, cpu.read_pc());

        // CSR Cause register holds the reason what caused the interrupt
        assert_eq!(0x8000000000000007, cpu.read_csr_raw(CSR_MCAUSE_ADDRESS));

        // @TODO: Test post CSR status register
        // @TODO: Test xIE bit in CSR status register
        // @TODO: Test privilege levels
        // @TODO: Test delegation
        // @TODO: Test vector type handlers
    }

    #[test]
    fn exception() {
        let handler_vector = 0x10000000;
        let mut cpu = create_cpu();
        cpu.get_mut_mmu().init_memory(4);
        // Write ECALL instruction
        match cpu.get_mut_mmu().store_word(DRAM_BASE, 0x00000073) {
            Ok(_) => {}
            Err(_e) => panic!("Failed to store"),
        };
        cpu.write_csr_raw(CSR_MTVEC_ADDRESS, handler_vector);
        cpu.update_pc(DRAM_BASE);

        cpu.tick(None);

        // Interrupt happened and moved to handler
        assert_eq!(handler_vector, cpu.read_pc());

        // CSR Cause register holds the reason what caused the trap
        assert_eq!(0xb, cpu.read_csr_raw(CSR_MCAUSE_ADDRESS));

        // @TODO: Test post CSR status register
        // @TODO: Test privilege levels
        // @TODO: Test delegation
        // @TODO: Test vector type handlers
    }

    #[test]
    fn hardocded_zero() {
        let mut cpu = create_cpu();
        cpu.get_mut_mmu().init_memory(8);
        cpu.update_pc(DRAM_BASE);

        // Write non-compressed "addi x0, x0, 1" instruction
        match cpu.get_mut_mmu().store_word(DRAM_BASE, 0x00100013) {
            Ok(_) => {}
            Err(_e) => panic!("Failed to store"),
        };
        // Write non-compressed "addi x1, x1, 1" instruction
        match cpu.get_mut_mmu().store_word(DRAM_BASE + 4, 0x00108093) {
            Ok(_) => {}
            Err(_e) => panic!("Failed to store"),
        };

        // Test x0
        assert_eq!(0, cpu.read_register(0));
        cpu.tick(None); // Execute  "addi x0, x0, 1"
                    // x0 is still zero because it's hardcoded zero
        assert_eq!(0, cpu.read_register(0));

        // Test x1
        assert_eq!(0, cpu.read_register(1));
        cpu.tick(None); // Execute  "addi x1, x1, 1"
                    // x1 is not hardcoded zero
        assert_eq!(1, cpu.read_register(1));
    }

    #[test]
    fn disassemble_next_instruction() {
        let mut cpu = create_cpu();
        cpu.get_mut_mmu().init_memory(4);
        cpu.update_pc(DRAM_BASE);

        // Write non-compressed "addi x0, x0, 1" instruction
        match cpu.get_mut_mmu().store_word(DRAM_BASE, 0x00100013) {
            Ok(_) => {}
            Err(_e) => panic!("Failed to store"),
        };

        assert_eq!(
            "PC:0000000080000000 00100013 ADDI zero:0,zero:0,1",
            cpu.disassemble_next_instruction()
        );

        // No effect to PC
        assert_eq!(DRAM_BASE, cpu.read_pc());
    }
}<|MERGE_RESOLUTION|>--- conflicted
+++ resolved
@@ -1485,11 +1485,7 @@
                     );
                 } else {
                     println!(
-<<<<<<< HEAD
-                        "Warning: Attempt to end a marker (ptr: 0x{ptr:x}) that was never started",
-=======
                         "Warning: Attempt to end a marker (ptr: 0x{ptr:x}) that was never started"
->>>>>>> 576d2eb1
                     );
                 }
             }
