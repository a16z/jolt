#![allow(clippy::useless_format, clippy::type_complexity, dead_code)]

#[cfg(feature = "std")]
extern crate fnv;

#[cfg(feature = "std")]
use self::fnv::FnvHashMap;
#[cfg(not(feature = "std"))]
use alloc::collections::btree_map::BTreeMap as FnvHashMap;
use core::convert::TryInto;

use crate::instruction::{uncompress_instruction, RV32IMCycle, RV32IMInstruction};

use super::mmu::{AddressingMode, Mmu};
use super::terminal::Terminal;

#[cfg(not(feature = "std"))]
use alloc::{boxed::Box, format, rc::Rc, string::String, vec::Vec};

const CSR_CAPACITY: usize = 4096;

const CSR_USTATUS_ADDRESS: u16 = 0x000;
const CSR_FFLAGS_ADDRESS: u16 = 0x001;
const CSR_FRM_ADDRESS: u16 = 0x002;
const CSR_FCSR_ADDRESS: u16 = 0x003;
const CSR_UIE_ADDRESS: u16 = 0x004;
const CSR_UTVEC_ADDRESS: u16 = 0x005;
const _CSR_USCRATCH_ADDRESS: u16 = 0x040;
const CSR_UEPC_ADDRESS: u16 = 0x041;
const CSR_UCAUSE_ADDRESS: u16 = 0x042;
const CSR_UTVAL_ADDRESS: u16 = 0x043;
const _CSR_UIP_ADDRESS: u16 = 0x044;
const CSR_SSTATUS_ADDRESS: u16 = 0x100;
const CSR_SEDELEG_ADDRESS: u16 = 0x102;
const CSR_SIDELEG_ADDRESS: u16 = 0x103;
const CSR_SIE_ADDRESS: u16 = 0x104;
const CSR_STVEC_ADDRESS: u16 = 0x105;
const _CSR_SSCRATCH_ADDRESS: u16 = 0x140;
const CSR_SEPC_ADDRESS: u16 = 0x141;
const CSR_SCAUSE_ADDRESS: u16 = 0x142;
const CSR_STVAL_ADDRESS: u16 = 0x143;
const CSR_SIP_ADDRESS: u16 = 0x144;
const CSR_SATP_ADDRESS: u16 = 0x180;
const CSR_MSTATUS_ADDRESS: u16 = 0x300;
const CSR_MISA_ADDRESS: u16 = 0x301;
const CSR_MEDELEG_ADDRESS: u16 = 0x302;
const CSR_MIDELEG_ADDRESS: u16 = 0x303;
const CSR_MIE_ADDRESS: u16 = 0x304;

const CSR_MTVEC_ADDRESS: u16 = 0x305;
const _CSR_MSCRATCH_ADDRESS: u16 = 0x340;
const CSR_MEPC_ADDRESS: u16 = 0x341;
const CSR_MCAUSE_ADDRESS: u16 = 0x342;
const CSR_MTVAL_ADDRESS: u16 = 0x343;
const CSR_MIP_ADDRESS: u16 = 0x344;
const _CSR_PMPCFG0_ADDRESS: u16 = 0x3a0;
const _CSR_PMPADDR0_ADDRESS: u16 = 0x3b0;
const _CSR_MCYCLE_ADDRESS: u16 = 0xb00;
const CSR_CYCLE_ADDRESS: u16 = 0xc00;
const CSR_TIME_ADDRESS: u16 = 0xc01;
const _CSR_INSERT_ADDRESS: u16 = 0xc02;
const _CSR_MHARTID_ADDRESS: u16 = 0xf14;

const MIP_MEIP: u64 = 0x800;
pub const MIP_MTIP: u64 = 0x080;
pub const MIP_MSIP: u64 = 0x008;
pub const MIP_SEIP: u64 = 0x200;
const MIP_STIP: u64 = 0x020;
const MIP_SSIP: u64 = 0x002;

// Must be a power of 2.
pub const TOTAL_REGISTERS: usize = 128;

pub const JOLT_CYCLE_TRACK_ECALL_NUM: u32 = 0xC7C1E;
pub const JOLT_CYCLE_MARKER_START: u32 = 1;
pub const JOLT_CYCLE_MARKER_END: u32 = 2;
#[derive(Clone)]
struct ActiveMarker {
    label: String,
    start_instrs: u64,      // executed_instrs  at ‘start’
    start_trace_len: usize, // trace.len()      at ‘start’
}

/// Emulates a RISC-V CPU core
#[derive(Clone)]
pub struct Cpu {
    clock: u64,
    pub(crate) xlen: Xlen,
    pub(crate) privilege_mode: PrivilegeMode,
    wfi: bool,
    // using only lower 32bits of x, pc, and csr registers
    // for 32-bit mode
    pub x: [i64; TOTAL_REGISTERS],
    f: [f64; 32],
    pub(crate) pc: u64,
    csr: [u64; CSR_CAPACITY],
    pub(crate) mmu: Mmu,
    reservation: u64, // @TODO: Should support multiple address reservations
    is_reservation_set: bool,
    _dump_flag: bool,
    unsigned_data_mask: u64,
    // pub trace: Vec<RV32IMCycle>,
    pub trace_len: usize,
    executed_instrs: u64, // “real” RV32IM cycles
    active_markers: FnvHashMap<u32, ActiveMarker>,
}

<<<<<<< HEAD
#[derive(Clone, PartialEq, Debug)]
=======
#[derive(Clone, Copy, PartialEq)]
>>>>>>> e8a5b744
pub enum Xlen {
    Bit32,
    Bit64, // @TODO: Support Bit128
}

#[derive(Clone)]
#[allow(dead_code)]
pub enum PrivilegeMode {
    User,
    Supervisor,
    Reserved,
    Machine,
}

#[derive(Debug)]
pub struct Trap {
    pub trap_type: TrapType,
    pub value: u64, // Trap type specific value
}

#[allow(dead_code)]
#[derive(Debug)]
pub enum TrapType {
    InstructionAddressMisaligned,
    InstructionAccessFault,
    IllegalInstruction,
    Breakpoint,
    LoadAddressMisaligned,
    LoadAccessFault,
    StoreAddressMisaligned,
    StoreAccessFault,
    EnvironmentCallFromUMode,
    EnvironmentCallFromSMode,
    EnvironmentCallFromMMode,
    InstructionPageFault,
    LoadPageFault,
    StorePageFault,
    UserSoftwareInterrupt,
    SupervisorSoftwareInterrupt,
    MachineSoftwareInterrupt,
    UserTimerInterrupt,
    SupervisorTimerInterrupt,
    MachineTimerInterrupt,
    UserExternalInterrupt,
    SupervisorExternalInterrupt,
    MachineExternalInterrupt,
}

fn _get_privilege_mode_name(mode: &PrivilegeMode) -> &'static str {
    match mode {
        PrivilegeMode::User => "User",
        PrivilegeMode::Supervisor => "Supervisor",
        PrivilegeMode::Reserved => "Reserved",
        PrivilegeMode::Machine => "Machine",
    }
}

// bigger number is higher privilege level
fn get_privilege_encoding(mode: &PrivilegeMode) -> u8 {
    match mode {
        PrivilegeMode::User => 0,
        PrivilegeMode::Supervisor => 1,
        PrivilegeMode::Reserved => panic!(),
        PrivilegeMode::Machine => 3,
    }
}

/// Returns `PrivilegeMode` from encoded privilege mode bits
pub fn get_privilege_mode(encoding: u64) -> PrivilegeMode {
    match encoding {
        0 => PrivilegeMode::User,
        1 => PrivilegeMode::Supervisor,
        3 => PrivilegeMode::Machine,
        _ => panic!("Unknown privilege encoding"),
    }
}

fn _get_trap_type_name(trap_type: &TrapType) -> &'static str {
    match trap_type {
        TrapType::InstructionAddressMisaligned => "InstructionAddressMisaligned",
        TrapType::InstructionAccessFault => "InstructionAccessFault",
        TrapType::IllegalInstruction => "IllegalInstruction",
        TrapType::Breakpoint => "Breakpoint",
        TrapType::LoadAddressMisaligned => "LoadAddressMisaligned",
        TrapType::LoadAccessFault => "LoadAccessFault",
        TrapType::StoreAddressMisaligned => "StoreAddressMisaligned",
        TrapType::StoreAccessFault => "StoreAccessFault",
        TrapType::EnvironmentCallFromUMode => "EnvironmentCallFromUMode",
        TrapType::EnvironmentCallFromSMode => "EnvironmentCallFromSMode",
        TrapType::EnvironmentCallFromMMode => "EnvironmentCallFromMMode",
        TrapType::InstructionPageFault => "InstructionPageFault",
        TrapType::LoadPageFault => "LoadPageFault",
        TrapType::StorePageFault => "StorePageFault",
        TrapType::UserSoftwareInterrupt => "UserSoftwareInterrupt",
        TrapType::SupervisorSoftwareInterrupt => "SupervisorSoftwareInterrupt",
        TrapType::MachineSoftwareInterrupt => "MachineSoftwareInterrupt",
        TrapType::UserTimerInterrupt => "UserTimerInterrupt",
        TrapType::SupervisorTimerInterrupt => "SupervisorTimerInterrupt",
        TrapType::MachineTimerInterrupt => "MachineTimerInterrupt",
        TrapType::UserExternalInterrupt => "UserExternalInterrupt",
        TrapType::SupervisorExternalInterrupt => "SupervisorExternalInterrupt",
        TrapType::MachineExternalInterrupt => "MachineExternalInterrupt",
    }
}

fn get_trap_cause(trap: &Trap, xlen: &Xlen) -> u64 {
    let interrupt_bit = match xlen {
        Xlen::Bit32 => 0x80000000_u64,
        Xlen::Bit64 => 0x8000000000000000_u64,
    };
    match trap.trap_type {
        TrapType::InstructionAddressMisaligned => 0,
        TrapType::InstructionAccessFault => 1,
        TrapType::IllegalInstruction => 2,
        TrapType::Breakpoint => 3,
        TrapType::LoadAddressMisaligned => 4,
        TrapType::LoadAccessFault => 5,
        TrapType::StoreAddressMisaligned => 6,
        TrapType::StoreAccessFault => 7,
        TrapType::EnvironmentCallFromUMode => 8,
        TrapType::EnvironmentCallFromSMode => 9,
        TrapType::EnvironmentCallFromMMode => 11,
        TrapType::InstructionPageFault => 12,
        TrapType::LoadPageFault => 13,
        TrapType::StorePageFault => 15,
        TrapType::UserSoftwareInterrupt => interrupt_bit,
        TrapType::SupervisorSoftwareInterrupt => interrupt_bit + 1,
        TrapType::MachineSoftwareInterrupt => interrupt_bit + 3,
        TrapType::UserTimerInterrupt => interrupt_bit + 4,
        TrapType::SupervisorTimerInterrupt => interrupt_bit + 5,
        TrapType::MachineTimerInterrupt => interrupt_bit + 7,
        TrapType::UserExternalInterrupt => interrupt_bit + 8,
        TrapType::SupervisorExternalInterrupt => interrupt_bit + 9,
        TrapType::MachineExternalInterrupt => interrupt_bit + 11,
    }
}

impl Cpu {
    /// Creates a new `Cpu`.
    ///
    /// # Arguments
    /// * `Terminal`
    pub fn new(terminal: Box<dyn Terminal>) -> Self {
        let mut cpu = Cpu {
            clock: 0,
            xlen: Xlen::Bit64,
            privilege_mode: PrivilegeMode::Machine,
            wfi: false,
            x: [0; TOTAL_REGISTERS],
            f: [0.0; 32],
            pc: 0,
            csr: [0; CSR_CAPACITY],
            mmu: Mmu::new(Xlen::Bit64, terminal),
            reservation: 0,
            is_reservation_set: false,
            _dump_flag: false,
            unsigned_data_mask: 0xffffffffffffffff,
            // trace: Vec::with_capacity(1 << 24), // TODO(moodlezoup): make configurable
            trace_len: 0,
            executed_instrs: 0,
            active_markers: FnvHashMap::default(),
        };
        // cpu.x[0xb] = 0x1020; // I don't know why but Linux boot seems to require this initialization
        cpu.write_csr_raw(CSR_MISA_ADDRESS, 0x800000008014312f);
        cpu
    }

    /// trap wrapper for cycle tracking tool
    #[inline(always)]
    pub fn raise_trap(&mut self, trap: Trap, faulting_pc: u64) {
        let _ = self.handle_trap(trap, faulting_pc, false);
    }

    /// Updates Program Counter content
    ///
    /// # Arguments
    /// * `value`
    pub fn update_pc(&mut self, value: u64) {
        self.pc = value;
    }

    /// Updates XLEN, 32-bit or 64-bit
    ///
    /// # Arguments
    /// * `xlen`
    pub fn update_xlen(&mut self, xlen: Xlen) {
        self.xlen = xlen;
        self.unsigned_data_mask = match xlen {
            Xlen::Bit32 => 0xffffffff,
            Xlen::Bit64 => 0xffffffffffffffff,
        };
        self.mmu.update_xlen(xlen);
    }

    /// Reads integer register content
    ///
    /// # Arguments
    /// * `reg` Register number. Must be 0-31
    pub fn read_register(&self, reg: u8) -> i64 {
        debug_assert!(reg <= 31, "reg must be 0-31. {reg}");
        match reg {
            0 => 0, // 0th register is hardwired zero
            _ => self.x[reg as usize],
        }
    }

    /// Reads Program counter content
    pub fn read_pc(&self) -> u64 {
        self.pc
    }

    /// Sets the reservation address for atomic memory operations
    pub fn set_reservation(&mut self, address: u64) {
        self.reservation = address;
        self.is_reservation_set = true;
    }

    /// Clears the reservation for atomic memory operations
    pub fn clear_reservation(&mut self) {
        self.is_reservation_set = false;
    }

    /// Checks if a reservation is set for the given address
    pub fn has_reservation(&self, address: u64) -> bool {
        self.is_reservation_set && self.reservation == address
    }

    pub fn is_reservation_set(&self) -> bool {
        self.is_reservation_set
    }

    /// Runs program one cycle. Fetch, decode, and execution are completed in a cycle so far.
    pub fn tick(&mut self, trace: Option<&mut Vec<RV32IMCycle>>) {
        let instruction_address = self.pc;
        match self.tick_operate(trace) {
            Ok(()) => {}
            Err(e) => self.handle_exception(e, instruction_address),
        }
        self.mmu.tick();
        self.handle_interrupt(self.pc);
        self.clock = self.clock.wrapping_add(1);

        // cpu core clock : mtime clock in clint = 8 : 1 is
        // just an arbitrary ratio.
        // @TODO: Implement more properly
        self.write_csr_raw(CSR_CYCLE_ADDRESS, self.clock * 8);
    }

    // @TODO: Rename?
    fn tick_operate(&mut self, trace: Option<&mut Vec<RV32IMCycle>>) -> Result<(), Trap> {
        if self.wfi {
            if (self.read_csr_raw(CSR_MIE_ADDRESS) & self.read_csr_raw(CSR_MIP_ADDRESS)) != 0 {
                self.wfi = false;
            }
            return Ok(());
        }

        let original_word = self.fetch()?;
        let instruction_address = normalize_u64(self.pc, &self.xlen);
        let is_compressed = (original_word & 0x3) != 0x3;
        let word = match is_compressed {
            false => {
                self.pc = self.pc.wrapping_add(4); // 32-bit length non-compressed instruction
                original_word
            }
            true => {
                self.pc = self.pc.wrapping_add(2); // 16-bit length compressed instruction
                uncompress_instruction(original_word & 0xffff, self.xlen)
            }
        };

        let instr = RV32IMInstruction::decode(word, instruction_address, is_compressed)
            .ok()
            .unwrap();

        if trace.is_none() {
            instr.execute(self);
        } else {
            instr.trace(self, trace);
        }

        // check if current instruction is real or not for cycle profiling
        if instr.is_real() {
            self.executed_instrs += 1;
        }
        self.x[0] = 0; // hardwired zero

        Ok(())
    }

    fn handle_interrupt(&mut self, instruction_address: u64) {
        // @TODO: Optimize
        let minterrupt = self.read_csr_raw(CSR_MIP_ADDRESS) & self.read_csr_raw(CSR_MIE_ADDRESS);

        if (minterrupt & MIP_MEIP) != 0
            && self.handle_trap(
                Trap {
                    trap_type: TrapType::MachineExternalInterrupt,
                    value: self.pc, // dummy
                },
                instruction_address,
                true,
            )
        {
            // Who should clear mip bit?
            self.write_csr_raw(
                CSR_MIP_ADDRESS,
                self.read_csr_raw(CSR_MIP_ADDRESS) & !MIP_MEIP,
            );
            self.wfi = false;
            return;
        }
        if (minterrupt & MIP_MSIP) != 0
            && self.handle_trap(
                Trap {
                    trap_type: TrapType::MachineSoftwareInterrupt,
                    value: self.pc, // dummy
                },
                instruction_address,
                true,
            )
        {
            self.write_csr_raw(
                CSR_MIP_ADDRESS,
                self.read_csr_raw(CSR_MIP_ADDRESS) & !MIP_MSIP,
            );
            self.wfi = false;
            return;
        }
        if (minterrupt & MIP_MTIP) != 0
            && self.handle_trap(
                Trap {
                    trap_type: TrapType::MachineTimerInterrupt,
                    value: self.pc, // dummy
                },
                instruction_address,
                true,
            )
        {
            self.write_csr_raw(
                CSR_MIP_ADDRESS,
                self.read_csr_raw(CSR_MIP_ADDRESS) & !MIP_MTIP,
            );
            self.wfi = false;
            return;
        }
        if (minterrupt & MIP_SEIP) != 0
            && self.handle_trap(
                Trap {
                    trap_type: TrapType::SupervisorExternalInterrupt,
                    value: self.pc, // dummy
                },
                instruction_address,
                true,
            )
        {
            self.write_csr_raw(
                CSR_MIP_ADDRESS,
                self.read_csr_raw(CSR_MIP_ADDRESS) & !MIP_SEIP,
            );
            self.wfi = false;
            return;
        }
        if (minterrupt & MIP_SSIP) != 0
            && self.handle_trap(
                Trap {
                    trap_type: TrapType::SupervisorSoftwareInterrupt,
                    value: self.pc, // dummy
                },
                instruction_address,
                true,
            )
        {
            self.write_csr_raw(
                CSR_MIP_ADDRESS,
                self.read_csr_raw(CSR_MIP_ADDRESS) & !MIP_SSIP,
            );
            self.wfi = false;
            return;
        }
        if (minterrupt & MIP_STIP) != 0
            && self.handle_trap(
                Trap {
                    trap_type: TrapType::SupervisorTimerInterrupt,
                    value: self.pc, // dummy
                },
                instruction_address,
                true,
            )
        {
            self.write_csr_raw(
                CSR_MIP_ADDRESS,
                self.read_csr_raw(CSR_MIP_ADDRESS) & !MIP_STIP,
            );
            self.wfi = false;
        }
    }

    fn handle_exception(&mut self, exception: Trap, instruction_address: u64) {
        self.handle_trap(exception, instruction_address, false);
    }

    fn handle_trap(&mut self, trap: Trap, instruction_address: u64, is_interrupt: bool) -> bool {
        // non-interrupt case is an ECALL
        if !is_interrupt
            && matches!(
                trap.trap_type,
                TrapType::EnvironmentCallFromUMode
                    | TrapType::EnvironmentCallFromSMode
                    | TrapType::EnvironmentCallFromMMode
            )
        {
            let call_id = self.x[10] as u32; // a0
            if call_id == JOLT_CYCLE_TRACK_ECALL_NUM {
                let marker_ptr = self.x[11] as u32; // a1
                let event_type = self.x[12] as u32; // a2

                // Read / update the per-label counters.
                //
                // Any fault raised while touching guest memory (e.g. a bad
                // string pointer) is swallowed here and will manifest as the
                // usual access-fault on the *next* instruction fetch.
                let _ = self.handle_jolt_cycle_marker(marker_ptr, event_type);

                return false; // we don't take the trap
            }
        }

        let current_privilege_encoding = get_privilege_encoding(&self.privilege_mode) as u64;
        let cause = get_trap_cause(&trap, &self.xlen);

        // First, determine which privilege mode should handle the trap.
        // @TODO: Check if this logic is correct
        let mdeleg = match is_interrupt {
            true => self.read_csr_raw(CSR_MIDELEG_ADDRESS),
            false => self.read_csr_raw(CSR_MEDELEG_ADDRESS),
        };
        let sdeleg = match is_interrupt {
            true => self.read_csr_raw(CSR_SIDELEG_ADDRESS),
            false => self.read_csr_raw(CSR_SEDELEG_ADDRESS),
        };
        let pos = cause & 0xffff;

        let new_privilege_mode = match ((mdeleg >> pos) & 1) == 0 {
            true => PrivilegeMode::Machine,
            false => match ((sdeleg >> pos) & 1) == 0 {
                true => PrivilegeMode::Supervisor,
                false => PrivilegeMode::User,
            },
        };
        let new_privilege_encoding = get_privilege_encoding(&new_privilege_mode) as u64;

        let current_status = match self.privilege_mode {
            PrivilegeMode::Machine => self.read_csr_raw(CSR_MSTATUS_ADDRESS),
            PrivilegeMode::Supervisor => self.read_csr_raw(CSR_SSTATUS_ADDRESS),
            PrivilegeMode::User => self.read_csr_raw(CSR_USTATUS_ADDRESS),
            PrivilegeMode::Reserved => panic!(),
        };

        // Second, ignore the interrupt if it's disabled by some conditions

        if is_interrupt {
            let ie = match new_privilege_mode {
                PrivilegeMode::Machine => self.read_csr_raw(CSR_MIE_ADDRESS),
                PrivilegeMode::Supervisor => self.read_csr_raw(CSR_SIE_ADDRESS),
                PrivilegeMode::User => self.read_csr_raw(CSR_UIE_ADDRESS),
                PrivilegeMode::Reserved => panic!(),
            };

            let current_mie = (current_status >> 3) & 1;
            let current_sie = (current_status >> 1) & 1;
            let current_uie = current_status & 1;

            let msie = (ie >> 3) & 1;
            let ssie = (ie >> 1) & 1;
            let usie = ie & 1;

            let mtie = (ie >> 7) & 1;
            let stie = (ie >> 5) & 1;
            let utie = (ie >> 4) & 1;

            let meie = (ie >> 11) & 1;
            let seie = (ie >> 9) & 1;
            let ueie = (ie >> 8) & 1;

            // 1. Interrupt is always enabled if new privilege level is higher
            // than current privilege level
            // 2. Interrupt is always disabled if new privilege level is lower
            // than current privilege level
            // 3. Interrupt is enabled if xIE in xstatus is 1 where x is privilege level
            // and new privilege level equals to current privilege level

            #[allow(clippy::comparison_chain)]
            if new_privilege_encoding < current_privilege_encoding {
                return false;
            } else if current_privilege_encoding == new_privilege_encoding {
                match self.privilege_mode {
                    PrivilegeMode::Machine => {
                        if current_mie == 0 {
                            return false;
                        }
                    }
                    PrivilegeMode::Supervisor => {
                        if current_sie == 0 {
                            return false;
                        }
                    }
                    PrivilegeMode::User => {
                        if current_uie == 0 {
                            return false;
                        }
                    }
                    PrivilegeMode::Reserved => panic!(),
                };
            }

            // Interrupt can be maskable by xie csr register
            // where x is a new privilege mode.

            match trap.trap_type {
                TrapType::UserSoftwareInterrupt => {
                    if usie == 0 {
                        return false;
                    }
                }
                TrapType::SupervisorSoftwareInterrupt => {
                    if ssie == 0 {
                        return false;
                    }
                }
                TrapType::MachineSoftwareInterrupt => {
                    if msie == 0 {
                        return false;
                    }
                }
                TrapType::UserTimerInterrupt => {
                    if utie == 0 {
                        return false;
                    }
                }
                TrapType::SupervisorTimerInterrupt => {
                    if stie == 0 {
                        return false;
                    }
                }
                TrapType::MachineTimerInterrupt => {
                    if mtie == 0 {
                        return false;
                    }
                }
                TrapType::UserExternalInterrupt => {
                    if ueie == 0 {
                        return false;
                    }
                }
                TrapType::SupervisorExternalInterrupt => {
                    if seie == 0 {
                        return false;
                    }
                }
                TrapType::MachineExternalInterrupt => {
                    if meie == 0 {
                        return false;
                    }
                }
                _ => {}
            };
        }

        // So, this trap should be taken

        self.privilege_mode = new_privilege_mode;
        self.mmu.update_privilege_mode(self.privilege_mode.clone());
        let csr_epc_address = match self.privilege_mode {
            PrivilegeMode::Machine => CSR_MEPC_ADDRESS,
            PrivilegeMode::Supervisor => CSR_SEPC_ADDRESS,
            PrivilegeMode::User => CSR_UEPC_ADDRESS,
            PrivilegeMode::Reserved => panic!(),
        };
        let csr_cause_address = match self.privilege_mode {
            PrivilegeMode::Machine => CSR_MCAUSE_ADDRESS,
            PrivilegeMode::Supervisor => CSR_SCAUSE_ADDRESS,
            PrivilegeMode::User => CSR_UCAUSE_ADDRESS,
            PrivilegeMode::Reserved => panic!(),
        };
        let csr_tval_address = match self.privilege_mode {
            PrivilegeMode::Machine => CSR_MTVAL_ADDRESS,
            PrivilegeMode::Supervisor => CSR_STVAL_ADDRESS,
            PrivilegeMode::User => CSR_UTVAL_ADDRESS,
            PrivilegeMode::Reserved => panic!(),
        };
        let csr_tvec_address = match self.privilege_mode {
            PrivilegeMode::Machine => CSR_MTVEC_ADDRESS,
            PrivilegeMode::Supervisor => CSR_STVEC_ADDRESS,
            PrivilegeMode::User => CSR_UTVEC_ADDRESS,
            PrivilegeMode::Reserved => panic!(),
        };

        self.write_csr_raw(csr_epc_address, instruction_address);
        self.write_csr_raw(csr_cause_address, cause);
        self.write_csr_raw(csr_tval_address, trap.value);
        self.pc = self.read_csr_raw(csr_tvec_address);

        // Add 4 * cause if tvec has vector type address
        if (self.pc & 0x3) != 0 {
            self.pc = (self.pc & !0x3) + 4 * (cause & 0xffff);
        }

        match self.privilege_mode {
            PrivilegeMode::Machine => {
                let status = self.read_csr_raw(CSR_MSTATUS_ADDRESS);
                let mie = (status >> 3) & 1;
                // clear MIE[3], override MPIE[7] with MIE[3], override MPP[12:11] with current privilege encoding
                let new_status =
                    (status & !0x1888) | (mie << 7) | (current_privilege_encoding << 11);
                self.write_csr_raw(CSR_MSTATUS_ADDRESS, new_status);
            }
            PrivilegeMode::Supervisor => {
                let status = self.read_csr_raw(CSR_SSTATUS_ADDRESS);
                let sie = (status >> 1) & 1;
                // clear SIE[1], override SPIE[5] with SIE[1], override SPP[8] with current privilege encoding
                let new_status =
                    (status & !0x122) | (sie << 5) | ((current_privilege_encoding & 1) << 8);
                self.write_csr_raw(CSR_SSTATUS_ADDRESS, new_status);
            }
            PrivilegeMode::User => {
                panic!("Not implemented yet");
            }
            PrivilegeMode::Reserved => panic!(), // shouldn't happen
        };
        //println!("Trap! {:x} Clock:{:x}", cause, self.clock);
        true
    }

    fn fetch(&mut self) -> Result<u32, Trap> {
        let word = match self.mmu.fetch_word(self.pc) {
            Ok(word) => word,
            Err(e) => {
                self.pc = self.pc.wrapping_add(4); // @TODO: What if instruction is compressed?
                return Err(e);
            }
        };
        Ok(word)
    }

    fn has_csr_access_privilege(&self, address: u16) -> bool {
        let privilege = (address >> 8) & 0x3; // the lowest privilege level that can access the CSR
        privilege as u8 <= get_privilege_encoding(&self.privilege_mode)
    }

    fn read_csr(&mut self, address: u16) -> Result<u64, Trap> {
        match self.has_csr_access_privilege(address) {
            true => Ok(self.read_csr_raw(address)),
            false => Err(Trap {
                trap_type: TrapType::IllegalInstruction,
                value: self.pc.wrapping_sub(4), // @TODO: Is this always correct?
            }),
        }
    }

    fn write_csr(&mut self, address: u16, value: u64) -> Result<(), Trap> {
        match self.has_csr_access_privilege(address) {
            true => {
                /*
                // Checking writability fails some tests so disabling so far
                let read_only = ((address >> 10) & 0x3) == 0x3;
                if read_only {
                    return Err(Exception::IllegalInstruction);
                }
                */
                self.write_csr_raw(address, value);
                if address == CSR_SATP_ADDRESS {
                    self.update_addressing_mode(value);
                }
                Ok(())
            }
            false => Err(Trap {
                trap_type: TrapType::IllegalInstruction,
                value: self.pc.wrapping_sub(4), // @TODO: Is this always correct?
            }),
        }
    }

    // SSTATUS, SIE, and SIP are subsets of MSTATUS, MIE, and MIP
    fn read_csr_raw(&self, address: u16) -> u64 {
        match address {
            // @TODO: Mask should consider of 32-bit mode
            CSR_FFLAGS_ADDRESS => self.csr[CSR_FCSR_ADDRESS as usize] & 0x1f,
            CSR_FRM_ADDRESS => (self.csr[CSR_FCSR_ADDRESS as usize] >> 5) & 0x7,
            CSR_SSTATUS_ADDRESS => self.csr[CSR_MSTATUS_ADDRESS as usize] & 0x80000003000de162,
            CSR_SIE_ADDRESS => self.csr[CSR_MIE_ADDRESS as usize] & 0x222,
            CSR_SIP_ADDRESS => self.csr[CSR_MIP_ADDRESS as usize] & 0x222,
            CSR_TIME_ADDRESS => panic!("CLINT is unsupported."),
            _ => self.csr[address as usize],
        }
    }

    fn write_csr_raw(&mut self, address: u16, value: u64) {
        match address {
            CSR_FFLAGS_ADDRESS => {
                self.csr[CSR_FCSR_ADDRESS as usize] &= !0x1f;
                self.csr[CSR_FCSR_ADDRESS as usize] |= value & 0x1f;
            }
            CSR_FRM_ADDRESS => {
                self.csr[CSR_FCSR_ADDRESS as usize] &= !0xe0;
                self.csr[CSR_FCSR_ADDRESS as usize] |= (value << 5) & 0xe0;
            }
            CSR_SSTATUS_ADDRESS => {
                self.csr[CSR_MSTATUS_ADDRESS as usize] &= !0x80000003000de162;
                self.csr[CSR_MSTATUS_ADDRESS as usize] |= value & 0x80000003000de162;
                self.mmu
                    .update_mstatus(self.read_csr_raw(CSR_MSTATUS_ADDRESS));
            }
            CSR_SIE_ADDRESS => {
                self.csr[CSR_MIE_ADDRESS as usize] &= !0x222;
                self.csr[CSR_MIE_ADDRESS as usize] |= value & 0x222;
            }
            CSR_SIP_ADDRESS => {
                self.csr[CSR_MIP_ADDRESS as usize] &= !0x222;
                self.csr[CSR_MIP_ADDRESS as usize] |= value & 0x222;
            }
            CSR_MIDELEG_ADDRESS => {
                self.csr[address as usize] = value & 0x666; // from qemu
            }
            CSR_MSTATUS_ADDRESS => {
                self.csr[address as usize] = value;
                self.mmu
                    .update_mstatus(self.read_csr_raw(CSR_MSTATUS_ADDRESS));
            }
            CSR_TIME_ADDRESS => {
                panic!("CLINT is unsupported.")
            }
            _ => {
                self.csr[address as usize] = value;
            }
        };
    }

    fn _set_fcsr_nv(&mut self) {
        self.csr[CSR_FCSR_ADDRESS as usize] |= 0x10;
    }

    fn set_fcsr_dz(&mut self) {
        self.csr[CSR_FCSR_ADDRESS as usize] |= 0x8;
    }

    fn _set_fcsr_of(&mut self) {
        self.csr[CSR_FCSR_ADDRESS as usize] |= 0x4;
    }

    fn _set_fcsr_uf(&mut self) {
        self.csr[CSR_FCSR_ADDRESS as usize] |= 0x2;
    }

    fn _set_fcsr_nx(&mut self) {
        self.csr[CSR_FCSR_ADDRESS as usize] |= 0x1;
    }

    fn update_addressing_mode(&mut self, value: u64) {
        let addressing_mode = match self.xlen {
            Xlen::Bit32 => match value & 0x80000000 {
                0 => AddressingMode::None,
                _ => AddressingMode::SV32,
            },
            Xlen::Bit64 => match value >> 60 {
                0 => AddressingMode::None,
                8 => AddressingMode::SV39,
                9 => AddressingMode::SV48,
                _ => {
                    #[cfg(feature = "std")]
                    println!("Unknown addressing_mode {:x}", value >> 60);
                    panic!();
                }
            },
        };
        let ppn = match self.xlen {
            Xlen::Bit32 => value & 0x3fffff,
            Xlen::Bit64 => value & 0xfffffffffff,
        };
        self.mmu.update_addressing_mode(addressing_mode);
        self.mmu.update_ppn(ppn);
    }

    // @TODO: Rename to better name?
    pub(crate) fn sign_extend(&self, value: i64) -> i64 {
        match self.xlen {
            Xlen::Bit32 => value as i32 as i64,
            Xlen::Bit64 => value,
        }
    }

    // @TODO: Rename to better name?
    pub(crate) fn unsigned_data(&self, value: i64) -> u64 {
        (value as u64) & self.unsigned_data_mask
    }

    // @TODO: Rename to better name?
    pub(crate) fn most_negative(&self) -> i64 {
        match self.xlen {
            Xlen::Bit32 => i32::MIN as i64,
            Xlen::Bit64 => i64::MIN,
        }
    }

    /// Disassembles an instruction pointed by Program Counter.
    pub fn disassemble_next_instruction(&mut self) -> String {
        // @TODO: Fetching can make a side effect,
        // for example updating page table entry or update peripheral hardware registers.
        // But ideally disassembling doesn't want to cause any side effect.
        // How can we avoid side effect?
        let mut original_word = match self.mmu.fetch_word(self.pc) {
            Ok(data) => data,
            Err(_e) => {
                return format!("PC:{:016x}, InstructionPageFault Trap!\n", self.pc);
            }
        };

        let is_compressed = (original_word & 0x3) != 0x3;
        let word = match is_compressed {
            false => original_word,
            true => {
                original_word &= 0xffff;
                uncompress_instruction(original_word, self.xlen)
            }
        };

        let inst = match RV32IMInstruction::decode(word, self.pc, is_compressed) {
            Ok(inst) => inst,
            Err(e) => {
                return format!(
                    "Unknown instruction PC:{:x} WORD:{:x}, {:?}",
                    self.pc, original_word, e
                );
            }
        };

        let name: &'static str = inst.into();
        let mut s = format!("PC:{:016x} ", self.unsigned_data(self.pc as i64));
        s += &format!("{original_word:08x} ");
        s += &format!("{name}");
        // s += &format!("{}", (inst.disassemble)(self, word, self.pc, true));
        s
    }

    /// Returns mutable `Mmu`
    pub fn get_mut_mmu(&mut self) -> &mut Mmu {
        &mut self.mmu
    }

    fn handle_jolt_cycle_marker(&mut self, ptr: u32, event: u32) -> Result<(), Trap> {
        match event {
            JOLT_CYCLE_MARKER_START => {
                let label = self.read_c_string(ptr)?; // guest NUL-string

                // Check if there's already an active marker with the same label
                let duplicate = self
                    .active_markers
                    .values()
                    .any(|marker| marker.label == label);
                if duplicate {
                    println!("Warning: Marker with label '{}' is already active", &label);
                }

                self.active_markers.insert(
                    ptr,
                    ActiveMarker {
                        label,
                        start_instrs: self.executed_instrs,
                        start_trace_len: self.trace_len,
                    },
                );
            }

            JOLT_CYCLE_MARKER_END => {
                if let Some(mark) = self.active_markers.remove(&ptr) {
                    let real = self.executed_instrs - mark.start_instrs;
                    let virt = self.trace_len - mark.start_trace_len;
                    println!(
                        "\"{}\": {} RV32IM cycles, {} virtual cycles",
                        mark.label, real, virt
                    );
                } else {
                    println!(
                        "Warning: Attempt to end a marker (ptr: 0x{ptr:x}) that was never started"
                    );
                }
            }
            _ => {
                panic!("Unexpected event: event must match either start or end marker.")
            }
        }
        Ok(())
    }

    /// Read a NUL-terminated guest string from memory.
    fn read_c_string(&mut self, mut addr: u32) -> Result<String, Trap> {
        let mut bytes = Vec::new();
        loop {
            let (b, _) = self.mmu.load(addr.into())?;
            if b == 0 {
                break;
            }
            bytes.push(b);
            addr += 1;
        }
        Ok(String::from_utf8_lossy(&bytes).into_owned())
    }
}

impl Drop for Cpu {
    fn drop(&mut self) {
        if !self.active_markers.is_empty() {
            println!(
                "Warning: Found {} unclosed cycle tracking marker(s):",
                self.active_markers.len()
            );
            for (ptr, marker) in &self.active_markers {
                println!(
                    "  - '{}' (at ptr: 0x{:x}), started at {} RV32IM cycles",
                    marker.label, ptr, marker.start_instrs
                );
            }
        }
    }
}

fn get_register_name(num: usize) -> &'static str {
    match num {
        0 => "zero",
        1 => "ra",
        2 => "sp",
        3 => "gp",
        4 => "tp",
        5 => "t0",
        6 => "t1",
        7 => "t2",
        8 => "s0",
        9 => "s1",
        10 => "a0",
        11 => "a1",
        12 => "a2",
        13 => "a3",
        14 => "a4",
        15 => "a5",
        16 => "a6",
        17 => "a7",
        18 => "s2",
        19 => "s3",
        20 => "s4",
        21 => "s5",
        22 => "s6",
        23 => "s7",
        24 => "s8",
        25 => "s9",
        26 => "s10",
        27 => "s11",
        28 => "t3",
        29 => "t4",
        30 => "t5",
        31 => "t6",
        _ => panic!("Unknown register num {num}"),
    }
}

fn normalize_u64(value: u64, width: &Xlen) -> u64 {
    match width {
        Xlen::Bit32 => value as u32 as u64,
        Xlen::Bit64 => value,
    }
}

fn normalize_register(value: usize) -> u64 {
    value.try_into().unwrap()
}

#[cfg(test)]
mod test_cpu {
    use super::*;
    use crate::emulator::mmu::DRAM_BASE;
    use crate::emulator::terminal::DummyTerminal;

    fn create_cpu() -> Cpu {
        Cpu::new(Box::new(DummyTerminal::default()))
    }

    #[test]
    fn initialize() {
        let _cpu = create_cpu();
    }

    #[test]
    fn update_pc() {
        let mut cpu = create_cpu();
        assert_eq!(0, cpu.read_pc());
        cpu.update_pc(1);
        assert_eq!(1, cpu.read_pc());
        cpu.update_pc(0xffffffffffffffff);
        assert_eq!(0xffffffffffffffff, cpu.read_pc());
    }

    #[test]
    fn update_xlen() {
        let mut cpu = create_cpu();
        assert!(matches!(cpu.xlen, Xlen::Bit64));
        cpu.update_xlen(Xlen::Bit32);
        assert!(matches!(cpu.xlen, Xlen::Bit32));
        cpu.update_xlen(Xlen::Bit64);
        assert!(matches!(cpu.xlen, Xlen::Bit64));
        // Note: cpu.update_xlen() updates cpu.mmu.xlen, too.
        // The test for mmu.xlen should be in Mmu?
    }

    #[test]
    fn read_register() {
        let mut cpu = create_cpu();
        // Initial register values are 0 other than 0xb th register.
        // Initial value of 0xb th register is temporal for Linux boot and
        // I'm not sure if the value is correct. Then skipping so far.
        for i in 0..31 {
            if i != 0xb {
                assert_eq!(0, cpu.read_register(i));
            }
        }

        for i in 0..31 {
            cpu.x[i] = i as i64 + 1;
        }

        for i in 0..31 {
            match i {
                // 0th register is hardwired zero
                0 => assert_eq!(0, cpu.read_register(i)),
                _ => assert_eq!(i as i64 + 1, cpu.read_register(i)),
            }
        }

        for i in 0..31 {
            cpu.x[i] = (0xffffffffffffffff - i) as i64;
        }

        for i in 0..31 {
            match i {
                // 0th register is hardwired zero
                0 => assert_eq!(0, cpu.read_register(i)),
                _ => assert_eq!(-(i as i64 + 1), cpu.read_register(i)),
            }
        }

        // @TODO: Should I test the case where the argument equals to or is
        // greater than 32?
    }

    #[test]
    fn tick() {
        let mut cpu = create_cpu();
        cpu.get_mut_mmu().init_memory(4);
        cpu.update_pc(DRAM_BASE);

        // Write non-compressed "addi x1, x1, 1" instruction
        match cpu.get_mut_mmu().store_word(DRAM_BASE, 0x00108093) {
            Ok(_) => {}
            Err(_e) => panic!("Failed to store"),
        };
        // Write compressed "addi x8, x0, 8" instruction
        match cpu.get_mut_mmu().store_word(DRAM_BASE + 4, 0x20) {
            Ok(_) => {}
            Err(_e) => panic!("Failed to store"),
        };

        cpu.tick(None);

        assert_eq!(DRAM_BASE + 4, cpu.read_pc());
        assert_eq!(1, cpu.read_register(1));

        cpu.tick(None);

        assert_eq!(DRAM_BASE + 6, cpu.read_pc());
        assert_eq!(8, cpu.read_register(8));
    }

    #[test]
    fn tick_operate() {
        let mut cpu = create_cpu();
        cpu.get_mut_mmu().init_memory(4);
        cpu.update_pc(DRAM_BASE);
        // write non-compressed "addi a0, a0, 12" instruction
        match cpu.get_mut_mmu().store_word(DRAM_BASE, 0xc50513) {
            Ok(_) => {}
            Err(_e) => panic!("Failed to store"),
        };
        assert_eq!(DRAM_BASE, cpu.read_pc());
        assert_eq!(0, cpu.read_register(10));
        match cpu.tick_operate(None) {
            Ok(_) => {}
            Err(_e) => panic!("tick_operate() unexpectedly did panic"),
        };
        // .tick_operate() increments the program counter by 4 for
        // non-compressed instruction.
        assert_eq!(DRAM_BASE + 4, cpu.read_pc());
        // "addi a0, a0, a12" instruction writes 12 to a0 register.
        assert_eq!(12, cpu.read_register(10));
        // @TODO: Test compressed instruction operation
    }

    #[test]
    fn fetch() {
        // .fetch() reads four bytes from the memory
        // at the address the program counter points to.
        // .fetch() doesn't increment the program counter.
        // .tick_operate() does.
        let mut cpu = create_cpu();
        cpu.get_mut_mmu().init_memory(4);
        cpu.update_pc(DRAM_BASE);
        match cpu.get_mut_mmu().store_word(DRAM_BASE, 0xaaaaaaaa) {
            Ok(_) => {}
            Err(_e) => panic!("Failed to store"),
        };
        match cpu.fetch() {
            Ok(data) => assert_eq!(0xaaaaaaaa, data),
            Err(_e) => panic!("Failed to fetch"),
        };
        match cpu.get_mut_mmu().store_word(DRAM_BASE, 0x55555555) {
            Ok(_) => {}
            Err(_e) => panic!("Failed to store"),
        };
        match cpu.fetch() {
            Ok(data) => assert_eq!(0x55555555, data),
            Err(_e) => panic!("Failed to fetch"),
        };
        // @TODO: Write test cases where Trap happens
    }

    // #[test]
    // fn decode() {
    //     let mut cpu = create_cpu();
    //     // 0x13 is addi instruction
    //     match cpu.decode(0x13) {
    //         Ok(inst) => assert_eq!(inst.name, "ADDI"),
    //         Err(_e) => panic!("Failed to decode"),
    //     };
    //     // .decode() returns error for invalid word data.
    //     match cpu.decode(0x0) {
    //         Ok(_inst) => panic!("Unexpectedly succeeded in decoding"),
    //         Err(()) => assert!(true),
    //     };
    //     // @TODO: Should I test all instructions?
    // }

    // #[test]
    // fn uncompress() {
    //     let mut cpu = create_cpu();
    //     // .uncompress() doesn't directly return an instruction but
    //     // it returns uncompressed word. Then you need to call .decode().
    //     match cpu.decode(cpu.uncompress(0x20)) {
    //         Ok(inst) => assert_eq!(inst.name, "ADDI"),
    //         Err(_e) => panic!("Failed to decode"),
    //     };
    //     // @TODO: Should I test all compressed instructions?
    // }

    // #[test]
    // fn wfi() {
    //     let wfi_instruction = 0x10500073;
    //     let mut cpu = create_cpu();
    //     // Just in case
    //     match cpu.decode(wfi_instruction) {
    //         Ok(inst) => assert_eq!(inst.name, "WFI"),
    //         Err(_e) => panic!("Failed to decode"),
    //     };
    //     cpu.get_mut_mmu().init_memory(4);
    //     cpu.update_pc(DRAM_BASE);
    //     // write WFI instruction
    //     match cpu.get_mut_mmu().store_word(DRAM_BASE, wfi_instruction) {
    //         Ok(_) => {}
    //         Err(_e) => panic!("Failed to store"),
    //     };
    //     cpu.tick();
    //     assert_eq!(DRAM_BASE + 4, cpu.read_pc());
    //     for _i in 0..10 {
    //         // Until interrupt happens, .tick() does nothing
    //         // @TODO: Check accurately that the state is unchanged
    //         cpu.tick();
    //         assert_eq!(DRAM_BASE + 4, cpu.read_pc());
    //     }
    //     // Machine timer interrupt
    //     cpu.write_csr_raw(CSR_MIE_ADDRESS, MIP_MTIP);
    //     cpu.write_csr_raw(CSR_MIP_ADDRESS, MIP_MTIP);
    //     cpu.write_csr_raw(CSR_MSTATUS_ADDRESS, 0x8);
    //     cpu.write_csr_raw(CSR_MTVEC_ADDRESS, 0x0);
    //     cpu.tick();
    //     // Interrupt happened and moved to handler
    //     assert_eq!(0, cpu.read_pc());
    // }

    #[test]
    fn interrupt() {
        let handler_vector = 0x10000000;
        let mut cpu = create_cpu();
        cpu.get_mut_mmu().init_memory(4);
        // Write non-compressed "addi x0, x0, 1" instruction
        match cpu.get_mut_mmu().store_word(DRAM_BASE, 0x00100013) {
            Ok(_) => {}
            Err(_e) => panic!("Failed to store"),
        };
        cpu.update_pc(DRAM_BASE);

        // Machine timer interrupt but mie in mstatus is not enabled yet
        cpu.write_csr_raw(CSR_MIE_ADDRESS, MIP_MTIP);
        cpu.write_csr_raw(CSR_MIP_ADDRESS, MIP_MTIP);
        cpu.write_csr_raw(CSR_MTVEC_ADDRESS, handler_vector);

        cpu.tick(None);

        // Interrupt isn't caught because mie is disabled
        assert_eq!(DRAM_BASE + 4, cpu.read_pc());

        cpu.update_pc(DRAM_BASE);
        // Enable mie in mstatus
        cpu.write_csr_raw(CSR_MSTATUS_ADDRESS, 0x8);

        cpu.tick(None);

        // Interrupt happened and moved to handler
        assert_eq!(handler_vector, cpu.read_pc());

        // CSR Cause register holds the reason what caused the interrupt
        assert_eq!(0x8000000000000007, cpu.read_csr_raw(CSR_MCAUSE_ADDRESS));

        // @TODO: Test post CSR status register
        // @TODO: Test xIE bit in CSR status register
        // @TODO: Test privilege levels
        // @TODO: Test delegation
        // @TODO: Test vector type handlers
    }

    #[test]
    fn exception() {
        let handler_vector = 0x10000000;
        let mut cpu = create_cpu();
        cpu.get_mut_mmu().init_memory(4);
        // Write ECALL instruction
        match cpu.get_mut_mmu().store_word(DRAM_BASE, 0x00000073) {
            Ok(_) => {}
            Err(_e) => panic!("Failed to store"),
        };
        cpu.write_csr_raw(CSR_MTVEC_ADDRESS, handler_vector);
        cpu.update_pc(DRAM_BASE);

        cpu.tick(None);

        // Interrupt happened and moved to handler
        assert_eq!(handler_vector, cpu.read_pc());

        // CSR Cause register holds the reason what caused the trap
        assert_eq!(0xb, cpu.read_csr_raw(CSR_MCAUSE_ADDRESS));

        // @TODO: Test post CSR status register
        // @TODO: Test privilege levels
        // @TODO: Test delegation
        // @TODO: Test vector type handlers
    }

    #[test]
    fn hardocded_zero() {
        let mut cpu = create_cpu();
        cpu.get_mut_mmu().init_memory(8);
        cpu.update_pc(DRAM_BASE);

        // Write non-compressed "addi x0, x0, 1" instruction
        match cpu.get_mut_mmu().store_word(DRAM_BASE, 0x00100013) {
            Ok(_) => {}
            Err(_e) => panic!("Failed to store"),
        };
        // Write non-compressed "addi x1, x1, 1" instruction
        match cpu.get_mut_mmu().store_word(DRAM_BASE + 4, 0x00108093) {
            Ok(_) => {}
            Err(_e) => panic!("Failed to store"),
        };

        // Test x0
        assert_eq!(0, cpu.read_register(0));
        cpu.tick(None); // Execute  "addi x0, x0, 1"
                        // x0 is still zero because it's hardcoded zero
        assert_eq!(0, cpu.read_register(0));

        // Test x1
        assert_eq!(0, cpu.read_register(1));
        cpu.tick(None); // Execute  "addi x1, x1, 1"
                        // x1 is not hardcoded zero
        assert_eq!(1, cpu.read_register(1));
    }

    #[test]
    fn disassemble_next_instruction() {
        let mut cpu = create_cpu();
        cpu.get_mut_mmu().init_memory(4);
        cpu.update_pc(DRAM_BASE);

        // Write non-compressed "addi x0, x0, 1" instruction
        match cpu.get_mut_mmu().store_word(DRAM_BASE, 0x00100013) {
            Ok(_) => {}
            Err(_e) => panic!("Failed to store"),
        };

        assert_eq!(
            "PC:0000000080000000 00100013 ADDI zero:0,zero:0,1",
            cpu.disassemble_next_instruction()
        );

        // No effect to PC
        assert_eq!(DRAM_BASE, cpu.read_pc());
    }
}<|MERGE_RESOLUTION|>--- conflicted
+++ resolved
@@ -105,11 +105,7 @@
     active_markers: FnvHashMap<u32, ActiveMarker>,
 }
 
-<<<<<<< HEAD
-#[derive(Clone, PartialEq, Debug)]
-=======
-#[derive(Clone, Copy, PartialEq)]
->>>>>>> e8a5b744
+#[derive(Clone, Copy, PartialEq, Debug)]
 pub enum Xlen {
     Bit32,
     Bit64, // @TODO: Support Bit128
