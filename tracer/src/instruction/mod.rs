--- conflicted
+++ resolved
@@ -698,19 +698,6 @@
                 let funct3 = (instr >> 12) & 0x7;
                 let funct7 = (instr >> 25) & 0x7f;
                 match (funct3, funct7) {
-<<<<<<< HEAD
-                    (0b000, 0b0000000) => Ok(ADD::new(instr, address, true).into()),
-                    (0b000, 0b0100000) => Ok(SUB::new(instr, address, true).into()),
-                    (0b001, 0b0000000) => Ok(SLL::new(instr, address, true).into()),
-                    (0b010, 0b0000000) => Ok(SLT::new(instr, address, true).into()),
-                    (0b011, 0b0000000) => Ok(SLTU::new(instr, address, true).into()),
-                    (0b100, 0b0000000) => Ok(XOR::new(instr, address, true).into()),
-                    (0b101, 0b0000000) => Ok(SRL::new(instr, address, true).into()),
-                    (0b101, 0b0100000) => Ok(SRA::new(instr, address, true).into()),
-                    (0b110, 0b0000000) => Ok(OR::new(instr, address, true).into()),
-                    (0b111, 0b0000000) => Ok(AND::new(instr, address, true).into()),
-                    (0b111, 0b0100000) => Ok(ANDN::new(instr, address, true).into()),
-=======
                     (0b000, 0b0000000) => Ok(ADD::new(instr, address, true, compressed).into()),
                     (0b000, 0b0100000) => Ok(SUB::new(instr, address, true, compressed).into()),
                     (0b001, 0b0000000) => Ok(SLL::new(instr, address, true, compressed).into()),
@@ -721,7 +708,7 @@
                     (0b101, 0b0100000) => Ok(SRA::new(instr, address, true, compressed).into()),
                     (0b110, 0b0000000) => Ok(OR::new(instr, address, true, compressed).into()),
                     (0b111, 0b0000000) => Ok(AND::new(instr, address, true, compressed).into()),
->>>>>>> e8a5b744
+
                     // RV32M extension
                     (0b000, 0b0000001) => Ok(MUL::new(instr, address, true, compressed).into()),
                     (0b001, 0b0000001) => Ok(MULH::new(instr, address, true, compressed).into()),
@@ -833,27 +820,19 @@
                 // Custom-0 opcode: SHA256 compression instructions
                 let funct3 = (instr >> 12) & 0x7;
                 let funct7 = (instr >> 25) & 0x7f;
-<<<<<<< HEAD
                 match funct7 {
                     0x00 => {
                         // SHA256
                         match funct3 {
-                            0x0 => Ok(SHA256::new(instr, address, true).into()),
-                            0x1 => Ok(SHA256INIT::new(instr, address, true).into()),
+                            0x0 => Ok(SHA256::new(instr, address, true, compressed).into()),
+                            0x1 => Ok(SHA256INIT::new(instr, address, true, compressed).into()),
                             _ => Err("Unknown funct3 for custom SHA256 instruction"),
                         }
-=======
-                if funct7 == 0x00 {
-                    match funct3 {
-                        0x0 => Ok(SHA256::new(instr, address, true, compressed).into()),
-                        0x1 => Ok(SHA256INIT::new(instr, address, true, compressed).into()),
-                        _ => Err("Unknown funct3 for custom SHA256 instruction"),
->>>>>>> e8a5b744
                     }
                     0x01 => {
                         // Keccak
                         match funct3 {
-                            0x0 => Ok(KECCAK256::new(instr, address, true).into()),
+                            0x0 => Ok(KECCAK256::new(instr, address, true, compressed).into()),
                             _ => Err("Unknown funct3 for custom Keccak instruction"),
                         }
                     }
