#![allow(clippy::upper_case_acronyms)]

use add::ADD;
use addi::ADDI;
use addiw::ADDIW;
use addw::ADDW;
use amoaddd::AMOADDD;
use amoaddw::AMOADDW;
use amoandd::AMOANDD;
use amoandw::AMOANDW;
use amomaxd::AMOMAXD;
use amomaxud::AMOMAXUD;
use amomaxuw::AMOMAXUW;
use amomaxw::AMOMAXW;
use amomind::AMOMIND;
use amominud::AMOMINUD;
use amominuw::AMOMINUW;
use amominw::AMOMINW;
use amoord::AMOORD;
use amoorw::AMOORW;
use amoswapd::AMOSWAPD;
use amoswapw::AMOSWAPW;
use amoxord::AMOXORD;
use amoxorw::AMOXORW;
use and::AND;
use andi::ANDI;
use andn::ANDN;
use ark_serialize::{
    CanonicalDeserialize, CanonicalSerialize, Compress, SerializationError, Valid, Validate,
};
use auipc::AUIPC;
use beq::BEQ;
use bge::BGE;
use bgeu::BGEU;
use blt::BLT;
use bltu::BLTU;
use bne::BNE;
use div::DIV;
use divu::DIVU;
use divuw::DIVUW;
use divw::DIVW;
use ecall::ECALL;
use fence::FENCE;
use jal::JAL;
use jalr::JALR;
use lb::LB;
use lbu::LBU;
use ld::LD;
use lh::LH;
use lhu::LHU;
use lrd::LRD;
use lrw::LRW;
use lui::LUI;
use lw::LW;
use lwu::LWU;
use mul::MUL;
use mulh::MULH;
use mulhsu::MULHSU;
use mulhu::MULHU;
use mulw::MULW;
use or::OR;
use ori::ORI;
use rem::REM;
use remu::REMU;
use remuw::REMUW;
use remw::REMW;
use sb::SB;
use scd::SCD;
use scw::SCW;
use sd::SD;
use serde::{Deserialize, Serialize};
use sh::SH;
use sll::SLL;
use slli::SLLI;
use slliw::SLLIW;
use sllw::SLLW;
use slt::SLT;
use slti::SLTI;
use sltiu::SLTIU;
use sltu::SLTU;
use sra::SRA;
use srai::SRAI;
use sraiw::SRAIW;
use sraw::SRAW;
use srl::SRL;
use srli::SRLI;
use srliw::SRLIW;
use srlw::SRLW;
use strum_macros::{EnumCount as EnumCountMacro, EnumIter, IntoStaticStr};
use sub::SUB;
use subw::SUBW;
use sw::SW;
use xor::XOR;
use xori::XORI;

use virtual_advice::VirtualAdvice;
use virtual_assert_eq::VirtualAssertEQ;
use virtual_assert_halfword_alignment::VirtualAssertHalfwordAlignment;
use virtual_assert_lte::VirtualAssertLTE;
use virtual_assert_mulu_no_overflow::VirtualAssertMulUNoOverflow;
use virtual_assert_valid_div0::VirtualAssertValidDiv0;
use virtual_assert_valid_unsigned_remainder::VirtualAssertValidUnsignedRemainder;
use virtual_assert_word_alignment::VirtualAssertWordAlignment;
use virtual_change_divisor::VirtualChangeDivisor;
use virtual_change_divisor_w::VirtualChangeDivisorW;
use virtual_lw::VirtualLW;
use virtual_move::VirtualMove;
use virtual_movsign::VirtualMovsign;
use virtual_muli::VirtualMULI;
use virtual_pow2::VirtualPow2;
use virtual_pow2_w::VirtualPow2W;
use virtual_pow2i::VirtualPow2I;
use virtual_pow2i_w::VirtualPow2IW;
use virtual_rev8w::VirtualRev8W;
use virtual_rotri::VirtualROTRI;
use virtual_rotriw::VirtualROTRIW;
use virtual_shift_right_bitmask::VirtualShiftRightBitmask;
use virtual_shift_right_bitmaski::VirtualShiftRightBitmaskI;
use virtual_sign_extend_word::VirtualSignExtendWord;
use virtual_sra::VirtualSRA;
use virtual_srai::VirtualSRAI;
use virtual_srl::VirtualSRL;
use virtual_srli::VirtualSRLI;
use virtual_sw::VirtualSW;
use virtual_xor_rot::{VirtualXORROT16, VirtualXORROT24, VirtualXORROT32, VirtualXORROT63};
use virtual_xor_rotw::{VirtualXORROTW12, VirtualXORROTW16, VirtualXORROTW7, VirtualXORROTW8};
use virtual_zero_extend_word::VirtualZeroExtendWord;

use self::inline::INLINE;

use crate::emulator::cpu::{Cpu, Xlen};
use crate::utils::virtual_registers::VirtualRegisterAllocator;
use derive_more::From;
use format::{InstructionFormat, InstructionRegisterState, NormalizedOperands};

pub mod format;

pub use crate::utils::instruction_macros;

pub(super) mod amo;

pub mod add;
pub mod addi;
pub mod addiw;
pub mod addw;
pub mod amoaddd;
pub mod amoaddw;
pub mod amoandd;
pub mod amoandw;
pub mod amomaxd;
pub mod amomaxud;
pub mod amomaxuw;
pub mod amomaxw;
pub mod amomind;
pub mod amominud;
pub mod amominuw;
pub mod amominw;
pub mod amoord;
pub mod amoorw;
pub mod amoswapd;
pub mod amoswapw;
pub mod amoxord;
pub mod amoxorw;
pub mod and;
pub mod andi;
pub mod andn;
pub mod auipc;
pub mod beq;
pub mod bge;
pub mod bgeu;
pub mod blt;
pub mod bltu;
pub mod bne;
pub mod div;
pub mod divu;
pub mod divuw;
pub mod divw;
pub mod ecall;
pub mod fence;
pub mod inline;
pub mod jal;
pub mod jalr;
pub mod lb;
pub mod lbu;
pub mod ld;
pub mod lh;
pub mod lhu;
pub mod lrd;
pub mod lrw;
pub mod lui;
pub mod lw;
pub mod lwu;
pub mod mul;
pub mod mulh;
pub mod mulhsu;
pub mod mulhu;
pub mod mulw;
pub mod or;
pub mod ori;
pub mod rem;
pub mod remu;
pub mod remuw;
pub mod remw;
pub mod sb;
pub mod scd;
pub mod scw;
pub mod sd;
pub mod sh;
pub mod sll;
pub mod slli;
pub mod slliw;
pub mod sllw;
pub mod slt;
pub mod slti;
pub mod sltiu;
pub mod sltu;
pub mod sra;
pub mod srai;
pub mod sraiw;
pub mod sraw;
pub mod srl;
pub mod srli;
pub mod srliw;
pub mod srlw;
pub mod sub;
pub mod subw;
pub mod sw;
pub mod virtual_advice;
pub mod virtual_assert_eq;
pub mod virtual_assert_halfword_alignment;
pub mod virtual_assert_lte;
pub mod virtual_assert_mulu_no_overflow;
pub mod virtual_assert_valid_div0;
pub mod virtual_assert_valid_unsigned_remainder;
pub mod virtual_assert_word_alignment;
pub mod virtual_change_divisor;
pub mod virtual_change_divisor_w;
pub mod virtual_lw;
pub mod virtual_move;
pub mod virtual_movsign;
pub mod virtual_muli;
pub mod virtual_pow2;
pub mod virtual_pow2_w;
pub mod virtual_pow2i;
pub mod virtual_pow2i_w;
pub mod virtual_rev8w;
pub mod virtual_rotri;
pub mod virtual_rotriw;
pub mod virtual_shift_right_bitmask;
pub mod virtual_shift_right_bitmaski;
pub mod virtual_sign_extend_word;
pub mod virtual_sra;
pub mod virtual_srai;
pub mod virtual_srl;
pub mod virtual_srli;
pub mod virtual_sw;
pub mod virtual_xor_rot;
pub mod virtual_xor_rotw;
pub mod virtual_zero_extend_word;
pub mod xor;
pub mod xori;

#[cfg(any(test, feature = "test-utils"))]
pub mod test;

#[derive(Default, Debug, Copy, Clone, Serialize, Deserialize, PartialEq)]
pub struct RAMRead {
    pub address: u64,
    pub value: u64,
}

#[derive(Default, Debug, Copy, Clone, Serialize, Deserialize, PartialEq)]
pub struct RAMWrite {
    pub address: u64,
    pub pre_value: u64,
    pub post_value: u64,
}

pub enum RAMAccess {
    Read(RAMRead),
    Write(RAMWrite),
    NoOp,
}

impl RAMAccess {
    pub fn address(&self) -> usize {
        match self {
            RAMAccess::Read(read) => read.address as usize,
            RAMAccess::Write(write) => write.address as usize,
            RAMAccess::NoOp => 0,
        }
    }
}

impl From<RAMRead> for RAMAccess {
    fn from(read: RAMRead) -> Self {
        Self::Read(read)
    }
}

impl From<RAMWrite> for RAMAccess {
    fn from(write: RAMWrite) -> Self {
        Self::Write(write)
    }
}

impl From<()> for RAMAccess {
    fn from(_: ()) -> Self {
        Self::NoOp
    }
}

#[derive(Default)]
pub struct NormalizedInstruction {
    pub address: usize,
    pub operands: NormalizedOperands,
    pub inline_sequence_remaining: Option<u16>,
    pub is_compressed: bool,
}

pub trait RISCVInstruction:
    std::fmt::Debug
    + Sized
    + Copy
    + Into<Instruction>
    + From<NormalizedInstruction>
    + Into<NormalizedInstruction>
{
    const MASK: u32;
    const MATCH: u32;

    type Format: InstructionFormat;
    type RAMAccess: Default + Into<RAMAccess> + Copy + std::fmt::Debug;

    fn operands(&self) -> &Self::Format;
    fn new(word: u32, address: u64, validate: bool, compressed: bool) -> Self;
    #[cfg(any(feature = "test-utils", test))]
    fn random(rng: &mut rand::rngs::StdRng) -> Self {
        use rand::RngCore;
        Self::new(rng.next_u32(), rng.next_u64(), false, false)
    }

    fn execute(&self, cpu: &mut Cpu, ram_access: &mut Self::RAMAccess);
}

pub trait RISCVTrace: RISCVInstruction
where
    RISCVCycle<Self>: Into<Cycle>,
{
    fn trace(&self, cpu: &mut Cpu, trace: Option<&mut Vec<Cycle>>) {
        let mut cycle: RISCVCycle<Self> = RISCVCycle {
            instruction: *self,
            register_state: Default::default(),
            ram_access: Default::default(),
        };
        self.operands()
            .capture_pre_execution_state(&mut cycle.register_state, cpu);
        self.execute(cpu, &mut cycle.ram_access);
        self.operands()
            .capture_post_execution_state(&mut cycle.register_state, cpu);
        if let Some(trace_vec) = trace {
            trace_vec.push(cycle.into());
        }
    }
    // Default implementation. Instructions with inline sequences will override this.
    fn inline_sequence(
        &self,
        _vr_allocator: &VirtualRegisterAllocator,
        _xlen: Xlen,
    ) -> Vec<Instruction> {
        vec![(*self).into()]
    }
}

macro_rules! define_rv32im_enums {
    (
        instructions: [$($instr:ident),* $(,)?]
    ) => {
<<<<<<< HEAD
        #[derive(Debug, IntoStaticStr, From, Clone, Serialize, Deserialize, EnumIter)]
        pub enum RV32IMInstruction {
=======
        #[derive(Debug, IntoStaticStr, From, Clone, Serialize, Deserialize)]
        pub enum Instruction {
>>>>>>> 80101ed5
            /// No-operation instruction (address)
            NoOp,
            UNIMPL,
            $(
                $instr($instr),
            )*
            /// Inline instruction from external crates
            INLINE(INLINE),
        }

        #[derive(
            From, Debug, Copy, Clone, Serialize, Deserialize, IntoStaticStr, EnumIter, EnumCountMacro, PartialEq
        )]
        pub enum Cycle {
            /// No-operation cycle (address)
            NoOp,
            $(
                $instr(RISCVCycle<$instr>),
            )*
            INLINE(RISCVCycle<INLINE>),
        }

        impl Cycle {
            pub fn ram_access(&self) -> RAMAccess {
                match self {
                    Cycle::NoOp => RAMAccess::NoOp,
                    $(
                        Cycle::$instr(cycle) => cycle.ram_access.into(),
                    )*
                    Cycle::INLINE(cycle) => cycle.ram_access.into(),
                }
            }

            pub fn rs1_read(&self) -> (u8, u64) {
                match self {
                    Cycle::NoOp => (0, 0),
                    $(
                        Cycle::$instr(cycle) => (
                            NormalizedOperands::from(cycle.instruction.operands).rs1,
                            cycle.register_state.rs1_value(),
                        ),
                    )*
                    Cycle::INLINE(cycle) => (
                        cycle.instruction.operands.rs1,
                        cycle.register_state.rs1_value(),
                    ),
                }
            }

            pub fn rs2_read(&self) -> (u8, u64) {
                match self {
                    Cycle::NoOp => (0, 0),
                    $(
                        Cycle::$instr(cycle) => (
                            NormalizedOperands::from(cycle.instruction.operands).rs2,
                            cycle.register_state.rs2_value(),
                        ),
                    )*
                    Cycle::INLINE(cycle) => (
                        cycle.instruction.operands.rs2,
                        cycle.register_state.rs2_value(),
                    ),
                }
            }

            pub fn rd_write(&self) -> (u8, u64, u64) {
                match self {
                    Cycle::NoOp => (0, 0, 0),
                    $(
                        Cycle::$instr(cycle) => (
                            NormalizedOperands::from(cycle.instruction.operands).rd,
                            cycle.register_state.rd_values().0,
                            cycle.register_state.rd_values().1,
                        ),
                    )*
                    Cycle::INLINE(cycle) => (
                        cycle.instruction.operands.rs3,
                        cycle.register_state.rd_values().0,
                        cycle.register_state.rd_values().1,
                    ),
                }
            }

            pub fn instruction(&self) -> Instruction {
                match self {
                    Cycle::NoOp => Instruction::NoOp,
                    $(
                        Cycle::$instr(cycle) => cycle.instruction.into(),
                    )*
                    Cycle::INLINE(cycle) => cycle.instruction.into(),
                }
            }
        }

        impl Instruction {
            pub fn trace(&self, cpu: &mut Cpu, trace: Option<&mut Vec<Cycle>>) {
                match self {
                    Instruction::NoOp => panic!("Unsupported instruction: {:?}", self),
                    Instruction::UNIMPL => panic!("Unsupported instruction: {:?}", self),
                    $(
                        Instruction::$instr(instr) => instr.trace(cpu, trace),
                    )*
                    Instruction::INLINE(instr) => instr.trace(cpu, trace),
                }
            }

            pub fn execute(&self, cpu: &mut Cpu) {
                match self {
                    Instruction::NoOp => panic!("Unsupported instruction: {:?}", self),
                    Instruction::UNIMPL => panic!("Unsupported instruction: {:?}", self),
                    $(
                        Instruction::$instr(instr) => {
                            let mut cycle: RISCVCycle<$instr> = RISCVCycle {
                                instruction: *instr,
                                register_state: Default::default(),
                                ram_access: Default::default(),
                            };
                            instr.execute(cpu, &mut cycle.ram_access);
                        }
                    )*
                    Instruction::INLINE(instr) => {
                        let mut cycle: RISCVCycle<INLINE> = RISCVCycle {
                            instruction: *instr,
                            register_state: Default::default(),
                            ram_access: Default::default(),
                        };
                        instr.execute(cpu, &mut cycle.ram_access);
                    }
                }
            }

            pub fn normalize(&self) -> NormalizedInstruction {
                self.into()
            }

            pub fn inline_sequence(&self, allocator: &VirtualRegisterAllocator, xlen: Xlen) -> Vec<Instruction> {
                match self {
                    Instruction::NoOp => vec![],
                    Instruction::UNIMPL => vec![],
                    $(
                        Instruction::$instr(instr) => instr.inline_sequence(allocator, xlen),
                    )*
                    Instruction::INLINE(instr) => instr.inline_sequence(allocator, xlen),
                }
            }

            pub fn set_inline_sequence_remaining(&mut self, remaining: Option<u16>) {
                match self {
                    Instruction::NoOp => (),
                    Instruction::UNIMPL => (),
                    $(
                        Instruction::$instr(instr) => {instr.inline_sequence_remaining = remaining;}
                    )*
                    Instruction::INLINE(instr) => {instr.inline_sequence_remaining = remaining;}
                }
            }

            pub fn set_is_compressed(&mut self, is_compressed: bool) {
                match self {
                    Instruction::NoOp => (),
                    Instruction::UNIMPL => (),
                    $(
                        Instruction::$instr(instr) => {instr.is_compressed = is_compressed;}
                    )*
                    Instruction::INLINE(instr) => {instr.is_compressed = is_compressed;}
                }
            }
        }

        impl From<&Instruction> for NormalizedInstruction {
            fn from(instr: &Instruction) -> Self {
                match instr {
                    Instruction::NoOp => Default::default(),
                    Instruction::UNIMPL => Default::default(),
                    $(
                        Instruction::$instr(instr) => NormalizedInstruction {
                            address: instr.address as usize,
                            operands: instr.operands.into(),
                            inline_sequence_remaining: instr.inline_sequence_remaining,
                            is_compressed: instr.is_compressed,
                        },
                    )*
                    Instruction::INLINE(instr) => NormalizedInstruction {
                        address: instr.address as usize,
                        operands: instr.operands.into(),
                        inline_sequence_remaining: instr.inline_sequence_remaining,
                        is_compressed: instr.is_compressed,
                    },
                }
            }
        }
    };
}

define_rv32im_enums! {
    instructions: [
        ADD, ADDI, AND, ANDI, ANDN, AUIPC, BEQ, BGE, BGEU, BLT, BLTU, BNE, DIV, DIVU,
        ECALL, FENCE, JAL, JALR, LB, LBU, LD, LH, LHU, LUI, LW, MUL, MULH, MULHSU,
        MULHU, OR, ORI, REM, REMU, SB, SD, SH, SLL, SLLI, SLT, SLTI, SLTIU, SLTU,
        SRA, SRAI, SRL, SRLI, SUB, SW, XOR, XORI,
        // RV64I
        ADDIW, SLLIW, SRLIW, SRAIW, ADDW, SUBW, SLLW, SRLW, SRAW, LWU,
        // RV64M
        DIVUW, DIVW, MULW, REMUW, REMW,
        // RV32A (Atomic Memory Operations)
        LRW, SCW, AMOSWAPW, AMOADDW, AMOANDW, AMOORW, AMOXORW, AMOMINW, AMOMAXW, AMOMINUW, AMOMAXUW,
        // RV64A (Atomic Memory Operations)
        LRD, SCD, AMOSWAPD, AMOADDD, AMOANDD, AMOORD, AMOXORD, AMOMIND, AMOMAXD, AMOMINUD, AMOMAXUD,
        // Virtual
        VirtualAdvice, VirtualAssertEQ, VirtualAssertHalfwordAlignment, VirtualAssertWordAlignment, VirtualAssertLTE,
        VirtualAssertValidDiv0, VirtualAssertValidUnsignedRemainder, VirtualAssertMulUNoOverflow,
        VirtualChangeDivisor, VirtualChangeDivisorW, VirtualLW,VirtualSW, VirtualZeroExtendWord,
        VirtualSignExtendWord,VirtualPow2W, VirtualPow2IW,
        VirtualMove, VirtualMovsign, VirtualMULI, VirtualPow2, VirtualPow2I, VirtualRev8W, VirtualROTRI,
        VirtualROTRIW,
        VirtualShiftRightBitmask, VirtualShiftRightBitmaskI,
        VirtualSRA, VirtualSRAI, VirtualSRL, VirtualSRLI,
        // XORROT
        VirtualXORROT32, VirtualXORROT24, VirtualXORROT16, VirtualXORROT63,
        VirtualXORROTW16, VirtualXORROTW12, VirtualXORROTW8, VirtualXORROTW7,
    ]
}

impl CanonicalSerialize for Instruction {
    fn serialize_with_mode<W: ark_serialize::Write>(
        &self,
        mut writer: W,
        _compress: Compress,
    ) -> Result<(), SerializationError> {
        let bytes = serde_json::to_vec(self).map_err(|_| SerializationError::InvalidData)?;
        let len: u64 = bytes.len() as u64;
        len.serialize_with_mode(&mut writer, _compress)?;
        writer
            .write_all(&bytes)
            .map_err(|_| SerializationError::InvalidData)?;
        Ok(())
    }

    fn serialized_size(&self, _compress: Compress) -> usize {
        let bytes = serde_json::to_vec(self).expect("serialization failed");
        bytes.len() + 8 // 8 bytes for length
    }
}

impl CanonicalDeserialize for Instruction {
    fn deserialize_with_mode<R: ark_serialize::Read>(
        mut reader: R,
        compress: Compress,
        validate: Validate,
    ) -> Result<Self, SerializationError> {
        let len = u64::deserialize_with_mode(&mut reader, compress, validate)?;
        let mut bytes = vec![0u8; len as usize];
        reader
            .read_exact(&mut bytes)
            .map_err(|_| SerializationError::InvalidData)?;
        serde_json::from_slice(&bytes).map_err(|e| {
            println!("Deserialization error: {e}");
            SerializationError::InvalidData
        })
    }
}

impl Valid for Instruction {
    fn check(&self) -> Result<(), SerializationError> {
        Ok(())
    }
}

impl Instruction {
    pub fn is_real(&self) -> bool {
        // ignore no-op
        if matches!(self, Instruction::NoOp) {
            return false;
        }

        match self.normalize().inline_sequence_remaining {
            None => true,     // ordinary instruction
            Some(0) => true,  // "anchor" of a inline sequence
            Some(_) => false, // helper within the sequence
        }
    }

    pub fn decode(instr: u32, address: u64, compressed: bool) -> Result<Self, &'static str> {
        let opcode = instr & 0x7f;
        match opcode {
            0b0110111 => {
                // LUI: U-type => [imm(31:12), rd, opcode]
                Ok(LUI::new(instr, address, true, compressed).into())
            }
            0b0010111 => {
                // AUIPC: U-type => [imm(31:12), rd, opcode]
                Ok(AUIPC::new(instr, address, true, compressed).into())
            }
            0b1101111 => {
                // JAL: UJ-type instruction.
                Ok(JAL::new(instr, address, true, compressed).into())
            }
            0b1100111 => {
                // JALR: I-type, where funct3 must be 0.
                let funct3 = (instr >> 12) & 0x7;
                if funct3 != 0 {
                    return Err("Invalid funct3 for JALR");
                }
                Ok(JALR::new(instr, address, true, compressed).into())
            }
            0b1100011 => {
                // Branch instructions (SB-type): BEQ, BNE, BLT, BGE, BLTU, BGEU.
                match (instr >> 12) & 0x7 {
                    0b000 => Ok(BEQ::new(instr, address, true, compressed).into()),
                    0b001 => Ok(BNE::new(instr, address, true, compressed).into()),
                    0b100 => Ok(BLT::new(instr, address, true, compressed).into()),
                    0b101 => Ok(BGE::new(instr, address, true, compressed).into()),
                    0b110 => Ok(BLTU::new(instr, address, true, compressed).into()),
                    0b111 => Ok(BGEU::new(instr, address, true, compressed).into()),
                    _ => Err("Invalid branch funct3"),
                }
            }
            0b0000011 => {
                // Load instructions (I-type): LB, LH, LW, LBU, LHU, LD, LWU.
                match (instr >> 12) & 0x7 {
                    0b000 => Ok(LB::new(instr, address, true, compressed).into()),
                    0b001 => Ok(LH::new(instr, address, true, compressed).into()),
                    0b010 => Ok(LW::new(instr, address, true, compressed).into()),
                    0b011 => Ok(LD::new(instr, address, true, compressed).into()),
                    0b100 => Ok(LBU::new(instr, address, true, compressed).into()),
                    0b101 => Ok(LHU::new(instr, address, true, compressed).into()),
                    0b110 => Ok(LWU::new(instr, address, true, compressed).into()),
                    _ => Err("Invalid load funct3"),
                }
            }
            0b0100011 => {
                // Store instructions (S-type): SB, SH, SW.
                match (instr >> 12) & 0x7 {
                    0b000 => Ok(SB::new(instr, address, true, compressed).into()),
                    0b001 => Ok(SH::new(instr, address, true, compressed).into()),
                    0b010 => Ok(SW::new(instr, address, true, compressed).into()),
                    0b011 => Ok(SD::new(instr, address, true, compressed).into()),
                    _ => Err("Invalid store funct3"),
                }
            }
            0b0010011 => {
                // I-type arithmetic instructions: ADDI, SLTI, SLTIU, XORI, ORI, ANDI,
                // and also shift-immediate instructions SLLI, SRLI, SRAI.
                let funct3 = (instr >> 12) & 0x7;
                let funct6 = (instr >> 26) & 0x3f;
                if funct3 == 0b001 {
                    // SLLI uses shamt and expects funct6 == 0.
                    if funct6 == 0 {
                        Ok(SLLI::new(instr, address, true, compressed).into())
                    } else {
                        Err("Invalid funct7 for SLLI")
                    }
                } else if funct3 == 0b101 {
                    if funct6 == 0b000000 {
                        Ok(SRLI::new(instr, address, true, compressed).into())
                    } else if funct6 == 0b010000 {
                        Ok(SRAI::new(instr, address, true, compressed).into())
                    } else {
                        Err("Invalid ALU shift funct7")
                    }
                } else {
                    match funct3 {
                        0b000 => Ok(ADDI::new(instr, address, true, compressed).into()),
                        0b010 => Ok(SLTI::new(instr, address, true, compressed).into()),
                        0b011 => Ok(SLTIU::new(instr, address, true, compressed).into()),
                        0b100 => Ok(XORI::new(instr, address, true, compressed).into()),
                        0b110 => Ok(ORI::new(instr, address, true, compressed).into()),
                        0b111 => Ok(ANDI::new(instr, address, true, compressed).into()),
                        _ => Err("Invalid I-type ALU funct3"),
                    }
                }
            }
            0b0011011 => {
                // RV64I I-type arithmetic instructions.
                let funct3 = (instr >> 12) & 0x7;
                let funct7 = (instr >> 25) & 0x7f;
                match (funct3, funct7) {
                    (0b000, _) => Ok(ADDIW::new(instr, address, true, compressed).into()),
                    (0b001, 0b0000000) => Ok(SLLIW::new(instr, address, true, compressed).into()),
                    (0b101, 0b0000000) => Ok(SRLIW::new(instr, address, true, compressed).into()),
                    (0b101, 0b0100000) => Ok(SRAIW::new(instr, address, true, compressed).into()),
                    _ => Err("Invalid RV64I I-type arithmetic instruction"),
                }
            }
            0b0110011 => {
                // R-type arithmetic instructions.
                let funct3 = (instr >> 12) & 0x7;
                let funct7 = (instr >> 25) & 0x7f;
                match (funct3, funct7) {
                    (0b000, 0b0000000) => Ok(ADD::new(instr, address, true, compressed).into()),
                    (0b000, 0b0100000) => Ok(SUB::new(instr, address, true, compressed).into()),
                    (0b001, 0b0000000) => Ok(SLL::new(instr, address, true, compressed).into()),
                    (0b010, 0b0000000) => Ok(SLT::new(instr, address, true, compressed).into()),
                    (0b011, 0b0000000) => Ok(SLTU::new(instr, address, true, compressed).into()),
                    (0b100, 0b0000000) => Ok(XOR::new(instr, address, true, compressed).into()),
                    (0b101, 0b0000000) => Ok(SRL::new(instr, address, true, compressed).into()),
                    (0b101, 0b0100000) => Ok(SRA::new(instr, address, true, compressed).into()),
                    (0b110, 0b0000000) => Ok(OR::new(instr, address, true, compressed).into()),
                    (0b111, 0b0000000) => Ok(AND::new(instr, address, true, compressed).into()),

                    // RV32M extension
                    (0b000, 0b0000001) => Ok(MUL::new(instr, address, true, compressed).into()),
                    (0b001, 0b0000001) => Ok(MULH::new(instr, address, true, compressed).into()),
                    (0b010, 0b0000001) => Ok(MULHSU::new(instr, address, true, compressed).into()),
                    (0b011, 0b0000001) => Ok(MULHU::new(instr, address, true, compressed).into()),
                    (0b100, 0b0000001) => Ok(DIV::new(instr, address, true, compressed).into()),
                    (0b101, 0b0000001) => Ok(DIVU::new(instr, address, true, compressed).into()),
                    (0b110, 0b0000001) => Ok(REM::new(instr, address, true, compressed).into()),
                    (0b111, 0b0000001) => Ok(REMU::new(instr, address, true, compressed).into()),
                    _ => Err("Invalid R-type arithmetic instruction"),
                }
            }
            0b0111011 => {
                // RV64I R-type arithmetic instructions.
                let funct3 = (instr >> 12) & 0x7;
                let funct7 = (instr >> 25) & 0x7f;
                match (funct3, funct7) {
                    (0b000, 0b0000000) => Ok(ADDW::new(instr, address, true, compressed).into()),
                    (0b000, 0b0100000) => Ok(SUBW::new(instr, address, true, compressed).into()),
                    (0b001, 0b0000000) => Ok(SLLW::new(instr, address, true, compressed).into()),
                    (0b100, 0b0000001) => Ok(DIVW::new(instr, address, true, compressed).into()),
                    (0b101, 0b0000000) => Ok(SRLW::new(instr, address, true, compressed).into()),
                    (0b101, 0b0100000) => Ok(SRAW::new(instr, address, true, compressed).into()),
                    (0b000, 0b0000001) => Ok(MULW::new(instr, address, true, compressed).into()),
                    (0b101, 0b0000001) => Ok(DIVUW::new(instr, address, true, compressed).into()),
                    (0b110, 0b0000001) => Ok(REMW::new(instr, address, true, compressed).into()),
                    (0b111, 0b0000001) => Ok(REMUW::new(instr, address, true, compressed).into()),
                    _ => Err("Invalid RV64I R-type arithmetic instruction"),
                }
            }
            0b0001111 => {
                // FENCE: I-type; the immediate encodes "pred" and "succ" flags.
                Ok(FENCE::new(instr, address, true, compressed).into())
            }
            0b0101111 => {
                // Atomic Memory Operations (A-extension): LR, SC, AMOSWAP, AMOADD, etc.
                // Only check funct3 (width) and funct5 (operation type)
                // bits [26:25] are aq/rl flags which can vary
                let funct3 = (instr >> 12) & 0x7;
                let funct5 = (instr >> 27) & 0x1f;

                match (funct3, funct5) {
                    // LR (Load Reserved)
                    (0b010, 0b00010) => Ok(LRW::new(instr, address, true, compressed).into()),
                    (0b011, 0b00010) => Ok(LRD::new(instr, address, true, compressed).into()),

                    // SC (Store Conditional)
                    (0b010, 0b00011) => Ok(SCW::new(instr, address, true, compressed).into()),
                    (0b011, 0b00011) => Ok(SCD::new(instr, address, true, compressed).into()),

                    // AMOSWAP
                    (0b010, 0b00001) => Ok(AMOSWAPW::new(instr, address, true, compressed).into()),
                    (0b011, 0b00001) => Ok(AMOSWAPD::new(instr, address, true, compressed).into()),

                    // AMOADD
                    (0b010, 0b00000) => Ok(AMOADDW::new(instr, address, true, compressed).into()),
                    (0b011, 0b00000) => Ok(AMOADDD::new(instr, address, true, compressed).into()),

                    // AMOAND
                    (0b010, 0b01100) => Ok(AMOANDW::new(instr, address, true, compressed).into()),
                    (0b011, 0b01100) => Ok(AMOANDD::new(instr, address, true, compressed).into()),

                    // AMOOR
                    (0b010, 0b01000) => Ok(AMOORW::new(instr, address, true, compressed).into()),
                    (0b011, 0b01000) => Ok(AMOORD::new(instr, address, true, compressed).into()),

                    // AMOXOR
                    (0b010, 0b00100) => Ok(AMOXORW::new(instr, address, true, compressed).into()),
                    (0b011, 0b00100) => Ok(AMOXORD::new(instr, address, true, compressed).into()),

                    // AMOMIN
                    (0b010, 0b10000) => Ok(AMOMINW::new(instr, address, true, compressed).into()),
                    (0b011, 0b10000) => Ok(AMOMIND::new(instr, address, true, compressed).into()),

                    // AMOMAX
                    (0b010, 0b10100) => Ok(AMOMAXW::new(instr, address, true, compressed).into()),
                    (0b011, 0b10100) => Ok(AMOMAXD::new(instr, address, true, compressed).into()),

                    // AMOMINU
                    (0b010, 0b11000) => Ok(AMOMINUW::new(instr, address, true, compressed).into()),
                    (0b011, 0b11000) => Ok(AMOMINUD::new(instr, address, true, compressed).into()),

                    // AMOMAXU
                    (0b010, 0b11100) => Ok(AMOMAXUW::new(instr, address, true, compressed).into()),
                    (0b011, 0b11100) => Ok(AMOMAXUD::new(instr, address, true, compressed).into()),

                    _ => {
                        eprintln!("Invalid atomic memory operation: instr=0x{instr:08x} funct3={funct3:03b} funct5={funct5:05b}");
                        Err("Invalid atomic memory operation")
                    }
                }
            }
            0b1110011 => {
                // For now this only (potentially) maps to ECALL.
                if instr == ECALL::MATCH {
                    Ok(ECALL::new(instr, address, true, compressed).into())
                } else {
                    Err("Unsupported SYSTEM instruction")
                }
            }
            // 0x0B is reserved for inlines supported by Jolt in jolt-inlines crate.
            // In attempt to standardize this space for precompiles and inlines,
            // each new type of operation should be placed under different funct7,
            // while funct3 should hold all necessary instructions for that operation.
            // funct7:
            // - 0x00: SHA256
            // - 0x01: Keccak256
            0b0001011 => Ok(INLINE::new(instr, address, false, compressed).into()),
            // 0x2B is reserved for external inlines
            0b0101011 => Ok(INLINE::new(instr, address, false, compressed).into()),
            // 0x5B is reserved for I-type virtual instructions.
            0b1011011 => {
                let funct3 = (instr >> 12) & 0x7;
                match funct3 {
                    0b000 => Ok(VirtualRev8W::new(instr, address, true, compressed).into()),
                    _ => Err("Invalid I-type virtual instruction"),
                }
            }
            _ => Err("Unknown opcode"),
        }
    }
}

// @TODO: Optimize
pub fn uncompress_instruction(halfword: u32, xlen: Xlen) -> u32 {
    let op = halfword & 0x3; // [1:0]
    let funct3 = (halfword >> 13) & 0x7; // [15:13]

    match op {
        0 => match funct3 {
            0 => {
                // C.ADDI4SPN
                // addi rd+8, x2, nzuimm
                let rd = (halfword >> 2) & 0x7; // [4:2]
                let nzuimm = ((halfword >> 7) & 0x30) | // nzuimm[5:4] <= [12:11]
                        ((halfword >> 1) & 0x3c0) | // nzuimm{9:6] <= [10:7]
                        ((halfword >> 4) & 0x4) | // nzuimm[2] <= [6]
                        ((halfword >> 2) & 0x8); // nzuimm[3] <= [5]
                                                 // nzuimm == 0 is reserved instruction
                if nzuimm != 0 {
                    return (nzuimm << 20) | (2 << 15) | ((rd + 8) << 7) | 0x13;
                }
            }
            1 => {
                // @TODO: Support C.LQ for 128-bit
                // C.FLD for 32, 64-bit
                // fld rd+8, offset(rs1+8)
                let rd = (halfword >> 2) & 0x7; // [4:2]
                let rs1 = (halfword >> 7) & 0x7; // [9:7]
                let offset = ((halfword >> 7) & 0x38) | // offset[5:3] <= [12:10]
                        ((halfword << 1) & 0xc0); // offset[7:6] <= [6:5]
                return (offset << 20) | ((rs1 + 8) << 15) | (3 << 12) | ((rd + 8) << 7) | 0x7;
            }
            2 => {
                // C.LW
                // lw rd+8, offset(rs1+8)
                let rs1 = (halfword >> 7) & 0x7; // [9:7]
                let rd = (halfword >> 2) & 0x7; // [4:2]
                let offset = ((halfword >> 7) & 0x38) | // offset[5:3] <= [12:10]
                        ((halfword >> 4) & 0x4) | // offset[2] <= [6]
                        ((halfword << 1) & 0x40); // offset[6] <= [5]
                return (offset << 20) | ((rs1 + 8) << 15) | (2 << 12) | ((rd + 8) << 7) | 0x3;
            }
            3 => {
                // @TODO: Support C.FLW in 32-bit mode
                // C.LD in 64-bit mode
                // ld rd+8, offset(rs1+8)
                let rs1 = (halfword >> 7) & 0x7; // [9:7]
                let rd = (halfword >> 2) & 0x7; // [4:2]
                let offset = ((halfword >> 7) & 0x38) | // offset[5:3] <= [12:10]
                        ((halfword << 1) & 0xc0); // offset[7:6] <= [6:5]
                return (offset << 20) | ((rs1 + 8) << 15) | (3 << 12) | ((rd + 8) << 7) | 0x3;
            }
            4 => {
                // Reserved
            }
            5 => {
                // C.FSD
                // fsd rs2+8, offset(rs1+8)
                let rs1 = (halfword >> 7) & 0x7; // [9:7]
                let rs2 = (halfword >> 2) & 0x7; // [4:2]
                let offset = ((halfword >> 7) & 0x38) | // uimm[5:3] <= [12:10]
                        ((halfword << 1) & 0xc0); // uimm[7:6] <= [6:5]
                let imm11_5 = (offset >> 5) & 0x7f;
                let imm4_0 = offset & 0x1f;
                return (imm11_5 << 25)
                    | ((rs2 + 8) << 20)
                    | ((rs1 + 8) << 15)
                    | (3 << 12)
                    | (imm4_0 << 7)
                    | 0x27;
            }
            6 => {
                // C.SW
                // sw rs2+8, offset(rs1+8)
                let rs1 = (halfword >> 7) & 0x7; // [9:7]
                let rs2 = (halfword >> 2) & 0x7; // [4:2]
                let offset = ((halfword >> 7) & 0x38) | // offset[5:3] <= [12:10]
                        ((halfword << 1) & 0x40) | // offset[6] <= [5]
                        ((halfword >> 4) & 0x4); // offset[2] <= [6]
                let imm11_5 = (offset >> 5) & 0x7f;
                let imm4_0 = offset & 0x1f;
                return (imm11_5 << 25)
                    | ((rs2 + 8) << 20)
                    | ((rs1 + 8) << 15)
                    | (2 << 12)
                    | (imm4_0 << 7)
                    | 0x23;
            }
            7 => {
                // @TODO: Support C.FSW in 32-bit mode
                // C.SD
                // sd rs2+8, offset(rs1+8)
                let rs1 = (halfword >> 7) & 0x7; // [9:7]
                let rs2 = (halfword >> 2) & 0x7; // [4:2]
                let offset = ((halfword >> 7) & 0x38) | // uimm[5:3] <= [12:10]
                        ((halfword << 1) & 0xc0); // uimm[7:6] <= [6:5]
                let imm11_5 = (offset >> 5) & 0x7f;
                let imm4_0 = offset & 0x1f;
                return (imm11_5 << 25)
                    | ((rs2 + 8) << 20)
                    | ((rs1 + 8) << 15)
                    | (3 << 12)
                    | (imm4_0 << 7)
                    | 0x23;
            }
            _ => {} // Not happens
        },
        1 => {
            match funct3 {
                0 => {
                    // C.ADDI
                    let r = (halfword >> 7) & 0x1f; // [11:7]
                    let imm = match halfword & 0x1000 {
                            0x1000 => 0xffffffc0,
                            _ => 0
                        } | // imm[31:6] <= [12]
                        ((halfword >> 7) & 0x20) | // imm[5] <= [12]
                        ((halfword >> 2) & 0x1f); // imm[4:0] <= [6:2]

                    match (r, imm) {
                        (0, 0) => {
                            // NOP
                            return 0x13;
                        }
                        (0, _) => {
                            // HINT
                            return 0x13;
                        }
                        (_, 0) => {
                            // HINT
                            return 0x13;
                        }
                        (_, _) => {
                            return (imm << 20) | (r << 15) | (r << 7) | 0x13;
                        }
                    }
                }
                1 => {
                    match xlen {
                        Xlen::Bit32 => {
                            // C.JAL (RV32C only)
                            // jal x1, offset
                            let offset = match halfword & 0x1000 {
                                    0x1000 => 0xfffff000,
                                    _ => 0
                                } | // offset[31:12] <= [12]
                                ((halfword >> 1) & 0x800) | // offset[11] <= [12]
                                ((halfword >> 7) & 0x10) | // offset[4] <= [11]
                                ((halfword >> 1) & 0x300) | // offset[9:8] <= [10:9]
                                ((halfword << 2) & 0x400) | // offset[10] <= [8]
                                ((halfword >> 1) & 0x40) | // offset[6] <= [7]
                                ((halfword << 1) & 0x80) | // offset[7] <= [6]
                                ((halfword >> 2) & 0xe) | // offset[3:1] <= [5:3]
                                ((halfword << 3) & 0x20); // offset[5] <= [2]
                            let imm = ((offset >> 1) & 0x80000) | // imm[19] <= offset[20]
                                    ((offset << 8) & 0x7fe00) | // imm[18:9] <= offset[10:1]
                                    ((offset >> 3) & 0x100) | // imm[8] <= offset[11]
                                    ((offset >> 12) & 0xff); // imm[7:0] <= offset[19:12]
                            return (imm << 12) | (1 << 7) | 0x6f;
                        }
                        Xlen::Bit64 => {
                            // C.ADDIW (RV64C only)
                            let r = (halfword >> 7) & 0x1f;
                            let imm = match halfword & 0x1000 {
                            0x1000 => 0xffffffc0,
                            _ => 0
                        } | // imm[31:6] <= [12]
                        ((halfword >> 7) & 0x20) | // imm[5] <= [12]
                        ((halfword >> 2) & 0x1f); // imm[4:0] <= [6:2]
                            if r == 0 {
                                // Reserved
                            } else if imm == 0 {
                                // sext.w rd
                                return (r << 15) | (r << 7) | 0x1b;
                            } else {
                                // addiw r, r, imm
                                return (imm << 20) | (r << 15) | (r << 7) | 0x1b;
                            }
                        }
                    }
                }
                2 => {
                    // C.LI
                    let r = (halfword >> 7) & 0x1f;
                    let imm = match halfword & 0x1000 {
                            0x1000 => 0xffffffc0,
                            _ => 0
                        } | // imm[31:6] <= [12]
                        ((halfword >> 7) & 0x20) | // imm[5] <= [12]
                        ((halfword >> 2) & 0x1f); // imm[4:0] <= [6:2]
                    if r != 0 {
                        // addi rd, x0, imm
                        return (imm << 20) | (r << 7) | 0x13;
                    } else {
                        // HINT
                        return 0x13;
                    }
                }
                3 => {
                    let r = (halfword >> 7) & 0x1f; // [11:7]
                    if r == 2 {
                        // C.ADDI16SP
                        // addi r, r, nzimm
                        let imm = match halfword & 0x1000 {
                                0x1000 => 0xfffffc00,
                                _ => 0
                            } | // imm[31:10] <= [12]
                            ((halfword >> 3) & 0x200) | // imm[9] <= [12]
                            ((halfword >> 2) & 0x10) | // imm[4] <= [6]
                            ((halfword << 1) & 0x40) | // imm[6] <= [5]
                            ((halfword << 4) & 0x180) | // imm[8:7] <= [4:3]
                            ((halfword << 3) & 0x20); // imm[5] <= [2]
                        if imm != 0 {
                            return (imm << 20) | (r << 15) | (r << 7) | 0x13;
                        }
                        // imm == 0 is for reserved instruction
                    }
                    if r != 0 && r != 2 {
                        // C.LUI
                        // lui r, nzimm
                        let nzimm = match halfword & 0x1000 {
                                0x1000 => 0xfffc0000,
                                _ => 0
                            } | // nzimm[31:18] <= [12]
                            ((halfword << 5) & 0x20000) | // nzimm[17] <= [12]
                            ((halfword << 10) & 0x1f000); // nzimm[16:12] <= [6:2]
                        if nzimm != 0 {
                            return nzimm | (r << 7) | 0x37;
                        }
                        // nzimm == 0 is for reserved instruction
                    }
                    if r == 0 {
                        // NOP
                        return 0x13;
                    }
                }
                4 => {
                    let funct2 = (halfword >> 10) & 0x3; // [11:10]
                    match funct2 {
                        0 => {
                            // C.SRLI
                            // c.srli rs1+8, rs1+8, shamt
                            let shamt = ((halfword >> 7) & 0x20) | // shamt[5] <= [12]
                                    ((halfword >> 2) & 0x1f); // shamt[4:0] <= [6:2]
                            let rs1 = (halfword >> 7) & 0x7; // [9:7]
                            return (shamt << 20)
                                | ((rs1 + 8) << 15)
                                | (5 << 12)
                                | ((rs1 + 8) << 7)
                                | 0x13;
                        }
                        1 => {
                            // C.SRAI
                            // srai rs1+8, rs1+8, shamt
                            let shamt = ((halfword >> 7) & 0x20) | // shamt[5] <= [12]
                                    ((halfword >> 2) & 0x1f); // shamt[4:0] <= [6:2]
                            let rs1 = (halfword >> 7) & 0x7; // [9:7]
                            return (0x20 << 25)
                                | (shamt << 20)
                                | ((rs1 + 8) << 15)
                                | (5 << 12)
                                | ((rs1 + 8) << 7)
                                | 0x13;
                        }
                        2 => {
                            // C.ANDI
                            // andi, r+8, r+8, imm
                            let r = (halfword >> 7) & 0x7; // [9:7]
                            let imm = match halfword & 0x1000 {
                                    0x1000 => 0xffffffc0,
                                    _ => 0
                                } | // imm[31:6] <= [12]
                                ((halfword >> 7) & 0x20) | // imm[5] <= [12]
                                ((halfword >> 2) & 0x1f); // imm[4:0] <= [6:2]
                            return (imm << 20)
                                | ((r + 8) << 15)
                                | (7 << 12)
                                | ((r + 8) << 7)
                                | 0x13;
                        }
                        3 => {
                            let funct1 = (halfword >> 12) & 1; // [12]
                            let funct2_2 = (halfword >> 5) & 0x3; // [6:5]
                            let rs1 = (halfword >> 7) & 0x7;
                            let rs2 = (halfword >> 2) & 0x7;
                            match funct1 {
                                0 => match funct2_2 {
                                    0 => {
                                        // C.SUB
                                        // sub rs1+8, rs1+8, rs2+8
                                        return (0x20 << 25)
                                            | ((rs2 + 8) << 20)
                                            | ((rs1 + 8) << 15)
                                            | ((rs1 + 8) << 7)
                                            | 0x33;
                                    }
                                    1 => {
                                        // C.XOR
                                        // xor rs1+8, rs1+8, rs2+8
                                        return ((rs2 + 8) << 20)
                                            | ((rs1 + 8) << 15)
                                            | (4 << 12)
                                            | ((rs1 + 8) << 7)
                                            | 0x33;
                                    }
                                    2 => {
                                        // C.OR
                                        // or rs1+8, rs1+8, rs2+8
                                        return ((rs2 + 8) << 20)
                                            | ((rs1 + 8) << 15)
                                            | (6 << 12)
                                            | ((rs1 + 8) << 7)
                                            | 0x33;
                                    }
                                    3 => {
                                        // C.AND
                                        // and rs1+8, rs1+8, rs2+8
                                        return ((rs2 + 8) << 20)
                                            | ((rs1 + 8) << 15)
                                            | (7 << 12)
                                            | ((rs1 + 8) << 7)
                                            | 0x33;
                                    }
                                    _ => {} // Not happens
                                },
                                1 => match funct2_2 {
                                    0 => {
                                        // C.SUBW
                                        // subw r1+8, r1+8, r2+8
                                        return (0x20 << 25)
                                            | ((rs2 + 8) << 20)
                                            | ((rs1 + 8) << 15)
                                            | ((rs1 + 8) << 7)
                                            | 0x3b;
                                    }
                                    1 => {
                                        // C.ADDW
                                        // addw r1+8, r1+8, r2+8
                                        return ((rs2 + 8) << 20)
                                            | ((rs1 + 8) << 15)
                                            | ((rs1 + 8) << 7)
                                            | 0x3b;
                                    }
                                    2 => {
                                        // Reserved
                                    }
                                    3 => {
                                        // Reserved
                                    }
                                    _ => {} // Not happens
                                },
                                _ => {} // No happens
                            };
                        }
                        _ => {} // not happens
                    };
                }
                5 => {
                    // C.J
                    // jal x0, imm
                    let offset = match halfword & 0x1000 {
                                0x1000 => 0xfffff000,
                                _ => 0
                            } | // offset[31:12] <= [12]
                            ((halfword >> 1) & 0x800) | // offset[11] <= [12]
                            ((halfword >> 7) & 0x10) | // offset[4] <= [11]
                            ((halfword >> 1) & 0x300) | // offset[9:8] <= [10:9]
                            ((halfword << 2) & 0x400) | // offset[10] <= [8]
                            ((halfword >> 1) & 0x40) | // offset[6] <= [7]
                            ((halfword << 1) & 0x80) | // offset[7] <= [6]
                            ((halfword >> 2) & 0xe) | // offset[3:1] <= [5:3]
                            ((halfword << 3) & 0x20); // offset[5] <= [2]
                    let imm = ((offset >> 1) & 0x80000) | // imm[19] <= offset[20]
                            ((offset << 8) & 0x7fe00) | // imm[18:9] <= offset[10:1]
                            ((offset >> 3) & 0x100) | // imm[8] <= offset[11]
                            ((offset >> 12) & 0xff); // imm[7:0] <= offset[19:12]
                    return (imm << 12) | 0x6f;
                }
                6 => {
                    // C.BEQZ
                    // beq r+8, x0, offset
                    let r = (halfword >> 7) & 0x7;
                    let offset = match halfword & 0x1000 {
                                0x1000 => 0xfffffe00,
                                _ => 0
                            } | // offset[31:9] <= [12]
                            ((halfword >> 4) & 0x100) | // offset[8] <= [12]
                            ((halfword >> 7) & 0x18) | // offset[4:3] <= [11:10]
                            ((halfword << 1) & 0xc0) | // offset[7:6] <= [6:5]
                            ((halfword >> 2) & 0x6) | // offset[2:1] <= [4:3]
                            ((halfword << 3) & 0x20); // offset[5] <= [2]
                    let imm2 = ((offset >> 6) & 0x40) | // imm2[6] <= [12]
                            ((offset >> 5) & 0x3f); // imm2[5:0] <= [10:5]
                    let imm1 = (offset & 0x1e) | // imm1[4:1] <= [4:1]
                            ((offset >> 11) & 0x1); // imm1[0] <= [11]
                    return (imm2 << 25) | ((r + 8) << 20) | (imm1 << 7) | 0x63;
                }
                7 => {
                    // C.BNEZ
                    // bne r+8, x0, offset
                    let r = (halfword >> 7) & 0x7;
                    let offset = match halfword & 0x1000 {
                                0x1000 => 0xfffffe00,
                                _ => 0
                            } | // offset[31:9] <= [12]
                            ((halfword >> 4) & 0x100) | // offset[8] <= [12]
                            ((halfword >> 7) & 0x18) | // offset[4:3] <= [11:10]
                            ((halfword << 1) & 0xc0) | // offset[7:6] <= [6:5]
                            ((halfword >> 2) & 0x6) | // offset[2:1] <= [4:3]
                            ((halfword << 3) & 0x20); // offset[5] <= [2]
                    let imm2 = ((offset >> 6) & 0x40) | // imm2[6] <= [12]
                            ((offset >> 5) & 0x3f); // imm2[5:0] <= [10:5]
                    let imm1 = (offset & 0x1e) | // imm1[4:1] <= [4:1]
                            ((offset >> 11) & 0x1); // imm1[0] <= [11]
                    return (imm2 << 25) | ((r + 8) << 20) | (1 << 12) | (imm1 << 7) | 0x63;
                }
                _ => {} // No happens
            };
        }
        2 => {
            match funct3 {
                0 => {
                    // C.SLLI
                    // slli r, r, shamt
                    let r = (halfword >> 7) & 0x1f;
                    let shamt = ((halfword >> 7) & 0x20) | // imm[5] <= [12]
                            ((halfword >> 2) & 0x1f); // imm[4:0] <= [6:2]
                    if r != 0 {
                        return (shamt << 20) | (r << 15) | (1 << 12) | (r << 7) | 0x13;
                    }
                    // r == 0 is reserved instruction?
                }
                1 => {
                    // C.FLDSP
                    // fld rd, offset(x2)
                    let rd = (halfword >> 7) & 0x1f;
                    let offset = ((halfword >> 7) & 0x20) | // offset[5] <= [12]
                            ((halfword >> 2) & 0x18) | // offset[4:3] <= [6:5]
                            ((halfword << 4) & 0x1c0); // offset[8:6] <= [4:2]
                    if rd != 0 {
                        return (offset << 20) | (2 << 15) | (3 << 12) | (rd << 7) | 0x7;
                    }
                    // rd == 0 is reserved instruction
                }
                2 => {
                    // C.LWSP
                    // lw r, offset(x2)
                    let r = (halfword >> 7) & 0x1f;
                    let offset = ((halfword >> 7) & 0x20) | // offset[5] <= [12]
                            ((halfword >> 2) & 0x1c) | // offset[4:2] <= [6:4]
                            ((halfword << 4) & 0xc0); // offset[7:6] <= [3:2]
                    if r != 0 {
                        return (offset << 20) | (2 << 15) | (2 << 12) | (r << 7) | 0x3;
                    }
                    // r == 0 is reserved instruction
                }
                3 => {
                    // @TODO: Support C.FLWSP in 32-bit mode
                    // C.LDSP
                    // ld rd, offset(x2)
                    let rd = (halfword >> 7) & 0x1f;
                    let offset = ((halfword >> 7) & 0x20) | // offset[5] <= [12]
                            ((halfword >> 2) & 0x18) | // offset[4:3] <= [6:5]
                            ((halfword << 4) & 0x1c0); // offset[8:6] <= [4:2]
                    if rd != 0 {
                        return (offset << 20) | (2 << 15) | (3 << 12) | (rd << 7) | 0x3;
                    }
                    // rd == 0 is reserved instruction
                }
                4 => {
                    let funct1 = (halfword >> 12) & 1; // [12]
                    let rs1 = (halfword >> 7) & 0x1f; // [11:7]
                    let rs2 = (halfword >> 2) & 0x1f; // [6:2]
                    match funct1 {
                        0 => {
                            // C.MV
                            match (rs1, rs2) {
                                (0, 0) => {
                                    // Reserved
                                }
                                (r, 0) if r != 0 => {
                                    // C.JR: jalr x0, 0(rs1)
                                    return (rs1 << 15) | 0x67;
                                }
                                (0, r2) if r2 != 0 => {
                                    // HINT
                                    return 0x13;
                                }
                                (rd, rs2) => {
                                    // add rd, x0, rs2
                                    return (rs2 << 20) | (rd << 7) | 0x33;
                                }
                            }
                        }
                        1 => {
                            // C.ADD
                            match (rs1, rs2) {
                                (0, 0) => {
                                    // C.EBREAK
                                    // ebreak
                                    return 0x00100073;
                                }
                                (rs1, 0) if rs1 != 0 => {
                                    // C.JALR
                                    // jalr x1, 0(rs1)
                                    return (rs1 << 15) | (1 << 7) | 0x67;
                                }
                                (0, rs2) if rs2 != 0 => {
                                    // HINT
                                    return 0x13;
                                }
                                (rs1, rs2) => {
                                    // C.ADD
                                    // add rs1, rs1, rs2
                                    return (rs2 << 20) | (rs1 << 15) | (rs1 << 7) | 0x33;
                                }
                            }
                        }
                        _ => {} // Not happens
                    };
                }
                5 => {
                    // @TODO: Implement
                    // C.FSDSP
                    // fsd rs2, offset(x2)
                    let rs2 = (halfword >> 2) & 0x1f; // [6:2]
                    let offset = ((halfword >> 7) & 0x38) | // offset[5:3] <= [12:10]
                            ((halfword >> 1) & 0x1c0); // offset[8:6] <= [9:7]
                    let imm11_5 = (offset >> 5) & 0x3f;
                    let imm4_0 = offset & 0x1f;
                    return (imm11_5 << 25)
                        | (rs2 << 20)
                        | (2 << 15)
                        | (3 << 12)
                        | (imm4_0 << 7)
                        | 0x27;
                }
                6 => {
                    // C.SWSP
                    // sw rs2, offset(x2)
                    let rs2 = (halfword >> 2) & 0x1f; // [6:2]
                    let offset = ((halfword >> 7) & 0x3c) | // offset[5:2] <= [12:9]
                            ((halfword >> 1) & 0xc0); // offset[7:6] <= [8:7]
                    let imm11_5 = (offset >> 5) & 0x3f;
                    let imm4_0 = offset & 0x1f;
                    return (imm11_5 << 25)
                        | (rs2 << 20)
                        | (2 << 15)
                        | (2 << 12)
                        | (imm4_0 << 7)
                        | 0x23;
                }
                7 => {
                    // @TODO: Support C.FSWSP in 32-bit mode
                    // C.SDSP
                    // sd rs, offset(x2)
                    let rs2 = (halfword >> 2) & 0x1f; // [6:2]
                    let offset = ((halfword >> 7) & 0x38) | // offset[5:3] <= [12:10]
                            ((halfword >> 1) & 0x1c0); // offset[8:6] <= [9:7]
                    let imm11_5 = (offset >> 5) & 0x3f;
                    let imm4_0 = offset & 0x1f;
                    return (imm11_5 << 25)
                        | (rs2 << 20)
                        | (2 << 15)
                        | (3 << 12)
                        | (imm4_0 << 7)
                        | 0x23;
                }
                _ => {} // Not happens
            };
        }
        _ => {} // Not happens
    };
    0xffffffff // Return invalid value
}

#[derive(Default, Debug, Copy, Clone, Serialize, Deserialize, PartialEq)]
pub struct RISCVCycle<T: RISCVInstruction> {
    pub instruction: T,
    pub register_state: <T::Format as InstructionFormat>::RegisterState,
    pub ram_access: T::RAMAccess,
}

impl<T: RISCVInstruction> RISCVCycle<T> {
    #[cfg(any(feature = "test-utils", test))]
    pub fn random(&self, rng: &mut rand::rngs::StdRng) -> Self {
        let instruction = T::random(rng);
        let register_state =
            <<T::Format as InstructionFormat>::RegisterState as InstructionRegisterState>::random(
                rng,
            );
        Self {
            instruction,
            ram_access: Default::default(),
            register_state,
        }
    }
}

#[cfg(test)]
mod tests {
    use super::*;

    #[test]
    // Check that the size of Cycle is as expected.
    fn rv32im_cycle_size() {
        let size = size_of::<Cycle>();
        let expected = 80;
        assert_eq!(
            size, expected,
            "Cycle size should be {expected} bytes, but is {size} bytes"
        );
    }
}<|MERGE_RESOLUTION|>--- conflicted
+++ resolved
@@ -376,13 +376,8 @@
     (
         instructions: [$($instr:ident),* $(,)?]
     ) => {
-<<<<<<< HEAD
         #[derive(Debug, IntoStaticStr, From, Clone, Serialize, Deserialize, EnumIter)]
-        pub enum RV32IMInstruction {
-=======
-        #[derive(Debug, IntoStaticStr, From, Clone, Serialize, Deserialize)]
         pub enum Instruction {
->>>>>>> 80101ed5
             /// No-operation instruction (address)
             NoOp,
             UNIMPL,
