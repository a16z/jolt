use crate::emulator::cpu::Cpu;
use common::constants::REGISTER_COUNT;
use rand::rngs::StdRng;
use rand::{Rng, RngCore};
use serde::{Deserialize, Serialize};
use std::fmt::Debug;

use super::{
    normalize_register_value, InstructionFormat, InstructionRegisterState, NormalizedOperands,
};

#[derive(Default, Debug, Clone, Copy, PartialEq, Serialize, Deserialize)]
pub struct FormatB {
<<<<<<< HEAD
    pub rs1: usize,
    pub rs2: usize,
    pub imm: i128,
=======
    pub rs1: u8,
    pub rs2: u8,
    pub imm: i64,
>>>>>>> 1c669b0e
}

#[derive(Default, Debug, Copy, Clone, Serialize, Deserialize, PartialEq)]
pub struct RegisterStateFormatB {
    pub rs1: u64,
    pub rs2: u64,
}

impl InstructionRegisterState for RegisterStateFormatB {
    fn random(rng: &mut StdRng) -> Self {
        Self {
            rs1: rng.next_u64(),
            rs2: rng.next_u64(),
        }
    }

    fn rs1_value(&self) -> u64 {
        self.rs1
    }

    fn rs2_value(&self) -> u64 {
        self.rs2
    }
}

impl InstructionFormat for FormatB {
    type RegisterState = RegisterStateFormatB;

    fn parse(word: u32) -> Self {
        FormatB {
            rs1: ((word >> 15) & 0x1f) as u8, // [19:15]
            rs2: ((word >> 20) & 0x1f) as u8, // [24:20]
            imm: (
                match word & 0x80000000 { // imm[31:12] = [31]
				0x80000000 => 0xfffff000,
				_ => 0
			} |
			((word << 4) & 0x00000800) | // imm[11] = [7]
			((word >> 20) & 0x000007e0) | // imm[10:5] = [30:25]
			((word >> 7) & 0x0000001e)
                // imm[4:1] = [11:8]
            ) as i32 as i128,
        }
    }

    fn capture_pre_execution_state(&self, state: &mut Self::RegisterState, cpu: &mut Cpu) {
        state.rs1 = normalize_register_value(cpu.x[self.rs1 as usize], &cpu.xlen);
        state.rs2 = normalize_register_value(cpu.x[self.rs2 as usize], &cpu.xlen);
    }

    fn capture_post_execution_state(&self, _: &mut Self::RegisterState, _: &mut Cpu) {
        // No register write
    }

    fn random(rng: &mut StdRng) -> Self {
        Self {
<<<<<<< HEAD
            imm: rng.gen(),
            rs1: (rng.next_u64() % REGISTER_COUNT) as usize,
            rs2: (rng.next_u64() % REGISTER_COUNT) as usize,
=======
            imm: rng.next_u64() as i64,
            rs1: (rng.next_u64() as u8 % REGISTER_COUNT),
            rs2: (rng.next_u64() as u8 % REGISTER_COUNT),
>>>>>>> 1c669b0e
        }
    }

    fn normalize(&self) -> NormalizedOperands {
        NormalizedOperands {
            rs1: self.rs1,
            rs2: self.rs2,
            rd: 0,
            imm: self.imm,
        }
    }
}<|MERGE_RESOLUTION|>--- conflicted
+++ resolved
@@ -11,15 +11,9 @@
 
 #[derive(Default, Debug, Clone, Copy, PartialEq, Serialize, Deserialize)]
 pub struct FormatB {
-<<<<<<< HEAD
-    pub rs1: usize,
-    pub rs2: usize,
-    pub imm: i128,
-=======
     pub rs1: u8,
     pub rs2: u8,
-    pub imm: i64,
->>>>>>> 1c669b0e
+    pub imm: i128,
 }
 
 #[derive(Default, Debug, Copy, Clone, Serialize, Deserialize, PartialEq)]
@@ -76,15 +70,9 @@
 
     fn random(rng: &mut StdRng) -> Self {
         Self {
-<<<<<<< HEAD
             imm: rng.gen(),
-            rs1: (rng.next_u64() % REGISTER_COUNT) as usize,
-            rs2: (rng.next_u64() % REGISTER_COUNT) as usize,
-=======
-            imm: rng.next_u64() as i64,
             rs1: (rng.next_u64() as u8 % REGISTER_COUNT),
             rs2: (rng.next_u64() as u8 % REGISTER_COUNT),
->>>>>>> 1c669b0e
         }
     }
 
