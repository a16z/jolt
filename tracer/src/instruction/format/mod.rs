--- conflicted
+++ resolved
@@ -16,17 +16,10 @@
 
 #[derive(Default)]
 pub struct NormalizedOperands {
-<<<<<<< HEAD
-    pub rs1: usize,
-    pub rs2: usize,
-    pub rd: usize,
-    pub imm: i128,
-=======
     pub rs1: u8,
     pub rs2: u8,
     pub rd: u8,
-    pub imm: i64,
->>>>>>> 1c669b0e
+    pub imm: i128,
 }
 
 pub trait InstructionFormat: Default + Debug {
