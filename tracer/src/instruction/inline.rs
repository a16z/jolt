--- conflicted
+++ resolved
@@ -57,11 +57,7 @@
     funct7: u32,
     name: &str,
     exec_fn: ExecFunction,
-<<<<<<< HEAD
-    inline_sequence_fn: VirtualSequenceFunction,
-=======
     inline_sequence_fn: InlineSequenceFunction,
->>>>>>> a807ebdd
 ) -> Result<(), String> {
     if opcode != 0x0B && opcode != 0x2B {
         return Err(format!(
