[package]
name = "jolt"
version = "0.1.0"
authors = [
    # author of original Spartan paper and code base
    "Srinath Setty <srinath@microsoft.com>",
    # authors who contributed to the Arkworks Spartan fork
    "Zhenfei Zhang <zhenfei.zhang@hotmail.com>",
    # authors who contributed to Lasso/Jolt
    "Michael Zhu <mzhu@a16z.com>",
    "Sam Ragsdale <sragsdale@a16z.com>",
    "Noah Citron <ncitron@a16z.com>",
    "Arasu Arun <arasu.arun5@gmail.com>",
    "Quang Dao <dvquang85@gmail.com>",
    "Andrew Tretyakov <atretyakov@a16z.com>",
    "Markos Georghiades <mgeorghiades@a16z.com>",
]
edition = "2021"
description = "The lookup singularity. Based on Spartan; built on Arkworks."
documentation = "https://github.com/a16z/jolt/README.md"
repository = "https://github.com/a16z/jolt"
license-file = "LICENSE"
keywords = ["SNARK", "cryptography", "proofs"]

[workspace]
members = [
    "jolt-core",
    "tracer",
    "common",
    "jolt-platform",
    "jolt-sdk",
    "jolt-sdk/macros",
    "jolt-inlines/sha2",
    "jolt-inlines/keccak256",
    "jolt-inlines/blake2",
    "jolt-inlines/blake3",
    "jolt-inlines/bigint",
    "examples/btreemap/host",
    "examples/btreemap/guest",
    "examples/collatz",
    "examples/collatz/guest",
    "examples/fibonacci",
    "examples/fibonacci/guest",
    "examples/sha2-ex",
    "examples/sha2-ex/guest",
    "examples/blake2-ex",
    "examples/blake2-ex/guest",
    "examples/blake3-ex",
    "examples/blake3-ex/guest",
    "examples/sha3-ex",
    "examples/sha3-ex/guest",
    "examples/sha2-chain",
    "examples/sha2-chain/guest",
    "examples/sha3-chain",
    "examples/sha3-chain/guest",
    "examples/multi-function",
    "examples/multi-function/guest",
    "examples/alloc",
    "examples/alloc/guest",
    "examples/stdlib",
    "examples/stdlib/guest",
    "examples/muldiv",
    "examples/muldiv/guest",
    "examples/overflow",
    "examples/overflow/guest",
    "examples/memory-ops",
    "examples/memory-ops/guest",
    "examples/recursion",
    "examples/recursion/guest",
<<<<<<< HEAD
    "examples/ec-bench",
    "examples/ec-bench/guest",
=======
    "examples/recover-ecdsa",
    "examples/recover-ecdsa/guest",
    "examples/random",
    "examples/random/guest",
    "examples/malloc",
    "examples/malloc/guest",
>>>>>>> 2a67b331
]

[features]
host = ["jolt-sdk/host"]
recursion = ["jolt-core/recursion"]

[lib]
path = "./src/lib.rs"

[[bin]]
name = "jolt"
path = "./src/main.rs"

[dependencies]
clap.workspace = true
eyre.workspace = true
rand.workspace = true
sysinfo.workspace = true
syn.workspace = true
serde.workspace = true
rmp-serde.workspace = true
toml_edit.workspace = true

jolt-sdk = { workspace = true, features = ["host"] }
jolt-core = { workspace = true, features = ["default"] }
tracer = { workspace = true, features = ["default"] }
common = { workspace = true, features = ["std"] }

[profile.test]
opt-level = 3
lto = "off"

[profile.release]
debug = 1
lto = "fat"

[profile.build-fast]
inherits = "release"
incremental = true
lto = "off"
overflow-checks = true

[profile.guest]
inherits = "release"
debug = false

[patch.crates-io]
<<<<<<< HEAD
# jolt-optimizations = { git = "https://github.com/a16z/arkworks-algebra", branch = "dev/snark-composition" }
# ark-ff = { git = "https://github.com/a16z/arkworks-algebra", branch = "dev/snark-composition" }
# ark-ec = { git = "https://github.com/a16z/arkworks-algebra", branch = "dev/snark-composition" }
# ark-serialize = { git = "https://github.com/a16z/arkworks-algebra", branch = "dev/snark-composition" }
# ark-bn254 = { git = "https://github.com/a16z/arkworks-algebra", branch = "dev/snark-composition" }
# /Users/mgeorghiades/a16z/arkworks-algebra
jolt-optimizations = { path = "/Users/mgeorghiades/a16z/arkworks-algebra/jolt-optimizations" }
ark-ff = { path = "/Users/mgeorghiades/a16z/arkworks-algebra/ff" }
ark-ec = { path = "/Users/mgeorghiades/a16z/arkworks-algebra/ec" }
ark-serialize = { path = "/Users/mgeorghiades/a16z/arkworks-algebra/serialize" }
ark-bn254 = { path = "/Users/mgeorghiades/a16z/arkworks-algebra/curves/bn254" }
=======
ark-ff = { git = "https://github.com/a16z/arkworks-algebra", branch = "feat/fewer-reductions" }
ark-ec = { git = "https://github.com/a16z/arkworks-algebra", branch = "feat/fewer-reductions" }
jolt-optimizations = { git = "https://github.com/a16z/arkworks-algebra", branch = "feat/fewer-reductions" }
ark-serialize = { git = "https://github.com/a16z/arkworks-algebra", branch = "feat/fewer-reductions" }
ark-bn254 = { git = "https://github.com/a16z/arkworks-algebra", branch = "feat/fewer-reductions" }
>>>>>>> 2a67b331
allocative = { git = "https://github.com/facebookexperimental/allocative", rev = "85b773d85d526d068ce94724ff7a7b81203fc95e" }
ark-grumpkin = { path = "/Users/mgeorghiades/a16z/arkworks-algebra/curves/grumpkin" }

[workspace.metadata.cargo-machete]
ignored = ["jolt-sdk"]

[workspace.dependencies]
# Cryptography and Math
ark-bn254 = { version = "0.5.0", default-features = false }
ark-ec = { version = "0.5.0", default-features = false }
ark-ff = { version = "0.5.0", default-features = false }
ark-serialize = { version = "0.5.0", default-features = false, features = [
    "derive",
] }
ark-serialize-derive = { version = "0.5.0", default-features = false }
ark-std = { version = "0.5.0", default-features = false }
jolt-optimizations = { git = "https://github.com/a16z/arkworks-algebra", branch = "feat/fewer-reductions" }
dory = { git = "https://github.com/spaceandtimefdn/sxt-dory", branch = "feat/fewer-reductions" }
sha3 = "0.10.8"
blake2 = "0.10"
blake3 = { version = "1.5.0" }

# Core Utilities
clap = { version = "4.5.4", features = ["derive"] }
eyre = "0.6.12"
anyhow = "1.0.97"
thiserror = "1.0.58"
derive_more = { version = "2.0.1", features = ["from"] }
strum = { version = "0.26.3", default-features = false }
strum_macros = "0.26.4"
itertools = "0.10.0"
paste = "1.0.15"
lazy_static = "1.5.0"
once_cell = "1.19.0"
fixedbitset = "0.5.0"

# Randomness
rand = { version = "0.8.5", default-features = false }
rand_chacha = { version = "0.3.0", default-features = false }
rand_core = { version = "0.6.4", default-features = false }
rand_distr = "0.4.3"

# Serialization
serde = { version = "1.0", default-features = false, features = ["derive"] }
serde_json = { version = "1.0.108", default-features = false }
rmp-serde = "1.3.0"
bincode = "1.3.3"
postcard = { version = "1.0.8", default-features = false }
toml_edit = "0.22.14"

# Numeric
num = "0.4.3"
num-integer = "0.1.45"
num-derive = "0.4.2"
num-traits = "0.2.19"

# System and Platform
sysinfo = "0.30.8"
target-lexicon = { version = "0.12.14" }
dirs = { version = "5.0.1" }
memory-stats = { version = "1.0.0", features = ["always_use_statm"] }

# Async and Networking
tokio = { version = "1.38.0" }
reqwest = { version = "0.12.3", features = ["json", "blocking"] }

# Parallel Processing
rayon = { version = "^1.8.0" }

# Tracing and Profiling
tracing = { version = "0.1.37", default-features = false }
tracing-chrome = "0.7.1"
tracing-subscriber = { version = "0.3.20", features = ["fmt", "env-filter"] }
indicatif = { version = "0.17.8" }
inferno = { version = "0.12.3" }
allocative = { git = "https://github.com/facebookexperimental/allocative", rev = "85b773d85d526d068ce94724ff7a7b81203fc95e" }

# Parsing
syn = { version = "1.0.0", features = ["full"] }
quote = "1.0"
proc-macro2 = "1.0.79"

# Platform-specific
fnv = { version = "1.0.7", default-features = false }
object = { version = "0.36.7", features = [
    "build_core",
    "elf",
], default-features = false }
addr2line = "0.25.1"
getrandom = { version = "0.2.16", default-features = false }
getrandom_v02 = { version = "0.2.16", package = "getrandom", default-features = false }
getrandom_v03 = { version = "0.3.3", package = "getrandom", default-features = false }

# Build and Development
ctor = { version = "0.2" }
hex-literal = "0.4.1"
spinners = { version = "4.1.1", default-features = false }

# Testing
criterion = { version = "0.5.1", features = ["html_reports"] }
iai-callgrind = "0.10.2"
serial_test = "3.2.0"

# Internal dependencies
common = { path = "./common", default-features = false }
tracer = { path = "./tracer", default-features = false }
jolt-core = { path = "./jolt-core", default-features = false }
jolt-platform = { path = "./jolt-platform", default-features = false }
jolt-sdk = { path = "./jolt-sdk", default-features = false }
jolt-sdk-macros = { path = "./jolt-sdk/macros" }
jolt-inlines-sha2 = { path = "./jolt-inlines/sha2", default-features = false }
jolt-inlines-keccak256 = { path = "./jolt-inlines/keccak256", default-features = false }
jolt-inlines-blake2 = { path = "./jolt-inlines/blake2", default-features = false }
jolt-inlines-blake3 = { path = "./jolt-inlines/blake3", default-features = false }
jolt-inlines-bigint = { path = "./jolt-inlines/bigint", default-features = false }<|MERGE_RESOLUTION|>--- conflicted
+++ resolved
@@ -67,17 +67,14 @@
     "examples/memory-ops/guest",
     "examples/recursion",
     "examples/recursion/guest",
-<<<<<<< HEAD
     "examples/ec-bench",
     "examples/ec-bench/guest",
-=======
     "examples/recover-ecdsa",
     "examples/recover-ecdsa/guest",
     "examples/random",
     "examples/random/guest",
     "examples/malloc",
     "examples/malloc/guest",
->>>>>>> 2a67b331
 ]
 
 [features]
@@ -125,27 +122,14 @@
 debug = false
 
 [patch.crates-io]
-<<<<<<< HEAD
-# jolt-optimizations = { git = "https://github.com/a16z/arkworks-algebra", branch = "dev/snark-composition" }
-# ark-ff = { git = "https://github.com/a16z/arkworks-algebra", branch = "dev/snark-composition" }
-# ark-ec = { git = "https://github.com/a16z/arkworks-algebra", branch = "dev/snark-composition" }
-# ark-serialize = { git = "https://github.com/a16z/arkworks-algebra", branch = "dev/snark-composition" }
-# ark-bn254 = { git = "https://github.com/a16z/arkworks-algebra", branch = "dev/snark-composition" }
-# /Users/mgeorghiades/a16z/arkworks-algebra
 jolt-optimizations = { path = "/Users/mgeorghiades/a16z/arkworks-algebra/jolt-optimizations" }
 ark-ff = { path = "/Users/mgeorghiades/a16z/arkworks-algebra/ff" }
 ark-ec = { path = "/Users/mgeorghiades/a16z/arkworks-algebra/ec" }
 ark-serialize = { path = "/Users/mgeorghiades/a16z/arkworks-algebra/serialize" }
 ark-bn254 = { path = "/Users/mgeorghiades/a16z/arkworks-algebra/curves/bn254" }
-=======
-ark-ff = { git = "https://github.com/a16z/arkworks-algebra", branch = "feat/fewer-reductions" }
-ark-ec = { git = "https://github.com/a16z/arkworks-algebra", branch = "feat/fewer-reductions" }
-jolt-optimizations = { git = "https://github.com/a16z/arkworks-algebra", branch = "feat/fewer-reductions" }
-ark-serialize = { git = "https://github.com/a16z/arkworks-algebra", branch = "feat/fewer-reductions" }
-ark-bn254 = { git = "https://github.com/a16z/arkworks-algebra", branch = "feat/fewer-reductions" }
->>>>>>> 2a67b331
+ark-grumpkin = { path = "/Users/mgeorghiades/a16z/arkworks-algebra/curves/grumpkin" }
+# dory = { path = "/Users/mgeorghiades/a16z/clean-dory" }
 allocative = { git = "https://github.com/facebookexperimental/allocative", rev = "85b773d85d526d068ce94724ff7a7b81203fc95e" }
-ark-grumpkin = { path = "/Users/mgeorghiades/a16z/arkworks-algebra/curves/grumpkin" }
 
 [workspace.metadata.cargo-machete]
 ignored = ["jolt-sdk"]
@@ -153,6 +137,7 @@
 [workspace.dependencies]
 # Cryptography and Math
 ark-bn254 = { version = "0.5.0", default-features = false }
+ark-grumpkin = { version = "0.5.0", default-features = false }
 ark-ec = { version = "0.5.0", default-features = false }
 ark-ff = { version = "0.5.0", default-features = false }
 ark-serialize = { version = "0.5.0", default-features = false, features = [
@@ -160,8 +145,10 @@
 ] }
 ark-serialize-derive = { version = "0.5.0", default-features = false }
 ark-std = { version = "0.5.0", default-features = false }
-jolt-optimizations = { git = "https://github.com/a16z/arkworks-algebra", branch = "feat/fewer-reductions" }
-dory = { git = "https://github.com/spaceandtimefdn/sxt-dory", branch = "feat/fewer-reductions" }
+# jolt-optimizations = { git = "https://github.com/a16z/arkworks-algebra", branch = "feat/fewer-reductions" }
+jolt-optimizations = { path = "/Users/mgeorghiades/a16z/arkworks-algebra/jolt-optimizations" }
+# dory = { git = "https://github.com/spaceandtimefdn/sxt-dory", branch = "feat/fewer-reductions" }
+dory = { path = "/Users/mgeorghiades/a16z/clean-dory" }
 sha3 = "0.10.8"
 blake2 = "0.10"
 blake3 = { version = "1.5.0" }
