[package]
name = "jolt"
version = "0.1.0"
authors = [
    # author of original Spartan paper and code base
    "Srinath Setty <srinath@microsoft.com>",
    # authors who contributed to the Arkworks Spartan fork
    "Zhenfei Zhang <zhenfei.zhang@hotmail.com>",
    # authors who contributed to Lasso/Jolt
    "Michael Zhu <mzhu@a16z.com>",
    "Sam Ragsdale <sragsdale@a16z.com>",
    "Noah Citron <ncitron@a16z.com>",
    "Arasu Arun <arasu.arun5@gmail.com>",
    "Quang Dao <dvquang85@gmail.com>",
    "Andrew Tretyakov <atretyakov@a16z.com>",
    "Markos Georghiades <mgeorghiades@a16z.com>",
]
edition = "2021"
description = "The lookup singularity. Based on Spartan; built on Arkworks."
documentation = "https://github.com/a16z/jolt/README.md"
repository = "https://github.com/a16z/jolt"
license-file = "LICENSE"
keywords = ["SNARK", "cryptography", "proofs"]

[workspace]
members = [
    "jolt-core",
    "tracer",
    "common",
    "jolt-platform",
    "jolt-sdk",
    "jolt-sdk/macros",
    "jolt-inlines/sha2",
    "jolt-inlines/keccak256",
    "jolt-inlines/blake2",
    "jolt-inlines/blake3",
    "jolt-inlines/bigint",
    "examples/btreemap/host",
    "examples/btreemap/guest",
    "examples/collatz",
    "examples/collatz/guest",
    "examples/fibonacci",
    "examples/fibonacci/guest",
    "examples/sha2-ex",
    "examples/sha2-ex/guest",
    "examples/sha3-ex",
    "examples/sha3-ex/guest",
    "examples/sha2-chain",
    "examples/sha2-chain/guest",
    "examples/sha3-chain",
    "examples/sha3-chain/guest",
    "examples/multi-function",
    "examples/multi-function/guest",
    "examples/alloc",
    "examples/alloc/guest",
    "examples/stdlib",
    "examples/stdlib/guest",
    "examples/muldiv",
    "examples/muldiv/guest",
    "examples/overflow",
    "examples/overflow/guest",
    "examples/memory-ops",
    "examples/memory-ops/guest",
    "examples/recursion",
    "examples/recursion/guest",
    "examples/recover-ecdsa",
    "examples/recover-ecdsa/guest",
    "examples/random",
    "examples/random/guest",
    "examples/malloc",
    "examples/malloc/guest",
    "examples/merkle-tree",
    "examples/merkle-tree/guest",
    "examples/hash-bench",
    "examples/hash-bench/guest",
<<<<<<< HEAD
    "examples/modexp",
    "examples/modexp/guest",
=======
    "zklean-extractor",
>>>>>>> df30fe4e
]

[features]
host = ["jolt-sdk/host"]

[lib]
path = "./src/lib.rs"

[[bin]]
name = "jolt"
path = "./src/main.rs"

[dependencies]
clap.workspace = true
eyre.workspace = true
mimalloc.workspace = true
rand.workspace = true
sysinfo.workspace = true
syn.workspace = true
serde.workspace = true
rmp-serde.workspace = true
toml_edit.workspace = true

jolt-sdk = { workspace = true, features = ["host"] }
jolt-core = { workspace = true, features = ["default"] }
tracer = { workspace = true, features = ["default"] }
common = { workspace = true, features = ["std"] }

[profile.test]
opt-level = 3
lto = "off"

[profile.release]
debug = 1
lto = "fat"

[profile.build-fast]
inherits = "release"
incremental = true
lto = "off"
overflow-checks = true

[profile.guest]
inherits = "release"
debug = false

[patch.crates-io]
ark-bn254 = { git = "https://github.com/a16z/arkworks-algebra", branch = "dev/twist-shout" }
ark-ff = { git = "https://github.com/a16z/arkworks-algebra", branch = "dev/twist-shout" }
ark-ec = { git = "https://github.com/a16z/arkworks-algebra", branch = "dev/twist-shout" }
ark-serialize = { git = "https://github.com/a16z/arkworks-algebra", branch = "dev/twist-shout" }
allocative = { git = "https://github.com/facebookexperimental/allocative", rev = "85b773d85d526d068ce94724ff7a7b81203fc95e" }

[workspace.metadata.cargo-machete]
ignored = ["jolt-sdk"]

[workspace.dependencies]
# Cryptography and Math
ark-bn254 = { git = "https://github.com/a16z/arkworks-algebra", branch = "dev/twist-shout", default-features = false }
ark-grumpkin = { git = "https://github.com/a16z/arkworks-algebra", branch = "dev/twist-shout", default-features = false }
ark-ec = { git = "https://github.com/a16z/arkworks-algebra", branch = "dev/twist-shout", default-features = false }
ark-ff = { git = "https://github.com/a16z/arkworks-algebra", branch = "dev/twist-shout", default-features = false }
ark-serialize = { git = "https://github.com/a16z/arkworks-algebra", branch = "dev/twist-shout", default-features = false, features = [
    "derive",
] }
ark-serialize-derive = { version = "0.5.0", default-features = false }
ark-std = { version = "0.5.0", default-features = false }
sha3 = "0.10.8"
blake2 = "0.10"
blake3 = { version = "1.5.0" }
jolt-optimizations = { git = "https://github.com/a16z/arkworks-algebra", branch = "dev/twist-shout" }
dory = { package = "dory-pcs", version = "0.1.0", features = ["backends", "cache", "disk-persistence"] }

# Core Utilities
clap = { version = "4.5.4", features = ["derive"] }
eyre = "0.6.12"
anyhow = "1.0.97"
thiserror = "1.0.58"
derive_more = { version = "2.0.1", features = [
    "from",
], default-features = false }
strum = { version = "0.26.3", default-features = false }
strum_macros = "0.26.4"
itertools = "0.10.0"
paste = "1.0.15"
lazy_static = "1.5.0"
once_cell = "1.19.0"
fixedbitset = "0.5.0"
chrono = { version = "0.4.42" }

# Randomness
rand = { version = "0.8.5", default-features = false }
rand_chacha = { version = "0.3.0", default-features = false }
rand_core = { version = "0.6.4", default-features = false }
rand_distr = "0.4.3"

# Serialization
serde = { version = "1.0", default-features = false, features = ["derive"] }
serde_json = { version = "1.0.108", default-features = false }
rmp-serde = "1.3.0"
bincode = "1.3.3"
postcard = { version = "1.0.8", default-features = false }
toml_edit = "0.22.14"

# Numeric
num = "0.4.3"
num-integer = "0.1.45"
num-derive = "0.4.2"
num-traits = "0.2.19"

# System and Platform
sysinfo = "0.30.8"
target-lexicon = { version = "0.12.14" }
dirs = { version = "5.0.1" }
memory-stats = { version = "1.0.0", features = ["always_use_statm"] }
mimalloc = "0.1"

# Async and Networking
tokio = { version = "1.38.0" }
reqwest = { version = "0.12.3", features = ["json", "blocking"] }

# Parallel Processing
rayon = { version = "^1.8.0" }

# Tracing and Profiling
tracing = { version = "0.1.37", default-features = false }
tracing-chrome = "0.7.1"
tracing-subscriber = { version = "0.3.20", features = ["fmt", "env-filter"] }
indicatif = { version = "0.17.8" }
inferno = { version = "0.12.3" }
allocative = { git = "https://github.com/facebookexperimental/allocative", rev = "85b773d85d526d068ce94724ff7a7b81203fc95e" }

# Parsing
syn = { version = "1.0.0", features = ["full"] }
quote = "1.0"
proc-macro2 = "1.0.79"

# Platform-specific
fnv = { version = "1.0.7", default-features = false }
object = { version = "0.36.7", features = [
    "build_core",
    "elf",
], default-features = false }
addr2line = "0.25.1"
getrandom = { version = "0.2.16", default-features = false }
getrandom_v02 = { version = "0.2.16", package = "getrandom", default-features = false }
getrandom_v03 = { version = "0.3.3", package = "getrandom", default-features = false }

# Build and Development
ctor = { version = "0.2" }
hex-literal = "0.4.1"
spinners = { version = "4.1.1", default-features = false }

# Testing
criterion = { version = "0.5.1", features = ["html_reports"] }
iai-callgrind = "0.10.2"
serial_test = "3.2.0"

# Internal dependencies
common = { path = "./common", default-features = false }
tracer = { path = "./tracer", default-features = false }
jolt-core = { path = "./jolt-core", default-features = false }
jolt-platform = { path = "./jolt-platform", default-features = false }
jolt-sdk = { path = "./jolt-sdk", default-features = false }
jolt-sdk-macros = { path = "./jolt-sdk/macros" }
jolt-inlines-sha2 = { path = "./jolt-inlines/sha2", default-features = false }
jolt-inlines-keccak256 = { path = "./jolt-inlines/keccak256", default-features = false }
jolt-inlines-blake2 = { path = "./jolt-inlines/blake2", default-features = false }
jolt-inlines-blake3 = { path = "./jolt-inlines/blake3", default-features = false }
jolt-inlines-bigint = { path = "./jolt-inlines/bigint", default-features = false }<|MERGE_RESOLUTION|>--- conflicted
+++ resolved
@@ -73,14 +73,9 @@
     "examples/merkle-tree/guest",
     "examples/hash-bench",
     "examples/hash-bench/guest",
-<<<<<<< HEAD
     "examples/modexp",
     "examples/modexp/guest",
-=======
     "zklean-extractor",
->>>>>>> df30fe4e
-]
-
 [features]
 host = ["jolt-sdk/host"]
 
