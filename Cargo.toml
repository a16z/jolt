--- conflicted
+++ resolved
@@ -71,12 +71,9 @@
     "examples/malloc/guest",
     "examples/merkle-tree",
     "examples/merkle-tree/guest",
-<<<<<<< HEAD
-    "zklean-extractor",
-=======
     "examples/hash-bench",
     "examples/hash-bench/guest",
->>>>>>> 34a9dda9
+    "zklean-extractor",
 ]
 
 [features]
