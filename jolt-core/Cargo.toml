[package]
name = "jolt-core"
version = "0.1.0"
authors = [
    # author of original Spartan paper and code base
    "Srinath Setty <srinath@microsoft.com>",
    # authors who contributed to the Arkworks Spartan fork
    "Zhenfei Zhang <zhenfei.zhang@hotmail.com>",
    # authors who contributed to Lasso/Jolt
    "Michael Zhu <mzhu@a16z.com>",
    "Sam Ragsdale <sragsdale@a16z.com>",
    "Noah Citron <ncitron@a16z.com>",
    "Arasu Arun <arasu.arun5@gmail.com>",
    "Quang Dao <dvquang85@gmail.com>",
]
edition = "2021"
description = "The lookup singularity. Based on Spartan; built on Arkworks."
documentation = "https://github.com/a16z/jolt/README.md"
repository = "https://github.com/a16z/jolt"
license-file = "LICENSE"
keywords = ["SNARK", "cryptography", "proofs"]

[features]
default = [
    "ark-ec/parallel",
    "ark-ff/parallel",
    "ark-std/parallel",
    "ark-ff/asm",
    "host",
    "rayon",
]
host = ["dep:reqwest", "dep:tokio"]
icicle = [
    "default",
    "dep:icicle-runtime",
    "dep:icicle-core",
    "dep:icicle-bn254",
]

[dependencies]
ark-bn254 = "0.5.0"
ark-ec = { version = "0.5.0", default-features = false }
ark-ff = { version = "0.5.0", default-features = false }
ark-serialize = { version = "0.5.0", default-features = false, features = [
    "derive",
] }
ark-serialize-derive = { version = "0.5.0", default-features = false }

ark-std = { version = "0.5.0" }
clap = { version = "4.3.10", features = ["derive"] }
enum_dispatch = "0.3.12"
fixedbitset = "0.5.0"
itertools = "0.10.0"
num-integer = "0.1.45"
num-derive = "0.4.2"
num = "0.4.3"
num-traits = "0.2.19"
postcard = { version = "1.0.8", default-features = false, features = [
    "use-std",
] }
rand = "0.7.3"
rand_chacha = { version = "0.3.0", default-features = false }
rand_core = { version = "0.6.4", default-features = false }
rayon = { version = "^1.8.0", optional = true }
serde = { version = "1.0.*", default-features = false }
sha3 = "0.10.8"
strum = "0.26.3"
strum_macros = "0.26.4"
thiserror = "1.0.58"
tracing = "0.1.37"
tracing-chrome = "0.7.1"
tracing-subscriber = "0.3.18"
target-lexicon = "0.12.14"
reqwest = { version = "0.12.3", features = [
    "json",
    "blocking",
], optional = true }
dirs = "5.0.1"
eyre = "0.6.12"
indicatif = "0.17.8"
common = { path = "../common" }
tracer = { path = "../tracer" }
bincode = "1.3.3"
bytemuck = "1.19.0"
tokio = { version = "1.38.0", optional = true }
alloy-primitives = "0.7.6"
alloy-sol-types = "0.7.6"
once_cell = "1.19.0"
rand_distr = "0.4.3"
anyhow = "1.0.97"
derive_more = { version = "2.0.1", features = ["from"] }
paste = "1.0.15"
<<<<<<< HEAD
dory = { path = "/Users/mgeorghiades/a16z/clean-dory" }
=======
dory = { git = "https://github.com/spaceandtimefdn/sxt-dory", rev = "50d6ed1f9f7479b8357acfa5d4c62e3d6e2f7907" }
>>>>>>> 960fddfe
lazy_static = "1.5.0"

[dev-dependencies]
criterion = { version = "0.5.1", features = ["html_reports"] }
iai-callgrind = "0.10.2"

[build-dependencies]
common = { path = "../common" }

[[bench]]
name = "iai"
harness = false

[[bench]]
name = "grand_product"
harness = false

[[bench]]
name = "commit"
harness = false

[[bench]]
name = "binding"
harness = false

[[bench]]
name = "compute_cubic"
harness = false

[[bench]]
name = "msm"
harness = false

[[bench]]
name = "msm_batch"
harness = false

[[bench]]
name = "msm_adapter_batch"
harness = false

[lib]
name = "jolt_core"
path = "src/lib.rs"

[target.'cfg(not(target_arch = "wasm32"))'.dependencies]
memory-stats = "1.0.0"
sys-info = "0.9.1"
tokio = { version = "1.38.0", optional = true, features = ["rt-multi-thread"] }

[target.'cfg(all(not(target_arch = "wasm32"), target_os = "macos"))'.dependencies]
icicle-core = { git = "https://github.com/ingonyama-zk/icicle-jolt.git", rev = "2441eba", optional = true }
icicle-runtime = { git = "https://github.com/ingonyama-zk/icicle-jolt.git", rev = "2441eba", optional = true }
icicle-bn254 = { git = "https://github.com/ingonyama-zk/icicle-jolt.git", rev = "2441eba", optional = true }

[target.'cfg(all(not(target_arch = "wasm32"), not(target_os = "macos")))'.dependencies]
icicle-core = { git = "https://github.com/ingonyama-zk/icicle-jolt.git", rev = "2441eba", optional = true }
icicle-runtime = { git = "https://github.com/ingonyama-zk/icicle-jolt.git", features = [
    "cuda_backend",
], rev = "2441eba", optional = true }
icicle-bn254 = { git = "https://github.com/ingonyama-zk/icicle-jolt.git", features = [
    "cuda_backend",
], rev = "2441eba", optional = true }

[target.'cfg(target_arch = "wasm32")'.dependencies]
getrandom = { version = "0.2", features = ["js"] }<|MERGE_RESOLUTION|>--- conflicted
+++ resolved
@@ -90,11 +90,7 @@
 anyhow = "1.0.97"
 derive_more = { version = "2.0.1", features = ["from"] }
 paste = "1.0.15"
-<<<<<<< HEAD
-dory = { path = "/Users/mgeorghiades/a16z/clean-dory" }
-=======
 dory = { git = "https://github.com/spaceandtimefdn/sxt-dory", rev = "50d6ed1f9f7479b8357acfa5d4c62e3d6e2f7907" }
->>>>>>> 960fddfe
 lazy_static = "1.5.0"
 
 [dev-dependencies]
