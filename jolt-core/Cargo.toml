--- conflicted
+++ resolved
@@ -27,9 +27,15 @@
     "ark-ff/asm",
     "host",
     "rayon",
+    "ark-crypto-primitives/sponge",
 ]
 host = ["dep:reqwest", "dep:tokio"]
-icicle = ["default", "dep:icicle-runtime", "dep:icicle-core", "dep:icicle-bn254"]
+icicle = [
+    "default",
+    "dep:icicle-runtime",
+    "dep:icicle-core",
+    "dep:icicle-bn254",
+]
 
 [dependencies]
 ark-bn254 = "0.4.0"
@@ -38,7 +44,7 @@
 ark-serialize = { version = "0.4.2", default-features = false, features = [
     "derive",
 ] }
-ark-crypto-primitives = {git = "https://github.com/a16z/crypto-primitives.git"}
+ark-crypto-primitives = { git = "https://github.com/a16z/crypto-primitives.git" }
 ark-std = { version = "0.4.0" }
 binius-field = { git = "https://gitlab.com/UlvetannaOSS/binius", package = "binius_field" }
 clap = { version = "4.3.10", features = ["derive"] }
@@ -119,25 +125,14 @@
 name = "jolt_core"
 path = "src/lib.rs"
 
-<<<<<<< HEAD
-[features]
-default = [
-    "ark-ec/parallel",
-    "ark-ff/parallel",
-    "ark-std/parallel",
-    "ark-ff/asm",
-    "host",
-    "rayon",
-    "ark-crypto-primitives/sponge"
-]
-host = ["dep:reqwest", "dep:tokio"]
-
-=======
->>>>>>> 1145ec43
 [target.'cfg(not(target_arch = "wasm32"))'.dependencies]
-icicle-runtime = { git = "https://github.com/ingonyama-zk/icicle-jolt.git", features = ["cuda_backend"], rev = "ed93e21", optional = true }
+icicle-runtime = { git = "https://github.com/ingonyama-zk/icicle-jolt.git", features = [
+    "cuda_backend",
+], rev = "ed93e21", optional = true }
 icicle-core = { git = "https://github.com/ingonyama-zk/icicle-jolt.git", rev = "ed93e21", optional = true }
-icicle-bn254 = { git = "https://github.com/ingonyama-zk/icicle-jolt.git", features = ["cuda_backend"], rev = "ed93e21", optional = true }
+icicle-bn254 = { git = "https://github.com/ingonyama-zk/icicle-jolt.git", features = [
+    "cuda_backend",
+], rev = "ed93e21", optional = true }
 memory-stats = "1.0.0"
 sys-info = "0.9.1"
 tokio = { version = "1.38.0", optional = true, features = ["rt-multi-thread"] }
