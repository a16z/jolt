[package]
name = "jolt-core"
version = "0.1.0"
authors = [
    # author of original Spartan paper and code base
    "Srinath Setty <srinath@microsoft.com>",
    # authors who contributed to the Arkworks Spartan fork
    "Zhenfei Zhang <zhenfei.zhang@hotmail.com>",
    # authors who contributed to Lasso/Jolt
    "Michael Zhu <mzhu@a16z.com>",
    "Sam Ragsdale <sragsdale@a16z.com>",
    "Noah Citron <ncitron@a16z.com>",
    "Arasu Arun <arasu.arun5@gmail.com>",
    "Quang Dao <dvquang85@gmail.com>",
    "Andrew Tretyakov <atretyakov@a16z.com>",
    "Markos Georghiades <mgeorghiades@a16z.com>",
]
edition = "2021"
description = "The lookup singularity. Based on Spartan; built on Arkworks."
documentation = "https://github.com/a16z/jolt/README.md"
repository = "https://github.com/a16z/jolt"
license-file = "LICENSE"
keywords = ["SNARK", "cryptography", "proofs", "zkVM"]

[features]
default = ["host", "recursion"]
# default = ["host"]
recursion = ["dory/recursion"]
host = [
    "dep:reqwest",
    "dep:tokio",
    "dep:indicatif",
    "dep:dirs",
    "dep:target-lexicon",
    "prover",
    "dep:jolt-inlines-sha2",
    "dep:jolt-inlines-keccak256",
]
prover = [
    "minimal",
    "ark-ec/parallel",
    "ark-ff/parallel",
    "ark-std/parallel",
    "dory/parallel",
]
# This is for building jolt-core without prover capabilities, e.g. for recursion
# jolt-core needs std and rayon to compile, so these are the minimal set of features.
minimal = ["ark-ec/std", "ark-ff/std", "ark-std/std", "ark-ff/asm", "rayon"]
allocative = ["dep:inferno"]
test_incremental = []

[dependencies]
<<<<<<< HEAD
ark-bn254 = "0.5.0"
# ark-grumpkin = { path = "/Users/mgeorghiades/a16z/arkworks-algebra/curves/grumpkin" }
ark-grumpkin = "0.5.0"
# jolt-optimizations = { git = "https://github.com/a16z/arkworks-algebra", branch = "feat/snark-composition" }
jolt-optimizations = { path = "/Users/mgeorghiades/a16z/arkworks-algebra/jolt-optimizations" }
ark-ec = { version = "0.5.0", default-features = false }
ark-ff = { version = "0.5.0", default-features = false }
ark-serialize = { version = "0.5.0", default-features = false, features = [
    "derive",
] }
ark-serialize-derive = { version = "0.5.0", default-features = false }
ark-std = { version = "0.5.0" }
clap = { version = "4.3.10", features = ["derive"] }
fixedbitset = "0.5.0"
itertools = "0.10.0"
num-integer = "0.1.45"
num-derive = "0.4.2"
num = "0.4.3"
num-traits = "0.2.19"
postcard = { version = "1.0.8", default-features = false, features = [
    "use-std",
] }
rand = "0.8.5"
rand_chacha = { version = "0.3.0", default-features = false }
rand_core = { version = "0.6.4", default-features = false }
rayon = { version = "^1.8.0", optional = true }
serde = { version = "1.0.*", default-features = false }
sha3 = "0.10.8"
blake2 = "0.10"
strum = "0.26.3"
strum_macros = "0.26.4"
thiserror = "1.0.58"
tracing = "0.1.37"
tracing-chrome = "0.7.1"
tracing-subscriber = { version = "0.3.18", features = ["fmt", "env-filter"] }
target-lexicon = { version = "0.12.14", optional = true }
reqwest = { version = "0.12.3", features = [
    "json",
    "blocking",
], optional = true }
dirs = { version = "5.0.1", optional = true }
eyre = "0.6.12"
indicatif = { version = "0.17.8", optional = true }
common = { path = "../common" }
tracer = { path = "../tracer", default-features = false, features = ["std"] }
bincode = "1.3.3"
tokio = { version = "1.38.0", optional = true }
once_cell = "1.19.0"
rand_distr = "0.4.3"
anyhow = "1.0.97"
derive_more = { version = "2.0.1", features = ["from"] }
paste = "1.0.15"
# dory = { git = "https://github.com/spaceandtimefdn/sxt-dory", branch = "feat/return_row_commitments" }
dory = { path = "/Users/mgeorghiades/a16z/clean-dory" }
lazy_static = "1.5.0"
allocative = { git = "https://github.com/facebookexperimental/allocative", rev = "85b773d85d526d068ce94724ff7a7b81203fc95e" }
inferno = { version = "0.12.3", optional = true }
jolt-platform = { path = "../jolt-platform", features = ["std"] }
sha2_inline = { package = "jolt-inlines-sha2", path = "../jolt-inlines/sha2", features = [
    "host",
], optional = true }
sha3_inline = { package = "jolt-inlines-keccak256", path = "../jolt-inlines/keccak256", features = [
=======
ark-bn254.workspace = true
jolt-optimizations.workspace = true
ark-ec.workspace = true
ark-ff.workspace = true
ark-serialize.workspace = true
ark-serialize-derive.workspace = true
ark-std.workspace = true
clap.workspace = true
fixedbitset.workspace = true
itertools.workspace = true
num-integer.workspace = true
num-derive.workspace = true
num.workspace = true
num-traits.workspace = true
postcard = { workspace = true, features = ["use-std"] }
rand.workspace = true
rand_chacha.workspace = true
rand_core.workspace = true
rayon = { workspace = true, optional = true }
serde = { workspace = true, default-features = false }
sha3.workspace = true
blake2.workspace = true
strum.workspace = true
strum_macros.workspace = true
thiserror.workspace = true
tracing.workspace = true
tracing-chrome.workspace = true
tracing-subscriber.workspace = true
target-lexicon = { workspace = true, optional = true }
reqwest = { workspace = true, optional = true }
dirs = { workspace = true, optional = true }
eyre.workspace = true
indicatif = { workspace = true, optional = true }
common.workspace = true
tracer = { workspace = true, default-features = false, features = ["std"] }
bincode.workspace = true
tokio = { workspace = true, optional = true }
once_cell.workspace = true
rand_distr.workspace = true
anyhow.workspace = true
derive_more.workspace = true
paste.workspace = true
dory.workspace = true
lazy_static.workspace = true
allocative.workspace = true
inferno = { workspace = true, optional = true }
jolt-platform = { workspace = true, features = ["std"] }
jolt-inlines-sha2 = { workspace = true, features = ["host"], optional = true }
jolt-inlines-keccak256 = { workspace = true, features = [
>>>>>>> 2a67b331
    "host",
], optional = true }

[dev-dependencies]
criterion.workspace = true
iai-callgrind.workspace = true
serial_test.workspace = true
tracer = { workspace = true, default-features = false, features = [
    "std",
    "test-utils",
] }

[build-dependencies]
common.workspace = true

[[bench]]
name = "iai"
harness = false

[[bench]]
name = "commit"
harness = false

[[bench]]
name = "binding"
harness = false

[[bench]]
name = "mles_product_sum"
harness = false

[[bench]]
name = "poly_bench"
harness = false

[[bench]]
name = "compact_poly_bench"
harness = false

[lib]
name = "jolt_core"
path = "src/lib.rs"

[[bin]]
name = "jolt-core"
path = "src/bin/jolt_core.rs"
required-features = ["host"]

[target.'cfg(not(target_arch = "wasm32"))'.dependencies]
memory-stats.workspace = true
tokio = { workspace = true, optional = true, features = ["rt-multi-thread"] }<|MERGE_RESOLUTION|>--- conflicted
+++ resolved
@@ -23,8 +23,7 @@
 keywords = ["SNARK", "cryptography", "proofs", "zkVM"]
 
 [features]
-default = ["host", "recursion"]
-# default = ["host"]
+default = ["host"]
 recursion = ["dory/recursion"]
 host = [
     "dep:reqwest",
@@ -50,71 +49,8 @@
 test_incremental = []
 
 [dependencies]
-<<<<<<< HEAD
-ark-bn254 = "0.5.0"
-# ark-grumpkin = { path = "/Users/mgeorghiades/a16z/arkworks-algebra/curves/grumpkin" }
+ark-bn254.workspace = true
 ark-grumpkin = "0.5.0"
-# jolt-optimizations = { git = "https://github.com/a16z/arkworks-algebra", branch = "feat/snark-composition" }
-jolt-optimizations = { path = "/Users/mgeorghiades/a16z/arkworks-algebra/jolt-optimizations" }
-ark-ec = { version = "0.5.0", default-features = false }
-ark-ff = { version = "0.5.0", default-features = false }
-ark-serialize = { version = "0.5.0", default-features = false, features = [
-    "derive",
-] }
-ark-serialize-derive = { version = "0.5.0", default-features = false }
-ark-std = { version = "0.5.0" }
-clap = { version = "4.3.10", features = ["derive"] }
-fixedbitset = "0.5.0"
-itertools = "0.10.0"
-num-integer = "0.1.45"
-num-derive = "0.4.2"
-num = "0.4.3"
-num-traits = "0.2.19"
-postcard = { version = "1.0.8", default-features = false, features = [
-    "use-std",
-] }
-rand = "0.8.5"
-rand_chacha = { version = "0.3.0", default-features = false }
-rand_core = { version = "0.6.4", default-features = false }
-rayon = { version = "^1.8.0", optional = true }
-serde = { version = "1.0.*", default-features = false }
-sha3 = "0.10.8"
-blake2 = "0.10"
-strum = "0.26.3"
-strum_macros = "0.26.4"
-thiserror = "1.0.58"
-tracing = "0.1.37"
-tracing-chrome = "0.7.1"
-tracing-subscriber = { version = "0.3.18", features = ["fmt", "env-filter"] }
-target-lexicon = { version = "0.12.14", optional = true }
-reqwest = { version = "0.12.3", features = [
-    "json",
-    "blocking",
-], optional = true }
-dirs = { version = "5.0.1", optional = true }
-eyre = "0.6.12"
-indicatif = { version = "0.17.8", optional = true }
-common = { path = "../common" }
-tracer = { path = "../tracer", default-features = false, features = ["std"] }
-bincode = "1.3.3"
-tokio = { version = "1.38.0", optional = true }
-once_cell = "1.19.0"
-rand_distr = "0.4.3"
-anyhow = "1.0.97"
-derive_more = { version = "2.0.1", features = ["from"] }
-paste = "1.0.15"
-# dory = { git = "https://github.com/spaceandtimefdn/sxt-dory", branch = "feat/return_row_commitments" }
-dory = { path = "/Users/mgeorghiades/a16z/clean-dory" }
-lazy_static = "1.5.0"
-allocative = { git = "https://github.com/facebookexperimental/allocative", rev = "85b773d85d526d068ce94724ff7a7b81203fc95e" }
-inferno = { version = "0.12.3", optional = true }
-jolt-platform = { path = "../jolt-platform", features = ["std"] }
-sha2_inline = { package = "jolt-inlines-sha2", path = "../jolt-inlines/sha2", features = [
-    "host",
-], optional = true }
-sha3_inline = { package = "jolt-inlines-keccak256", path = "../jolt-inlines/keccak256", features = [
-=======
-ark-bn254.workspace = true
 jolt-optimizations.workspace = true
 ark-ec.workspace = true
 ark-ff.workspace = true
@@ -163,7 +99,6 @@
 jolt-platform = { workspace = true, features = ["std"] }
 jolt-inlines-sha2 = { workspace = true, features = ["host"], optional = true }
 jolt-inlines-keccak256 = { workspace = true, features = [
->>>>>>> 2a67b331
     "host",
 ], optional = true }
 
