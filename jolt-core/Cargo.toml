--- conflicted
+++ resolved
@@ -103,9 +103,6 @@
 jolt-inlines-keccak256 = { workspace = true, features = [
     "host",
 ], optional = true }
-<<<<<<< HEAD
-hex = "0.4.3"
-=======
 sysinfo = { version = "0.37", optional = true }
 pprof = { version = "0.15", features = [
     "prost-codec",
@@ -113,7 +110,7 @@
     "frame-pointer",
 ], optional = true }
 prost = { version = "0.14", optional = true }
->>>>>>> ab2b81f5
+hex = "0.4.3"
 
 [dev-dependencies]
 criterion.workspace = true
