use ark_bn254::Fr;
use ark_std::test_rng;
use criterion::{criterion_group, criterion_main, Criterion};
use jolt_core::{
    field::JoltField,
    poly::{
        eq_poly::EqPolynomial,
        multilinear_polynomial::{BindingOrder, MultilinearPolynomial},
        ra_poly::RaPolynomial,
        split_eq_poly::GruenSplitEqPolynomial,
        unipoly::UniPoly,
<<<<<<< HEAD
    },
    subprotocols::mles_product_sum::compute_mles_product_sum,
    utils::math::Math,
=======
    },
    subprotocols::mles_product_sum::{
        compute_mles_product_sum, eval_linear_prod_naive_assign, finish_mles_product_sum_from_evals,
    },
>>>>>>> df30fe4e
};
use num_traits::Zero;
use rayon::prelude::*;

fn product_eval_univariate_naive_accumulate<F: JoltField>(pairs: &[(F, F)], sums: &mut [F]) {
    let d = pairs.len();
    debug_assert_eq!(sums.len(), d);
    if d == 0 {
        return;
    }
    // Memoize p(1)=p1, then p(2)=p(1)+pinf, p(3)=p(2)+pinf, ...
    let mut cur_vals = Vec::with_capacity(d);
    let mut pinfs = Vec::with_capacity(d);
    for &(p0, p1) in pairs.iter() {
        let pinf = p1 - p0;
        cur_vals.push(p1);
        pinfs.push(pinf);
    }
    // Evaluate at x = 1..(d-1)
    for sums_slot in sums.iter_mut().take(d - 1) {
        let mut acc = F::one();
        for v in cur_vals.iter() {
            acc *= *v;
        }
        *sums_slot += acc;
        // advance all to next x
        for (cur_val, pinf) in cur_vals.iter_mut().zip(pinfs.iter()) {
            *cur_val += *pinf;
        }
    }
    // Evaluate at infinity (product of leading coefficients)
    let mut acc_inf = F::one();
    for pinf in pinfs.iter() {
        acc_inf *= *pinf;
    }
    sums[d - 1] += acc_inf;
}

fn compute_mles_product_sum_naive<F: JoltField>(
    mles: &[RaPolynomial<u16, F>],
    claim: F,
    eq_poly: &GruenSplitEqPolynomial<F>,
) -> UniPoly<F> {
    let num_x_out = eq_poly.E_out_current_len();
    let num_x_in = eq_poly.E_in_current_len();
    let current_scalar = eq_poly.get_current_scalar();

    let sum_evals: Vec<F> = if num_x_in == 1 {
        let eq_in_eval = eq_poly.E_in_current()[0] * current_scalar;
        let eq_out_evals = eq_poly.E_out_current();

        (0..num_x_out)
            .into_par_iter()
            .map(|j_out| {
                // partial_evals layout: [1, 2, ..., D-1, ∞]
                let mut partial_evals = vec![F::zero(); mles.len()];
                let mut mle_eval_pairs = vec![(F::zero(), F::zero()); mles.len()];

                for (i, mle) in mles.iter().enumerate() {
                    let v0 = mle.get_bound_coeff(2 * j_out);
                    let v1 = mle.get_bound_coeff(2 * j_out + 1);
                    mle_eval_pairs[i] = (v0, v1);
                }
                // incorporate eq_in * current_scalar as a common factor by scaling one pair
                mle_eval_pairs[0].0 *= eq_in_eval;
                mle_eval_pairs[0].1 *= eq_in_eval;

                product_eval_univariate_naive_accumulate(&mle_eval_pairs, &mut partial_evals);

                partial_evals
                    .into_iter()
                    .map(|v| {
                        let result = v * eq_out_evals[j_out];
                        *result.as_unreduced_ref()
                    })
                    .collect::<Vec<_>>()
            })
            .fold_with(
                vec![F::Unreduced::<5>::zero(); mles.len()],
                |running, new: Vec<F::Unreduced<4>>| {
                    running.into_iter().zip(new).map(|(a, b)| a + b).collect()
                },
            )
            .reduce(
                || vec![F::Unreduced::zero(); mles.len()],
                |running, new| running.into_iter().zip(new).map(|(a, b)| a + b).collect(),
            )
            .into_iter()
            .map(F::from_barrett_reduce)
            .collect()
    } else {
        let num_x_in_bits = num_x_in.log_2();
        let eq_in_evals = eq_poly.E_in_current();
        let eq_out_evals = eq_poly.E_out_current();

        (0..num_x_out)
            .into_par_iter()
            .map(|j_out| {
                let mut partial_evals = vec![F::zero(); mles.len()];
                let mut mle_eval_pairs = vec![(F::zero(), F::zero()); mles.len()];

                for (j_in, eq_in_eval) in eq_in_evals.iter().take(num_x_in).enumerate() {
                    let j = (j_out << num_x_in_bits) | j_in;

                    for (i, mle) in mles.iter().enumerate() {
                        let v0 = mle.get_bound_coeff(2 * j);
                        let v1 = mle.get_bound_coeff(2 * j + 1);
                        mle_eval_pairs[i] = (v0, v1);
                    }

                    let scale = *eq_in_eval * current_scalar;
                    mle_eval_pairs[0].0 *= scale;
                    mle_eval_pairs[0].1 *= scale;
                    product_eval_univariate_naive_accumulate(&mle_eval_pairs, &mut partial_evals);
                }

                partial_evals
                    .into_iter()
                    .map(|v| {
                        let result = v * eq_out_evals[j_out];
                        *result.as_unreduced_ref()
                    })
                    .collect::<Vec<_>>()
            })
            .fold_with(
                vec![F::Unreduced::<5>::zero(); mles.len()],
                |running, new: Vec<F::Unreduced<4>>| {
                    running.into_iter().zip(new).map(|(a, b)| a + b).collect()
                },
            )
            .reduce(
                || vec![F::Unreduced::zero(); mles.len()],
                |running, new| running.into_iter().zip(new).map(|(a, b)| a + b).collect(),
            )
            .into_iter()
            .map(F::from_barrett_reduce)
            .collect()
    };

    let r_round = eq_poly.get_current_w();
    let eq_eval_at_0 = EqPolynomial::mle(&[F::zero()], &[r_round]);
    let eq_eval_at_1 = EqPolynomial::mle(&[F::one()], &[r_round]);

    let eval_at_1 = sum_evals[0];
    let eval_at_0 = (claim - eq_eval_at_1 * eval_at_1) / eq_eval_at_0;

    let toom_evals = [&[eval_at_0], &*sum_evals].concat();
    let tmp_coeffs = UniPoly::from_evals_toom(&toom_evals).coeffs;

    // Multiply by eq(X, r_round) = (1 - r_round) + (2r_round - 1)X
    let constant_coeff = F::one() - r_round;
    let x_coeff = r_round + r_round - F::one();
    let mut coeffs = vec![F::zero(); tmp_coeffs.len() + 1];
    for (i, coeff) in tmp_coeffs.into_iter().enumerate() {
        coeffs[i] += coeff * constant_coeff;
        coeffs[i + 1] += coeff * x_coeff;
    }

    UniPoly::from_coeff(coeffs)
}

fn compute_mles_product_sum_naive<F: JoltField>(
    mles: &[RaPolynomial<u8, F>],
    claim: F,
    eq_poly: &GruenSplitEqPolynomial<F>,
) -> UniPoly<F> {
    /// Per-`x_out` accumulator used inside `par_fold_out_in` for the naive path.
    ///
    /// - `lanes[k]` accumulates the contribution for output lane `k`.
    /// - `pairs` and `evals` are scratch buffers reused across all `g` values
    ///   for a given `x_out`, to avoid repeated allocations and zeroing.
    struct NaiveInnerAcc<F: JoltField> {
        lanes: Vec<F>,
        pairs: Vec<(F, F)>,
        evals: Vec<F>,
    }

    let d = mles.len();
    let current_scalar = eq_poly.get_current_scalar();

    // Naive implementation using the same split-eq parallel structure as the
    // optimized version, but with the O(d^2) product evaluator.
    //
    // We fold over the current split-eq weights:
    //   Σ_{x_out} E_out[x_out] · Σ_{x_in} E_in[x_in] · P_g(x)
    // where `g = group_index(x_out, x_in)` and `P_g` is the product over MLEs.
    let sum_evals: Vec<F> = eq_poly
        .par_fold_out_in(
            // Per-`x_out` accumulator: one lane per output point plus scratch
            // buffers for the naive product evaluation.
            || NaiveInnerAcc {
                lanes: vec![F::zero(); d],
                pairs: vec![(F::zero(), F::zero()); d],
                evals: vec![F::zero(); d],
            },
            |inner, g, _x_in, e_in| {
                // Build per-g pairs [(p0, p1); d] in-place.
                for (i, mle) in mles.iter().enumerate() {
                    let v0 = mle.get_bound_coeff(2 * g);
                    let v1 = mle.get_bound_coeff(2 * g + 1);
                    inner.pairs[i] = (v0, v1);
                }

                // Evaluate the product on the grid using the naive O(d^2) kernel,
                // then accumulate with the inner eq weight `e_in`.
                eval_linear_prod_naive_assign(&inner.pairs, &mut inner.evals);
                for k in 0..d {
                    inner.lanes[k] += e_in * inner.evals[k];
                }
            },
            |_x_out, e_out, mut inner| {
                // Scale by the outer eq weight, reusing the `lanes` allocation
                // as the outer accumulator.
                for v in &mut inner.lanes {
                    *v *= e_out;
                }
                inner.lanes
            },
            |mut a, b| {
                // Merge accumulators across `x_out`.
                for k in 0..d {
                    a[k] += b[k];
                }
                a
            },
        )
        .into_iter()
        .map(|x| x * current_scalar)
        .collect();

    finish_mles_product_sum_from_evals(&sum_evals, claim, eq_poly)
}

fn bench_mles_product_sum(c: &mut Criterion, n_mle: usize) {
    let rng = &mut test_rng();
    let mle_n_vars = 14;
    let random_mle: MultilinearPolynomial<Fr> =
        vec![<Fr as JoltField>::random(rng); 1 << mle_n_vars].into();
    let mles = vec![RaPolynomial::RoundN(random_mle); n_mle];
    let r = vec![<Fr as JoltField>::Challenge::random(rng); mle_n_vars];
    let claim = <Fr as JoltField>::random(rng);
    let eq_poly = GruenSplitEqPolynomial::new(&r, BindingOrder::LowToHigh);

    let mut group = c.benchmark_group(format!("Product of {n_mle} MLEs sum"));
    group.bench_function("optimized", |b| {
        b.iter(|| compute_mles_product_sum(&mles, claim, &eq_poly))
    });
    group.bench_function("naive", |b| {
        b.iter(|| compute_mles_product_sum_naive(&mles, claim, &eq_poly))
    });
    group.finish();
}

fn mles_product_sum_benches(c: &mut Criterion) {
    bench_mles_product_sum(c, 2);
    bench_mles_product_sum(c, 3);
    bench_mles_product_sum(c, 4);
    bench_mles_product_sum(c, 8);
    bench_mles_product_sum(c, 16);
    bench_mles_product_sum(c, 32);
}

criterion_group!(benches, mles_product_sum_benches);
criterion_main!(benches);<|MERGE_RESOLUTION|>--- conflicted
+++ resolved
@@ -9,16 +9,9 @@
         ra_poly::RaPolynomial,
         split_eq_poly::GruenSplitEqPolynomial,
         unipoly::UniPoly,
-<<<<<<< HEAD
     },
     subprotocols::mles_product_sum::compute_mles_product_sum,
     utils::math::Math,
-=======
-    },
-    subprotocols::mles_product_sum::{
-        compute_mles_product_sum, eval_linear_prod_naive_assign, finish_mles_product_sum_from_evals,
-    },
->>>>>>> df30fe4e
 };
 use num_traits::Zero;
 use rayon::prelude::*;
@@ -180,78 +173,6 @@
     UniPoly::from_coeff(coeffs)
 }
 
-fn compute_mles_product_sum_naive<F: JoltField>(
-    mles: &[RaPolynomial<u8, F>],
-    claim: F,
-    eq_poly: &GruenSplitEqPolynomial<F>,
-) -> UniPoly<F> {
-    /// Per-`x_out` accumulator used inside `par_fold_out_in` for the naive path.
-    ///
-    /// - `lanes[k]` accumulates the contribution for output lane `k`.
-    /// - `pairs` and `evals` are scratch buffers reused across all `g` values
-    ///   for a given `x_out`, to avoid repeated allocations and zeroing.
-    struct NaiveInnerAcc<F: JoltField> {
-        lanes: Vec<F>,
-        pairs: Vec<(F, F)>,
-        evals: Vec<F>,
-    }
-
-    let d = mles.len();
-    let current_scalar = eq_poly.get_current_scalar();
-
-    // Naive implementation using the same split-eq parallel structure as the
-    // optimized version, but with the O(d^2) product evaluator.
-    //
-    // We fold over the current split-eq weights:
-    //   Σ_{x_out} E_out[x_out] · Σ_{x_in} E_in[x_in] · P_g(x)
-    // where `g = group_index(x_out, x_in)` and `P_g` is the product over MLEs.
-    let sum_evals: Vec<F> = eq_poly
-        .par_fold_out_in(
-            // Per-`x_out` accumulator: one lane per output point plus scratch
-            // buffers for the naive product evaluation.
-            || NaiveInnerAcc {
-                lanes: vec![F::zero(); d],
-                pairs: vec![(F::zero(), F::zero()); d],
-                evals: vec![F::zero(); d],
-            },
-            |inner, g, _x_in, e_in| {
-                // Build per-g pairs [(p0, p1); d] in-place.
-                for (i, mle) in mles.iter().enumerate() {
-                    let v0 = mle.get_bound_coeff(2 * g);
-                    let v1 = mle.get_bound_coeff(2 * g + 1);
-                    inner.pairs[i] = (v0, v1);
-                }
-
-                // Evaluate the product on the grid using the naive O(d^2) kernel,
-                // then accumulate with the inner eq weight `e_in`.
-                eval_linear_prod_naive_assign(&inner.pairs, &mut inner.evals);
-                for k in 0..d {
-                    inner.lanes[k] += e_in * inner.evals[k];
-                }
-            },
-            |_x_out, e_out, mut inner| {
-                // Scale by the outer eq weight, reusing the `lanes` allocation
-                // as the outer accumulator.
-                for v in &mut inner.lanes {
-                    *v *= e_out;
-                }
-                inner.lanes
-            },
-            |mut a, b| {
-                // Merge accumulators across `x_out`.
-                for k in 0..d {
-                    a[k] += b[k];
-                }
-                a
-            },
-        )
-        .into_iter()
-        .map(|x| x * current_scalar)
-        .collect();
-
-    finish_mles_product_sum_from_evals(&sum_evals, claim, eq_poly)
-}
-
 fn bench_mles_product_sum(c: &mut Criterion, n_mle: usize) {
     let rng = &mut test_rng();
     let mle_n_vars = 14;
