use ark_serialize::CanonicalSerialize;
use jolt_core::host;
use jolt_core::zkvm::dag::state_manager::ProofKeys;
use jolt_core::zkvm::JoltVerifierPreprocessing;
use jolt_core::zkvm::{Jolt, JoltRV64IMAC};
use std::fs;
use std::io::Write;

// Empirically measured cycles per operation for RV64IMAC
const CYCLES_PER_SHA256: f64 = 3396.0;
const CYCLES_PER_SHA3: f64 = 4330.0;
const CYCLES_PER_BTREEMAP_OP: f64 = 1550.0;
const CYCLES_PER_FIBONACCI_UNIT: f64 = 12.0;
const SAFETY_MARGIN: f64 = 0.9; // Use 90% of max trace capacity

/// Calculate number of operations to target a specific cycle count
fn scale_to_target_ops(target_cycles: usize, cycles_per_op: f64) -> u32 {
    std::cmp::max(1, (target_cycles as f64 / cycles_per_op) as u32)
}

#[derive(Debug, Copy, Clone, clap::ValueEnum, strum_macros::Display)]
#[strum(serialize_all = "kebab-case")]
pub enum BenchType {
    #[value(name = "btreemap")]
    BTreeMap,
    Fibonacci,
    Sha2,
    Sha3,
    #[strum(serialize = "SHA2 Chain")]
    Sha2Chain,
    #[strum(serialize = "SHA3 Chain")]
    Sha3Chain,
}

pub fn benchmarks(bench_type: BenchType) -> Vec<(tracing::Span, Box<dyn FnOnce()>)> {
    match bench_type {
        BenchType::BTreeMap => btreemap(),
        BenchType::Sha2 => sha2(),
        BenchType::Sha3 => sha3(),
        BenchType::Sha2Chain => sha2_chain(),
        BenchType::Sha3Chain => sha3_chain(),
        BenchType::Fibonacci => fibonacci(),
    }
}

fn fibonacci() -> Vec<(tracing::Span, Box<dyn FnOnce()>)> {
<<<<<<< HEAD
    prove_example("fibonacci-guest", postcard::to_stdvec(&1280000u32).unwrap())
=======
    prove_example("fibonacci-guest", postcard::to_stdvec(&400000u32).unwrap())
>>>>>>> 7ea0ebbd
}

fn sha2() -> Vec<(tracing::Span, Box<dyn FnOnce()>)> {
    #[cfg(feature = "host")]
    use jolt_inlines_sha2 as _;
    prove_example("sha2-guest", postcard::to_stdvec(&vec![5u8; 2048]).unwrap())
}

fn sha3() -> Vec<(tracing::Span, Box<dyn FnOnce()>)> {
    #[cfg(feature = "host")]
    use jolt_inlines_keccak256 as _;
    prove_example("sha3-guest", postcard::to_stdvec(&vec![5u8; 2048]).unwrap())
}

fn btreemap() -> Vec<(tracing::Span, Box<dyn FnOnce()>)> {
    prove_example("btreemap-guest", postcard::to_stdvec(&50u32).unwrap())
}

fn sha2_chain() -> Vec<(tracing::Span, Box<dyn FnOnce()>)> {
    #[cfg(feature = "host")]
    use jolt_inlines_sha2 as _;
    let mut inputs = vec![];
    inputs.append(&mut postcard::to_stdvec(&[5u8; 32]).unwrap());
    let iters = scale_to_target_ops(
        ((1 << 24) as f64 * SAFETY_MARGIN) as usize,
        CYCLES_PER_SHA256,
    );
    inputs.append(&mut postcard::to_stdvec(&iters).unwrap());
    prove_example("sha2-chain-guest", inputs)
}

fn sha3_chain() -> Vec<(tracing::Span, Box<dyn FnOnce()>)> {
    #[cfg(feature = "host")]
    extern crate jolt_inlines_keccak256;
    let mut inputs = vec![];
    inputs.append(&mut postcard::to_stdvec(&[5u8; 32]).unwrap());
    inputs.append(&mut postcard::to_stdvec(&20u32).unwrap());
    prove_example("sha3-chain-guest", inputs)
}

pub fn master_benchmark(
    bench_type: BenchType,
    bench_scale: usize,
    target_trace_size: Option<usize>,
) -> Vec<(tracing::Span, Box<dyn FnOnce()>)> {
    // Ensure SHA2 inline library is linked and auto-registered
    #[cfg(feature = "host")]
    extern crate jolt_inlines_sha2;
    #[cfg(feature = "host")]
    extern crate jolt_inlines_keccak256;

    if let Err(e) = fs::create_dir_all("benchmark-runs/results") {
        eprintln!("Warning: Failed to create benchmark-runs/results directory: {e}");
    }

    let task = move || {
        let max_trace_length = 1 << bench_scale;
        let bench_target =
            target_trace_size.unwrap_or(((1 << bench_scale) as f64 * SAFETY_MARGIN) as usize);

        // Map benchmark type to canonical name + input closure
        let (bench_name, input_fn): (&str, fn(usize) -> Vec<u8>) = match bench_type {
            BenchType::Fibonacci => ("fibonacci", |target| {
                postcard::to_stdvec(&scale_to_target_ops(target, CYCLES_PER_FIBONACCI_UNIT))
                    .unwrap()
            }),
            BenchType::Sha2Chain => ("sha2-chain", |target| {
                let iterations = scale_to_target_ops(target, CYCLES_PER_SHA256);
                [
                    postcard::to_stdvec(&[5u8; 32]).unwrap(),
                    postcard::to_stdvec(&iterations).unwrap(),
                ]
                .concat()
            }),
            BenchType::Sha3Chain => ("sha3-chain", |target| {
                let iterations = scale_to_target_ops(target, CYCLES_PER_SHA3);
                [
                    postcard::to_stdvec(&[5u8; 32]).unwrap(),
                    postcard::to_stdvec(&iterations).unwrap(),
                ]
                .concat()
            }),
            BenchType::BTreeMap => ("btreemap", |target| {
                postcard::to_stdvec(&scale_to_target_ops(target, CYCLES_PER_BTREEMAP_OP)).unwrap()
            }),
            BenchType::Sha2 => panic!("Use sha2-chain instead"),
            BenchType::Sha3 => panic!("Use sha3-chain instead"),
        };

        tracing::info!("Running {bench_name} benchmark at scale 2^{bench_scale}");

        // Derive names from canonical bench_name
        let guest_name = format!("{bench_name}-guest");
        // Generate input and run benchmark
        let input = input_fn(bench_target);
        let (duration, proof_size, proof_size_comp, trace_length) = prove_example_with_trace(
            &guest_name,
            input,
            max_trace_length,
            bench_name,
            bench_scale,
        );

        let proving_hz = trace_length as f64 / duration.as_secs_f64();
        println!(
            "{} (2^{}): Prover completed in {:.2}s ({:.1} kHz)",
            bench_name,
            bench_scale,
            duration.as_secs_f64(),
            proving_hz / 1000.0,
        );

        // Write CSV
        let summary_line = format!(
            "{},{},{:.2},{},{:.2},{},{}\n",
            bench_name,
            bench_scale,
            duration.as_secs_f64(),
            trace_length,
            proving_hz,
            proof_size,
            proof_size_comp
        );

        // Write individual result file for resume detection
        let individual_file = format!("benchmark-runs/results/{bench_name}_{bench_scale}.csv");
        if let Err(e) = fs::write(&individual_file, &summary_line) {
            eprintln!("Failed to write individual result file {individual_file}: {e}");
        }

        // Also append to consolidated timings file
        if let Err(e) = fs::OpenOptions::new()
            .create(true)
            .append(true)
            .open("benchmark-runs/results/timings.csv")
            .and_then(|mut f| f.write_all(summary_line.as_bytes()))
        {
            eprintln!("Failed to write consolidated timing: {e}");
        }
    };

    vec![(
        tracing::info_span!("MasterBenchmark"),
        Box::new(task) as Box<dyn FnOnce()>,
    )]
}

fn prove_example(
    example_name: &str,
    serialized_input: Vec<u8>,
) -> Vec<(tracing::Span, Box<dyn FnOnce()>)> {
    let mut tasks = Vec::new();
    let mut program = host::Program::new(example_name);
    let (bytecode, init_memory_state, _) = program.decode();
    let (trace, _, program_io) = program.trace(&serialized_input, &[], &[]);
    let padded_trace_len = (trace.len() + 1).next_power_of_two();
    drop(trace);

    let task = move || {
        let preprocessing = JoltRV64IMAC::prover_preprocess(
            bytecode,
            program_io.memory_layout.clone(),
            init_memory_state,
            padded_trace_len,
        );

        let elf_contents_opt = program.get_elf_contents();
        let elf_contents = elf_contents_opt.as_deref().expect("elf contents is None");
        let (jolt_proof, program_io, _, _) = JoltRV64IMAC::prove(
            &preprocessing,
            elf_contents,
            &serialized_input,
            &[],
            &[],
            None,
        );

        let verifier_preprocessing = JoltVerifierPreprocessing::from(&preprocessing);
        let verification_result =
            JoltRV64IMAC::verify(&verifier_preprocessing, jolt_proof, program_io, None, None);
        assert!(
            verification_result.is_ok(),
            "Verification failed with error: {:?}",
            verification_result.err()
        );
    };

    tasks.push((
        tracing::info_span!("Example_E2E"),
        Box::new(task) as Box<dyn FnOnce()>,
    ));

    tasks
}

fn prove_example_with_trace(
    example_name: &str,
    serialized_input: Vec<u8>,
    max_trace_length: usize,
    _bench_name: &str,
    _scale: usize,
) -> (std::time::Duration, usize, usize, usize) {
    let mut program = host::Program::new(example_name);
    let (bytecode, init_memory_state, _) = program.decode();
    let (trace, _, program_io) = program.trace(&serialized_input, &[], &[]);

    assert!(
        trace.len().next_power_of_two() <= max_trace_length,
        "Trace is longer than expected"
    );

    let preprocessing = JoltRV64IMAC::prover_preprocess(
        bytecode.clone(),
        program_io.memory_layout.clone(),
        init_memory_state,
        trace.len().next_power_of_two(),
    );

    let elf_contents_opt = program.get_elf_contents();
    let elf_contents = elf_contents_opt.as_deref().expect("elf contents is None");

    let span = tracing::info_span!("E2E");
    let (jolt_proof, program_io, _, prove_duration) = span.in_scope(|| {
        JoltRV64IMAC::prove(
            &preprocessing,
            elf_contents,
            &serialized_input,
            &[],
            &[],
            None,
        )
    });
    let proof_size = jolt_proof.serialized_size(ark_serialize::Compress::Yes);
    let proof_size_full_compressed = proof_size
        - jolt_proof.proofs[&ProofKeys::ReducedOpeningProof]
            .serialized_size(ark_serialize::Compress::Yes)
        + (jolt_proof.proofs[&ProofKeys::ReducedOpeningProof]
            .serialized_size(ark_serialize::Compress::No)
            / 3)
        - jolt_proof
            .commitments
            .serialized_size(ark_serialize::Compress::Yes)
        + (jolt_proof
            .commitments
            .serialized_size(ark_serialize::Compress::No)
            / 3);

    let verifier_preprocessing = JoltVerifierPreprocessing::from(&preprocessing);
    let verification_result =
        JoltRV64IMAC::verify(&verifier_preprocessing, jolt_proof, program_io, None, None);
    assert!(
        verification_result.is_ok(),
        "Verification failed with error: {:?}",
        verification_result.err()
    );

    (
        prove_duration,
        proof_size,
        proof_size_full_compressed,
        trace.len(),
    )
}<|MERGE_RESOLUTION|>--- conflicted
+++ resolved
@@ -44,11 +44,7 @@
 }
 
 fn fibonacci() -> Vec<(tracing::Span, Box<dyn FnOnce()>)> {
-<<<<<<< HEAD
-    prove_example("fibonacci-guest", postcard::to_stdvec(&1280000u32).unwrap())
-=======
     prove_example("fibonacci-guest", postcard::to_stdvec(&400000u32).unwrap())
->>>>>>> 7ea0ebbd
 }
 
 fn sha2() -> Vec<(tracing::Span, Box<dyn FnOnce()>)> {
