use ark_serialize::CanonicalSerialize;
use jolt_core::host;
use jolt_core::zkvm::dag::state_manager::ProofKeys;
use jolt_core::zkvm::JoltVerifierPreprocessing;
use jolt_core::zkvm::{Jolt, JoltRV64IMAC};
<<<<<<< HEAD
use std::fs;
use std::io::Write;

// Empirically measured cycles per operation for RV64IMAC
const CYCLES_PER_SHA256: f64 = 3396.0;
const CYCLES_PER_SHA3: f64 = 4330.0;
const CYCLES_PER_BTREEMAP_OP: f64 = 1550.0;
const CYCLES_PER_FIBONACCI_UNIT: f64 = 12.0;
const SAFETY_MARGIN: f64 = 0.9; // Use 90% of max trace capacity

/// Calculate number of operations to target a specific cycle count
fn scale_to_target_ops(target_cycles: usize, cycles_per_op: f64) -> u32 {
    std::cmp::max(1, (target_cycles as f64 / cycles_per_op) as u32)
}
=======
use plotly::{Layout, Plot, Scatter};
use std::collections::HashMap;
use std::env;
use std::fs;
use std::io::Write;
use tracing_chrome::ChromeLayerBuilder;
use tracing_subscriber::prelude::*;
>>>>>>> fb47f5b9

#[derive(Debug, Copy, Clone, clap::ValueEnum, strum_macros::Display)]
#[strum(serialize_all = "kebab-case", strum_macros::Display)]
pub enum BenchType {
    #[value(name = "btreemap")]
    BTreeMap,
    Fibonacci,
    Sha2,
    Sha3,
    #[strum(serialize = "SHA2 Chain")]
    Sha2Chain,
<<<<<<< HEAD
    #[strum(serialize = "SHA3 Chain")]
    Sha3Chain,
=======
    Sha3Chain,
    MasterBenchmark,
    Plot,
>>>>>>> fb47f5b9
}

pub fn benchmarks(bench_type: BenchType) -> Vec<(tracing::Span, Box<dyn FnOnce()>)> {
    match bench_type {
        BenchType::BTreeMap => btreemap(),
        BenchType::Sha2 => sha2(),
        BenchType::Sha3 => sha3(),
        BenchType::Sha2Chain => sha2_chain(),
        BenchType::Sha3Chain => sha3_chain(),
        BenchType::Fibonacci => fibonacci(),
        BenchType::MasterBenchmark => master_benchmark(),
        BenchType::Plot => plot_from_csv(),
    }
}

fn plot_from_csv() -> Vec<(tracing::Span, Box<dyn FnOnce()>)> {
    let task = move || {
        let mut benchmark_data: HashMap<String, Vec<(usize, f64, usize, usize)>> = HashMap::new();

        // Load existing data from CSV
        if let Ok(contents) = fs::read_to_string("perfetto_traces/timings.csv") {
            for line in contents.lines() {
                let parts: Vec<&str> = line.split(',').collect();
                if parts.len() == 5 {
                    if let (Ok(scale), Ok(time), Ok(proof_size), Ok(proof_size_comp)) = (
                        parts[1].parse::<usize>(),
                        parts[2].parse::<f64>(),
                        parts[3].parse::<usize>(),
                        parts[4].parse::<usize>(),
                    ) {
                        let bench_name = match parts[0] {
                            "fib" => "Fibonacci",
                            "sha2" | "sha2-chain" => "SHA2-chain",
                            "sha3" | "sha3-chain" => "SHA3-chain",
                            "btreemap" => "BTreeMap",
                            other => other,
                        };
                        benchmark_data
                            .entry(bench_name.to_string())
                            .or_default()
                            .push((scale, time, proof_size, proof_size_comp));
                    }
                }
            }

            if benchmark_data.is_empty() {
                eprintln!("No data found in perfetto_traces/timings.csv");
            } else {
                println!("Loaded {} benchmark types from CSV", benchmark_data.len());
                if let Err(e) = create_benchmark_plot(&benchmark_data) {
                    eprintln!("Failed to create clock speed plot: {e}");
                }
                if let Err(e) = create_proof_size_plot(&benchmark_data) {
                    eprintln!("Failed to create proof size plot: {e}");
                }
            }
        } else {
            eprintln!("Could not read perfetto_traces/timings.csv. Run benchmarks first to generate data.");
        }
    };

    vec![(
        tracing::info_span!("PlotFromCSV"),
        Box::new(task) as Box<dyn FnOnce()>,
    )]
}

fn fibonacci() -> Vec<(tracing::Span, Box<dyn FnOnce()>)> {
    prove_example("fibonacci-guest", postcard::to_stdvec(&400000u32).unwrap())
}

fn sha2() -> Vec<(tracing::Span, Box<dyn FnOnce()>)> {
    #[cfg(feature = "host")]
    use jolt_inlines_sha2 as _;
    prove_example("sha2-guest", postcard::to_stdvec(&vec![5u8; 2048]).unwrap())
}

fn sha3() -> Vec<(tracing::Span, Box<dyn FnOnce()>)> {
    #[cfg(feature = "host")]
    use jolt_inlines_keccak256 as _;
    prove_example("sha3-guest", postcard::to_stdvec(&vec![5u8; 2048]).unwrap())
}

fn btreemap() -> Vec<(tracing::Span, Box<dyn FnOnce()>)> {
    prove_example("btreemap-guest", postcard::to_stdvec(&50u32).unwrap())
}

fn sha2_chain() -> Vec<(tracing::Span, Box<dyn FnOnce()>)> {
    #[cfg(feature = "host")]
    use jolt_inlines_sha2 as _;
    let mut inputs = vec![];
    inputs.append(&mut postcard::to_stdvec(&[5u8; 32]).unwrap());
    inputs.append(&mut postcard::to_stdvec(&4480u32).unwrap());
    prove_example("sha2-chain-guest", inputs)
}

fn sha3_chain() -> Vec<(tracing::Span, Box<dyn FnOnce()>)> {
    #[cfg(feature = "host")]
    extern crate jolt_inlines_keccak256;
    let mut inputs = vec![];
    inputs.append(&mut postcard::to_stdvec(&[5u8; 32]).unwrap());
    inputs.append(&mut postcard::to_stdvec(&20u32).unwrap());
    prove_example("sha3-chain-guest", inputs)
}

<<<<<<< HEAD
pub fn master_benchmark(
    bench_type: BenchType,
    bench_scale: usize,
    target_trace_size: Option<usize>,
) -> Vec<(tracing::Span, Box<dyn FnOnce()>)> {
=======
fn get_fib_input(scale: usize) -> u32 {
    let scale_factor = 1 << (scale - 18);
    20000u32 * scale_factor as u32
}

fn get_sha2_chain_iterations(scale: usize) -> u32 {
    70 * (1 << (scale - 18)) as u32
}

fn get_sha3_chain_iterations(scale: usize) -> u32 {
    50 * (1 << (scale - 18)) as u32
}

fn get_btreemap_ops(scale: usize) -> u32 {
    let scale_factor = 1 << (scale - 18);
    150u32 * scale_factor as u32
}

fn create_benchmark_plot(
    data: &HashMap<String, Vec<(usize, f64, usize, usize)>>,
) -> Result<(), Box<dyn std::error::Error>> {
    let mut plot = Plot::new();

    // Define colors for different benchmarks
    let colors = ["#1f77b4", "#ff7f0e", "#2ca02c", "#d62728", "#9467bd"];

    for (color_idx, (bench_name, points)) in data.iter().enumerate() {
        let mut sorted_points = points.clone();
        sorted_points.sort_by_key(|(scale, _, _, _)| *scale);

        let color = colors[color_idx % colors.len()];

        // Collect data points at scale n positions
        let mut x_values: Vec<f64> = Vec::new();
        let mut y_values: Vec<f64> = Vec::new();

        for (scale, time, _, _) in sorted_points.iter() {
            // For benchmark at scale n, plot at position n
            let cycles = (1 << *scale) as f64;

            // Clock speed in KHz (cycles per millisecond)
            let clock_speed = cycles / (*time * 1000.0);

            // Use the scale value (n) for x-axis
            x_values.push(*scale as f64);
            y_values.push(clock_speed);
        }

        // Add only markers, no lines
        let trace = Scatter::new(x_values, y_values)
            .name(bench_name)
            .mode(plotly::common::Mode::Markers)
            .marker(plotly::common::Marker::new().size(10).color(color));

        plot.add_trace(trace);
    }

    // Create custom tick labels
    let mut tick_vals: Vec<f64> = Vec::new();
    let mut tick_text: Vec<String> = Vec::new();

    // Add ticks for all scale values from 16 to 30
    for n in 16..=30 {
        tick_vals.push(n as f64);

        // Special formatting for specific values
        let label = match n {
            20 => "2^20 (1 million)".to_string(),
            24 => "2^24 (16.8 million)".to_string(),
            26 => "2^26 (67 million)".to_string(),
            27 => "2^27 (134 million)".to_string(),
            28 => "2^28 (268 million)".to_string(),
            _ => format!("2^{n}"),
        };
        tick_text.push(label);
    }

    let layout = Layout::new()
        .title("Jolt zkVM Benchmark<br><sub>Hardware: AMD Threadripper PRO 7975WX 32 cores, 768 GB DDR5 RAM</sub>")
        .x_axis(
            plotly::layout::Axis::new()
                .title("Trace length (RISCV64IMAC Cycles)")
                .type_(plotly::layout::AxisType::Linear)
                .tick_values(tick_vals)
                .tick_text(tick_text),
        )
        .y_axis(
            plotly::layout::Axis::new()
                .title("Prover Speed (Cycles proved per millisecond, aka KHz)"),
        )
        .width(1200)
        .height(800);

    plot.set_layout(layout);

    let html_path = "perfetto_traces/benchmark_plot.html";
    plot.write_html(html_path);
    println!("Interactive plot saved to {html_path}");

    Ok(())
}

fn create_proof_size_plot(
    data: &HashMap<String, Vec<(usize, f64, usize, usize)>>,
) -> Result<(), Box<dyn std::error::Error>> {
    let mut plot = Plot::new();

    // Define colors for different benchmarks
    let colors = ["#1f77b4", "#ff7f0e", "#2ca02c", "#d62728", "#9467bd"];

    for (color_idx, (bench_name, points)) in data.iter().enumerate() {
        let mut sorted_points = points.clone();
        sorted_points.sort_by_key(|(scale, _, _, _)| *scale);

        let color = colors[color_idx % colors.len()];

        // Collect data points for uncompressed proof size
        let mut x_values: Vec<f64> = Vec::new();
        let mut y_values: Vec<f64> = Vec::new();

        // Collect data points for compressed proof size
        let mut x_values_comp: Vec<f64> = Vec::new();
        let mut y_values_comp: Vec<f64> = Vec::new();

        for (scale, _, proof_size, proof_size_comp) in sorted_points.iter() {
            // Convert 2^scale to millions of cycles for x-axis
            let cycles_millions = (1 << *scale) as f64 / 1_000_000.0;

            // Convert proof sizes from bytes to KB
            let proof_size_kb = *proof_size as f64 / 1024.0;
            let proof_size_comp_kb = *proof_size_comp as f64 / 1024.0;

            x_values.push(cycles_millions);
            y_values.push(proof_size_kb);

            x_values_comp.push(cycles_millions);
            y_values_comp.push(proof_size_comp_kb);
        }

        // Add uncompressed proof size with filled markers
        let trace_uncompressed = Scatter::new(x_values, y_values)
            .name(format!("{bench_name} (uncompressed)"))
            .mode(plotly::common::Mode::Markers)
            .marker(plotly::common::Marker::new().size(10).color(color));

        plot.add_trace(trace_uncompressed);

        // Add compressed proof size with hollow markers (white fill with colored outline)
        let trace_compressed = Scatter::new(x_values_comp, y_values_comp)
            .name(format!("{bench_name} (compressed)"))
            .mode(plotly::common::Mode::Markers)
            .marker(
                plotly::common::Marker::new()
                    .size(10)
                    .color("white")
                    .line(plotly::common::Line::new().color(color).width(2.0)),
            );

        plot.add_trace(trace_compressed);
    }

    // Create custom tick labels for x-axis (in millions, but labeled as 2^n)
    let mut tick_vals: Vec<f64> = Vec::new();
    let mut tick_text: Vec<String> = Vec::new();

    // Add only specific ticks: 2^18, 2^22, 2^24, and 2^25 through 2^30
    let tick_scales = vec![18, 22, 23, 24, 25, 26, 27, 28, 29, 30];
    for n in tick_scales {
        let cycles_millions = (1_u64 << n) as f64 / 1_000_000.0;
        tick_vals.push(cycles_millions);

        // Special formatting for specific values
        let label = match n {
            20 => "2^20 (1 million)".to_string(),
            24 => "2^24 (16.8 million)".to_string(),
            26 => "2^26 (67 million)".to_string(),
            27 => "2^27 (134 million)".to_string(),
            28 => "2^28 (268 million)".to_string(),
            _ => format!("2^{n}"),
        };
        tick_text.push(label);
    }

    let layout = Layout::new()
        .title("Jolt zkVM Proof Size")
        .x_axis(
            plotly::layout::Axis::new()
                .title("Trace length (RISCV64IMAC Cycles)")
                .type_(plotly::layout::AxisType::Linear)
                .tick_values(tick_vals)
                .tick_text(tick_text),
        )
        .y_axis(plotly::layout::Axis::new().title("Proof Size (KB)"))
        .width(1200)
        .height(800);

    plot.set_layout(layout);

    let html_path = "perfetto_traces/proof_size_plot.html";
    plot.write_html(html_path);
    println!("Proof size plot saved to {html_path}");

    Ok(())
}

fn master_benchmark() -> Vec<(tracing::Span, Box<dyn FnOnce()>)> {
>>>>>>> fb47f5b9
    // Ensure SHA2 inline library is linked and auto-registered
    #[cfg(feature = "host")]
    extern crate jolt_inlines_sha2;
    #[cfg(feature = "host")]
    extern crate jolt_inlines_keccak256;
<<<<<<< HEAD

    if let Err(e) = fs::create_dir_all("benchmark-runs/results") {
        eprintln!("Warning: Failed to create benchmark-runs/results directory: {e}");
    }

    let task = move || {
        println!("\n=== Running benchmark at scale 2^{bench_scale} ===");
        let max_trace_length = 1 << bench_scale;
        let bench_target =
            target_trace_size.unwrap_or(((1 << bench_scale) as f64 * SAFETY_MARGIN) as usize);

        // Map benchmark type to canonical name + input closure
        let (bench_name, input_fn): (&str, fn(usize) -> Vec<u8>) = match bench_type {
            BenchType::Fibonacci => ("fibonacci", |target| {
                postcard::to_stdvec(&scale_to_target_ops(target, CYCLES_PER_FIBONACCI_UNIT))
                    .unwrap()
            }),
            BenchType::Sha2Chain => ("sha2-chain", |target| {
                let iterations = scale_to_target_ops(target, CYCLES_PER_SHA256);
                [
                    postcard::to_stdvec(&[5u8; 32]).unwrap(),
                    postcard::to_stdvec(&iterations).unwrap(),
                ]
                .concat()
            }),
            BenchType::Sha3Chain => ("sha3-chain", |target| {
                let iterations = scale_to_target_ops(target, CYCLES_PER_SHA3);
                [
                    postcard::to_stdvec(&[5u8; 32]).unwrap(),
                    postcard::to_stdvec(&iterations).unwrap(),
                ]
                .concat()
            }),
            BenchType::BTreeMap => ("btreemap", |target| {
                postcard::to_stdvec(&scale_to_target_ops(target, CYCLES_PER_BTREEMAP_OP)).unwrap()
            }),
            BenchType::Sha2 => panic!("Use sha2-chain instead"),
            BenchType::Sha3 => panic!("Use sha3-chain instead"),
        };

        // Derive names from canonical bench_name
        let guest_name = format!("{bench_name}-guest");
        // Generate input and run benchmark
        println!("Running {bench_name} benchmark at scale 2^{bench_scale}");
        let input = input_fn(bench_target);
        let (duration, proof_size, proof_size_comp, trace_length) = prove_example_with_trace(
            &guest_name,
            input,
            max_trace_length,
            bench_name,
            bench_scale,
        );

        let proving_hz = trace_length as f64 / duration.as_secs_f64();
        println!(
            "  Prover completed in {:.2}s ({:.1} kHz)",
            duration.as_secs_f64(),
            proving_hz / 1000.0,
        );

        // Write CSV
        let summary_line = format!(
            "{},{},{:.2},{},{:.2},{},{}\n",
            bench_name,
            bench_scale,
            duration.as_secs_f64(),
            trace_length,
            proving_hz,
            proof_size,
            proof_size_comp
        );

        // Write individual result file for resume detection
        let individual_file = format!("benchmark-runs/results/{bench_name}_{bench_scale}.csv");
        if let Err(e) = fs::write(&individual_file, &summary_line) {
            eprintln!("Failed to write individual result file {individual_file}: {e}");
        }

        // Also append to consolidated timings file
        if let Err(e) = fs::OpenOptions::new()
            .create(true)
            .append(true)
            .open("benchmark-runs/results/timings.csv")
            .and_then(|mut f| f.write_all(summary_line.as_bytes()))
        {
            eprintln!("Failed to write consolidated timing: {e}");
=======
    let bench_type = env::var("BENCH_TYPE").unwrap_or_else(|_| "all".to_string());
    let bench_scales_str = env::var("BENCH_SCALES").unwrap_or_else(|_| {
        env::var("BENCH_SCALE")
            .ok()
            .and_then(|s| s.parse::<usize>().ok())
            .map(|s| s.to_string())
            .unwrap_or_else(|| "18".to_string())
    });

    let bench_scales: Vec<usize> = bench_scales_str
        .split(',')
        .filter_map(|s| s.trim().parse::<usize>().ok())
        .collect();

    if let Err(e) = fs::create_dir_all("perfetto_traces") {
        eprintln!("Warning: Failed to create perfetto_traces directory: {e}");
    }

    let task = move || {
        let mut benchmark_data: HashMap<String, Vec<(usize, f64, usize, usize)>> = HashMap::new();

        // Load existing data from CSV if available
        if let Ok(contents) = fs::read_to_string("perfetto_traces/timings.csv") {
            for line in contents.lines() {
                let parts: Vec<&str> = line.split(',').collect();
                if parts.len() == 5 {
                    if let (Ok(scale), Ok(time), Ok(proof_size), Ok(proof_size_comp)) = (
                        parts[1].parse::<usize>(),
                        parts[2].parse::<f64>(),
                        parts[3].parse::<usize>(),
                        parts[4].parse::<usize>(),
                    ) {
                        let bench_name = match parts[0] {
                            "fib" => "Fibonacci",
                            "sha2" | "sha2-chain" => "SHA2-chain",
                            "sha3" | "sha3-chain" => "SHA3-chain",
                            "btreemap" => "BTreeMap",
                            other => other,
                        };
                        benchmark_data
                            .entry(bench_name.to_string())
                            .or_default()
                            .push((scale, time, proof_size, proof_size_comp));
                    }
                }
            }
        }

        let benchmarks_to_run = if bench_type == "all" {
            vec!["fib", "sha2-chain", "sha3-chain", "btreemap"]
        } else {
            vec![bench_type.as_str()]
        };

        for bench_scale in bench_scales {
            println!("\n=== Running benchmarks at scale 2^{bench_scale} ===");
            let max_trace_length = 1 << bench_scale;

            for current_bench in &benchmarks_to_run {
                let (duration, proof_size, proof_size_comp) = match *current_bench {
                    "fib" => {
                        println!("Running Fibonacci benchmark at scale 2^{bench_scale}");
                        let (chrome_layer, _guard) = ChromeLayerBuilder::new()
                            .file(format!("perfetto_traces/fib_{bench_scale}.json"))
                            .build();
                        let subscriber = tracing_subscriber::registry().with(chrome_layer);
                        let _guard = tracing::subscriber::set_default(subscriber);

                        let fib_input = get_fib_input(bench_scale);
                        prove_example_with_trace(
                            "fibonacci-guest",
                            postcard::to_stdvec(&fib_input).unwrap(),
                            max_trace_length,
                            "Fibonacci",
                            bench_scale,
                        )
                    }
                    "sha2" | "sha2-chain" => {
                        println!("Running SHA2-chain benchmark at scale 2^{bench_scale}");
                        let (chrome_layer, _guard) = ChromeLayerBuilder::new()
                            .file(format!("perfetto_traces/sha2_chain_{bench_scale}.json"))
                            .build();
                        let subscriber = tracing_subscriber::registry().with(chrome_layer);
                        let _guard = tracing::subscriber::set_default(subscriber);

                        let iterations = get_sha2_chain_iterations(bench_scale);
                        let mut inputs = vec![];
                        inputs.append(&mut postcard::to_stdvec(&[5u8; 32]).unwrap());
                        inputs.append(&mut postcard::to_stdvec(&iterations).unwrap());
                        prove_example_with_trace(
                            "sha2-chain-guest",
                            inputs,
                            max_trace_length,
                            "SHA2_chain",
                            bench_scale,
                        )
                    }
                    "sha3" | "sha3-chain" => {
                        println!("Running SHA3-chain benchmark at scale 2^{bench_scale}");
                        let (chrome_layer, _guard) = ChromeLayerBuilder::new()
                            .file(format!("perfetto_traces/sha3_chain_{bench_scale}.json"))
                            .build();
                        let subscriber = tracing_subscriber::registry().with(chrome_layer);
                        let _guard = tracing::subscriber::set_default(subscriber);

                        let iterations = get_sha3_chain_iterations(bench_scale);
                        let mut inputs = vec![];
                        inputs.append(&mut postcard::to_stdvec(&[5u8; 32]).unwrap());
                        inputs.append(&mut postcard::to_stdvec(&iterations).unwrap());
                        prove_example_with_trace(
                            "sha3-chain-guest",
                            inputs,
                            max_trace_length,
                            "SHA3_chain",
                            bench_scale,
                        )
                    }
                    "btreemap" => {
                        println!("Running BTreeMap benchmark at scale 2^{bench_scale}");
                        let (chrome_layer, _guard) = ChromeLayerBuilder::new()
                            .file(format!("perfetto_traces/btreemap_{bench_scale}.json"))
                            .build();
                        let subscriber = tracing_subscriber::registry().with(chrome_layer);
                        let _guard = tracing::subscriber::set_default(subscriber);

                        let btreemap_ops = get_btreemap_ops(bench_scale);
                        prove_example_with_trace(
                            "btreemap-guest",
                            postcard::to_stdvec(&btreemap_ops).unwrap(),
                            max_trace_length,
                            "BTreeMap",
                            bench_scale,
                        )
                    }
                    _ => {
                        eprintln!("Unknown benchmark type: {current_bench}");
                        continue;
                    }
                };

                println!("  Prover completed in {:.2}s", duration.as_secs_f64());

                let bench_name = match *current_bench {
                    "fib" => "Fibonacci",
                    "sha2" | "sha2-chain" => "SHA2-chain",
                    "sha3" | "sha3-chain" => "SHA3-chain",
                    "btreemap" => "BTreeMap",
                    _ => *current_bench,
                };

                benchmark_data
                    .entry(bench_name.to_string())
                    .or_default()
                    .push((
                        bench_scale,
                        duration.as_secs_f64(),
                        proof_size,
                        proof_size_comp,
                    ));

                let summary_line = format!(
                    "{},{},{:.2},{},{}\n",
                    current_bench,
                    bench_scale,
                    duration.as_secs_f64(),
                    proof_size,
                    proof_size_comp,
                );
                if let Err(e) = fs::OpenOptions::new()
                    .create(true)
                    .append(true)
                    .open("perfetto_traces/timings.csv")
                    .and_then(|mut f| f.write_all(summary_line.as_bytes()))
                {
                    eprintln!("Failed to write timing: {e}");
                }
            }
        }

        if !benchmark_data.is_empty() {
            if let Err(e) = create_benchmark_plot(&benchmark_data) {
                eprintln!("Failed to create clock speed plot: {e}");
            }
            if let Err(e) = create_proof_size_plot(&benchmark_data) {
                eprintln!("Failed to create proof size plot: {e}");
            }
>>>>>>> fb47f5b9
        }
    };

    vec![(
        tracing::info_span!("MasterBenchmark"),
        Box::new(task) as Box<dyn FnOnce()>,
    )]
}

fn prove_example(
    example_name: &str,
    serialized_input: Vec<u8>,
) -> Vec<(tracing::Span, Box<dyn FnOnce()>)> {
    let mut tasks = Vec::new();
    let mut program = host::Program::new(example_name);
    let (bytecode, init_memory_state, _) = program.decode();
    let (trace, _, program_io) = program.trace(&serialized_input);

    let task = move || {
        let preprocessing = JoltRV64IMAC::prover_preprocess(
            bytecode.clone(),
            program_io.memory_layout.clone(),
            init_memory_state,
            (trace.len() + 1).next_power_of_two(),
        );

        let elf_contents_opt = program.get_elf_contents();
        let elf_contents = elf_contents_opt.as_deref().expect("elf contents is None");
        let (jolt_proof, program_io, _, _) =
            JoltRV64IMAC::prove(&preprocessing, elf_contents, &serialized_input);

        let verifier_preprocessing = JoltVerifierPreprocessing::from(&preprocessing);
        let verification_result =
            JoltRV64IMAC::verify(&verifier_preprocessing, jolt_proof, program_io, None);
        assert!(
            verification_result.is_ok(),
            "Verification failed with error: {:?}",
            verification_result.err()
        );
    };

    tasks.push((
        tracing::info_span!("Example_E2E"),
        Box::new(task) as Box<dyn FnOnce()>,
    ));

    tasks
}

fn prove_example_with_trace(
    example_name: &str,
    serialized_input: Vec<u8>,
    max_trace_length: usize,
    _bench_name: &str,
    _scale: usize,
<<<<<<< HEAD
) -> (std::time::Duration, usize, usize, usize) {
=======
) -> (std::time::Duration, usize, usize) {
>>>>>>> fb47f5b9
    let mut program = host::Program::new(example_name);
    let (bytecode, init_memory_state, _) = program.decode();
    let (trace, _, program_io) = program.trace(&serialized_input);

    assert!(
        trace.len().next_power_of_two() <= max_trace_length,
        "Trace is longer than expected"
    );

    let preprocessing = JoltRV64IMAC::prover_preprocess(
        bytecode.clone(),
        program_io.memory_layout.clone(),
        init_memory_state,
        trace.len().next_power_of_two(),
    );

    let elf_contents_opt = program.get_elf_contents();
    let elf_contents = elf_contents_opt.as_deref().expect("elf contents is None");

    let span = tracing::info_span!("E2E");
<<<<<<< HEAD
    let (jolt_proof, program_io, _, start) =
        span.in_scope(|| JoltRV64IMAC::prove(&preprocessing, elf_contents, &serialized_input));
    let prove_duration = start.elapsed();
=======
    let (jolt_proof, program_io, _, prove_duration) =
        span.in_scope(|| JoltRV64IMAC::prove(&preprocessing, elf_contents, &serialized_input));
>>>>>>> fb47f5b9
    let proof_size = jolt_proof.serialized_size(ark_serialize::Compress::Yes);
    let proof_size_full_compressed = proof_size
        - jolt_proof.proofs[&ProofKeys::ReducedOpeningProof]
            .serialized_size(ark_serialize::Compress::Yes)
        + (jolt_proof.proofs[&ProofKeys::ReducedOpeningProof]
            .serialized_size(ark_serialize::Compress::No)
            / 3)
        - jolt_proof
            .commitments
            .serialized_size(ark_serialize::Compress::Yes)
        + (jolt_proof
            .commitments
            .serialized_size(ark_serialize::Compress::No)
            / 3);

    let verifier_preprocessing = JoltVerifierPreprocessing::from(&preprocessing);
    let verification_result =
        JoltRV64IMAC::verify(&verifier_preprocessing, jolt_proof, program_io, None);
    assert!(
        verification_result.is_ok(),
        "Verification failed with error: {:?}",
        verification_result.err()
    );

<<<<<<< HEAD
    (
        prove_duration,
        proof_size,
        proof_size_full_compressed,
        trace.len(),
    )
=======
    (prove_duration, proof_size, proof_size_full_compressed)
>>>>>>> fb47f5b9
}<|MERGE_RESOLUTION|>--- conflicted
+++ resolved
@@ -3,7 +3,6 @@
 use jolt_core::zkvm::dag::state_manager::ProofKeys;
 use jolt_core::zkvm::JoltVerifierPreprocessing;
 use jolt_core::zkvm::{Jolt, JoltRV64IMAC};
-<<<<<<< HEAD
 use std::fs;
 use std::io::Write;
 
@@ -18,15 +17,6 @@
 fn scale_to_target_ops(target_cycles: usize, cycles_per_op: f64) -> u32 {
     std::cmp::max(1, (target_cycles as f64 / cycles_per_op) as u32)
 }
-=======
-use plotly::{Layout, Plot, Scatter};
-use std::collections::HashMap;
-use std::env;
-use std::fs;
-use std::io::Write;
-use tracing_chrome::ChromeLayerBuilder;
-use tracing_subscriber::prelude::*;
->>>>>>> fb47f5b9
 
 #[derive(Debug, Copy, Clone, clap::ValueEnum, strum_macros::Display)]
 #[strum(serialize_all = "kebab-case", strum_macros::Display)]
@@ -38,14 +28,8 @@
     Sha3,
     #[strum(serialize = "SHA2 Chain")]
     Sha2Chain,
-<<<<<<< HEAD
     #[strum(serialize = "SHA3 Chain")]
     Sha3Chain,
-=======
-    Sha3Chain,
-    MasterBenchmark,
-    Plot,
->>>>>>> fb47f5b9
 }
 
 pub fn benchmarks(bench_type: BenchType) -> Vec<(tracing::Span, Box<dyn FnOnce()>)> {
@@ -56,61 +40,7 @@
         BenchType::Sha2Chain => sha2_chain(),
         BenchType::Sha3Chain => sha3_chain(),
         BenchType::Fibonacci => fibonacci(),
-        BenchType::MasterBenchmark => master_benchmark(),
-        BenchType::Plot => plot_from_csv(),
     }
-}
-
-fn plot_from_csv() -> Vec<(tracing::Span, Box<dyn FnOnce()>)> {
-    let task = move || {
-        let mut benchmark_data: HashMap<String, Vec<(usize, f64, usize, usize)>> = HashMap::new();
-
-        // Load existing data from CSV
-        if let Ok(contents) = fs::read_to_string("perfetto_traces/timings.csv") {
-            for line in contents.lines() {
-                let parts: Vec<&str> = line.split(',').collect();
-                if parts.len() == 5 {
-                    if let (Ok(scale), Ok(time), Ok(proof_size), Ok(proof_size_comp)) = (
-                        parts[1].parse::<usize>(),
-                        parts[2].parse::<f64>(),
-                        parts[3].parse::<usize>(),
-                        parts[4].parse::<usize>(),
-                    ) {
-                        let bench_name = match parts[0] {
-                            "fib" => "Fibonacci",
-                            "sha2" | "sha2-chain" => "SHA2-chain",
-                            "sha3" | "sha3-chain" => "SHA3-chain",
-                            "btreemap" => "BTreeMap",
-                            other => other,
-                        };
-                        benchmark_data
-                            .entry(bench_name.to_string())
-                            .or_default()
-                            .push((scale, time, proof_size, proof_size_comp));
-                    }
-                }
-            }
-
-            if benchmark_data.is_empty() {
-                eprintln!("No data found in perfetto_traces/timings.csv");
-            } else {
-                println!("Loaded {} benchmark types from CSV", benchmark_data.len());
-                if let Err(e) = create_benchmark_plot(&benchmark_data) {
-                    eprintln!("Failed to create clock speed plot: {e}");
-                }
-                if let Err(e) = create_proof_size_plot(&benchmark_data) {
-                    eprintln!("Failed to create proof size plot: {e}");
-                }
-            }
-        } else {
-            eprintln!("Could not read perfetto_traces/timings.csv. Run benchmarks first to generate data.");
-        }
-    };
-
-    vec![(
-        tracing::info_span!("PlotFromCSV"),
-        Box::new(task) as Box<dyn FnOnce()>,
-    )]
 }
 
 fn fibonacci() -> Vec<(tracing::Span, Box<dyn FnOnce()>)> {
@@ -151,226 +81,16 @@
     prove_example("sha3-chain-guest", inputs)
 }
 
-<<<<<<< HEAD
 pub fn master_benchmark(
     bench_type: BenchType,
     bench_scale: usize,
     target_trace_size: Option<usize>,
 ) -> Vec<(tracing::Span, Box<dyn FnOnce()>)> {
-=======
-fn get_fib_input(scale: usize) -> u32 {
-    let scale_factor = 1 << (scale - 18);
-    20000u32 * scale_factor as u32
-}
-
-fn get_sha2_chain_iterations(scale: usize) -> u32 {
-    70 * (1 << (scale - 18)) as u32
-}
-
-fn get_sha3_chain_iterations(scale: usize) -> u32 {
-    50 * (1 << (scale - 18)) as u32
-}
-
-fn get_btreemap_ops(scale: usize) -> u32 {
-    let scale_factor = 1 << (scale - 18);
-    150u32 * scale_factor as u32
-}
-
-fn create_benchmark_plot(
-    data: &HashMap<String, Vec<(usize, f64, usize, usize)>>,
-) -> Result<(), Box<dyn std::error::Error>> {
-    let mut plot = Plot::new();
-
-    // Define colors for different benchmarks
-    let colors = ["#1f77b4", "#ff7f0e", "#2ca02c", "#d62728", "#9467bd"];
-
-    for (color_idx, (bench_name, points)) in data.iter().enumerate() {
-        let mut sorted_points = points.clone();
-        sorted_points.sort_by_key(|(scale, _, _, _)| *scale);
-
-        let color = colors[color_idx % colors.len()];
-
-        // Collect data points at scale n positions
-        let mut x_values: Vec<f64> = Vec::new();
-        let mut y_values: Vec<f64> = Vec::new();
-
-        for (scale, time, _, _) in sorted_points.iter() {
-            // For benchmark at scale n, plot at position n
-            let cycles = (1 << *scale) as f64;
-
-            // Clock speed in KHz (cycles per millisecond)
-            let clock_speed = cycles / (*time * 1000.0);
-
-            // Use the scale value (n) for x-axis
-            x_values.push(*scale as f64);
-            y_values.push(clock_speed);
-        }
-
-        // Add only markers, no lines
-        let trace = Scatter::new(x_values, y_values)
-            .name(bench_name)
-            .mode(plotly::common::Mode::Markers)
-            .marker(plotly::common::Marker::new().size(10).color(color));
-
-        plot.add_trace(trace);
-    }
-
-    // Create custom tick labels
-    let mut tick_vals: Vec<f64> = Vec::new();
-    let mut tick_text: Vec<String> = Vec::new();
-
-    // Add ticks for all scale values from 16 to 30
-    for n in 16..=30 {
-        tick_vals.push(n as f64);
-
-        // Special formatting for specific values
-        let label = match n {
-            20 => "2^20 (1 million)".to_string(),
-            24 => "2^24 (16.8 million)".to_string(),
-            26 => "2^26 (67 million)".to_string(),
-            27 => "2^27 (134 million)".to_string(),
-            28 => "2^28 (268 million)".to_string(),
-            _ => format!("2^{n}"),
-        };
-        tick_text.push(label);
-    }
-
-    let layout = Layout::new()
-        .title("Jolt zkVM Benchmark<br><sub>Hardware: AMD Threadripper PRO 7975WX 32 cores, 768 GB DDR5 RAM</sub>")
-        .x_axis(
-            plotly::layout::Axis::new()
-                .title("Trace length (RISCV64IMAC Cycles)")
-                .type_(plotly::layout::AxisType::Linear)
-                .tick_values(tick_vals)
-                .tick_text(tick_text),
-        )
-        .y_axis(
-            plotly::layout::Axis::new()
-                .title("Prover Speed (Cycles proved per millisecond, aka KHz)"),
-        )
-        .width(1200)
-        .height(800);
-
-    plot.set_layout(layout);
-
-    let html_path = "perfetto_traces/benchmark_plot.html";
-    plot.write_html(html_path);
-    println!("Interactive plot saved to {html_path}");
-
-    Ok(())
-}
-
-fn create_proof_size_plot(
-    data: &HashMap<String, Vec<(usize, f64, usize, usize)>>,
-) -> Result<(), Box<dyn std::error::Error>> {
-    let mut plot = Plot::new();
-
-    // Define colors for different benchmarks
-    let colors = ["#1f77b4", "#ff7f0e", "#2ca02c", "#d62728", "#9467bd"];
-
-    for (color_idx, (bench_name, points)) in data.iter().enumerate() {
-        let mut sorted_points = points.clone();
-        sorted_points.sort_by_key(|(scale, _, _, _)| *scale);
-
-        let color = colors[color_idx % colors.len()];
-
-        // Collect data points for uncompressed proof size
-        let mut x_values: Vec<f64> = Vec::new();
-        let mut y_values: Vec<f64> = Vec::new();
-
-        // Collect data points for compressed proof size
-        let mut x_values_comp: Vec<f64> = Vec::new();
-        let mut y_values_comp: Vec<f64> = Vec::new();
-
-        for (scale, _, proof_size, proof_size_comp) in sorted_points.iter() {
-            // Convert 2^scale to millions of cycles for x-axis
-            let cycles_millions = (1 << *scale) as f64 / 1_000_000.0;
-
-            // Convert proof sizes from bytes to KB
-            let proof_size_kb = *proof_size as f64 / 1024.0;
-            let proof_size_comp_kb = *proof_size_comp as f64 / 1024.0;
-
-            x_values.push(cycles_millions);
-            y_values.push(proof_size_kb);
-
-            x_values_comp.push(cycles_millions);
-            y_values_comp.push(proof_size_comp_kb);
-        }
-
-        // Add uncompressed proof size with filled markers
-        let trace_uncompressed = Scatter::new(x_values, y_values)
-            .name(format!("{bench_name} (uncompressed)"))
-            .mode(plotly::common::Mode::Markers)
-            .marker(plotly::common::Marker::new().size(10).color(color));
-
-        plot.add_trace(trace_uncompressed);
-
-        // Add compressed proof size with hollow markers (white fill with colored outline)
-        let trace_compressed = Scatter::new(x_values_comp, y_values_comp)
-            .name(format!("{bench_name} (compressed)"))
-            .mode(plotly::common::Mode::Markers)
-            .marker(
-                plotly::common::Marker::new()
-                    .size(10)
-                    .color("white")
-                    .line(plotly::common::Line::new().color(color).width(2.0)),
-            );
-
-        plot.add_trace(trace_compressed);
-    }
-
-    // Create custom tick labels for x-axis (in millions, but labeled as 2^n)
-    let mut tick_vals: Vec<f64> = Vec::new();
-    let mut tick_text: Vec<String> = Vec::new();
-
-    // Add only specific ticks: 2^18, 2^22, 2^24, and 2^25 through 2^30
-    let tick_scales = vec![18, 22, 23, 24, 25, 26, 27, 28, 29, 30];
-    for n in tick_scales {
-        let cycles_millions = (1_u64 << n) as f64 / 1_000_000.0;
-        tick_vals.push(cycles_millions);
-
-        // Special formatting for specific values
-        let label = match n {
-            20 => "2^20 (1 million)".to_string(),
-            24 => "2^24 (16.8 million)".to_string(),
-            26 => "2^26 (67 million)".to_string(),
-            27 => "2^27 (134 million)".to_string(),
-            28 => "2^28 (268 million)".to_string(),
-            _ => format!("2^{n}"),
-        };
-        tick_text.push(label);
-    }
-
-    let layout = Layout::new()
-        .title("Jolt zkVM Proof Size")
-        .x_axis(
-            plotly::layout::Axis::new()
-                .title("Trace length (RISCV64IMAC Cycles)")
-                .type_(plotly::layout::AxisType::Linear)
-                .tick_values(tick_vals)
-                .tick_text(tick_text),
-        )
-        .y_axis(plotly::layout::Axis::new().title("Proof Size (KB)"))
-        .width(1200)
-        .height(800);
-
-    plot.set_layout(layout);
-
-    let html_path = "perfetto_traces/proof_size_plot.html";
-    plot.write_html(html_path);
-    println!("Proof size plot saved to {html_path}");
-
-    Ok(())
-}
-
-fn master_benchmark() -> Vec<(tracing::Span, Box<dyn FnOnce()>)> {
->>>>>>> fb47f5b9
     // Ensure SHA2 inline library is linked and auto-registered
     #[cfg(feature = "host")]
     extern crate jolt_inlines_sha2;
     #[cfg(feature = "host")]
     extern crate jolt_inlines_keccak256;
-<<<<<<< HEAD
 
     if let Err(e) = fs::create_dir_all("benchmark-runs/results") {
         eprintln!("Warning: Failed to create benchmark-runs/results directory: {e}");
@@ -457,194 +177,6 @@
             .and_then(|mut f| f.write_all(summary_line.as_bytes()))
         {
             eprintln!("Failed to write consolidated timing: {e}");
-=======
-    let bench_type = env::var("BENCH_TYPE").unwrap_or_else(|_| "all".to_string());
-    let bench_scales_str = env::var("BENCH_SCALES").unwrap_or_else(|_| {
-        env::var("BENCH_SCALE")
-            .ok()
-            .and_then(|s| s.parse::<usize>().ok())
-            .map(|s| s.to_string())
-            .unwrap_or_else(|| "18".to_string())
-    });
-
-    let bench_scales: Vec<usize> = bench_scales_str
-        .split(',')
-        .filter_map(|s| s.trim().parse::<usize>().ok())
-        .collect();
-
-    if let Err(e) = fs::create_dir_all("perfetto_traces") {
-        eprintln!("Warning: Failed to create perfetto_traces directory: {e}");
-    }
-
-    let task = move || {
-        let mut benchmark_data: HashMap<String, Vec<(usize, f64, usize, usize)>> = HashMap::new();
-
-        // Load existing data from CSV if available
-        if let Ok(contents) = fs::read_to_string("perfetto_traces/timings.csv") {
-            for line in contents.lines() {
-                let parts: Vec<&str> = line.split(',').collect();
-                if parts.len() == 5 {
-                    if let (Ok(scale), Ok(time), Ok(proof_size), Ok(proof_size_comp)) = (
-                        parts[1].parse::<usize>(),
-                        parts[2].parse::<f64>(),
-                        parts[3].parse::<usize>(),
-                        parts[4].parse::<usize>(),
-                    ) {
-                        let bench_name = match parts[0] {
-                            "fib" => "Fibonacci",
-                            "sha2" | "sha2-chain" => "SHA2-chain",
-                            "sha3" | "sha3-chain" => "SHA3-chain",
-                            "btreemap" => "BTreeMap",
-                            other => other,
-                        };
-                        benchmark_data
-                            .entry(bench_name.to_string())
-                            .or_default()
-                            .push((scale, time, proof_size, proof_size_comp));
-                    }
-                }
-            }
-        }
-
-        let benchmarks_to_run = if bench_type == "all" {
-            vec!["fib", "sha2-chain", "sha3-chain", "btreemap"]
-        } else {
-            vec![bench_type.as_str()]
-        };
-
-        for bench_scale in bench_scales {
-            println!("\n=== Running benchmarks at scale 2^{bench_scale} ===");
-            let max_trace_length = 1 << bench_scale;
-
-            for current_bench in &benchmarks_to_run {
-                let (duration, proof_size, proof_size_comp) = match *current_bench {
-                    "fib" => {
-                        println!("Running Fibonacci benchmark at scale 2^{bench_scale}");
-                        let (chrome_layer, _guard) = ChromeLayerBuilder::new()
-                            .file(format!("perfetto_traces/fib_{bench_scale}.json"))
-                            .build();
-                        let subscriber = tracing_subscriber::registry().with(chrome_layer);
-                        let _guard = tracing::subscriber::set_default(subscriber);
-
-                        let fib_input = get_fib_input(bench_scale);
-                        prove_example_with_trace(
-                            "fibonacci-guest",
-                            postcard::to_stdvec(&fib_input).unwrap(),
-                            max_trace_length,
-                            "Fibonacci",
-                            bench_scale,
-                        )
-                    }
-                    "sha2" | "sha2-chain" => {
-                        println!("Running SHA2-chain benchmark at scale 2^{bench_scale}");
-                        let (chrome_layer, _guard) = ChromeLayerBuilder::new()
-                            .file(format!("perfetto_traces/sha2_chain_{bench_scale}.json"))
-                            .build();
-                        let subscriber = tracing_subscriber::registry().with(chrome_layer);
-                        let _guard = tracing::subscriber::set_default(subscriber);
-
-                        let iterations = get_sha2_chain_iterations(bench_scale);
-                        let mut inputs = vec![];
-                        inputs.append(&mut postcard::to_stdvec(&[5u8; 32]).unwrap());
-                        inputs.append(&mut postcard::to_stdvec(&iterations).unwrap());
-                        prove_example_with_trace(
-                            "sha2-chain-guest",
-                            inputs,
-                            max_trace_length,
-                            "SHA2_chain",
-                            bench_scale,
-                        )
-                    }
-                    "sha3" | "sha3-chain" => {
-                        println!("Running SHA3-chain benchmark at scale 2^{bench_scale}");
-                        let (chrome_layer, _guard) = ChromeLayerBuilder::new()
-                            .file(format!("perfetto_traces/sha3_chain_{bench_scale}.json"))
-                            .build();
-                        let subscriber = tracing_subscriber::registry().with(chrome_layer);
-                        let _guard = tracing::subscriber::set_default(subscriber);
-
-                        let iterations = get_sha3_chain_iterations(bench_scale);
-                        let mut inputs = vec![];
-                        inputs.append(&mut postcard::to_stdvec(&[5u8; 32]).unwrap());
-                        inputs.append(&mut postcard::to_stdvec(&iterations).unwrap());
-                        prove_example_with_trace(
-                            "sha3-chain-guest",
-                            inputs,
-                            max_trace_length,
-                            "SHA3_chain",
-                            bench_scale,
-                        )
-                    }
-                    "btreemap" => {
-                        println!("Running BTreeMap benchmark at scale 2^{bench_scale}");
-                        let (chrome_layer, _guard) = ChromeLayerBuilder::new()
-                            .file(format!("perfetto_traces/btreemap_{bench_scale}.json"))
-                            .build();
-                        let subscriber = tracing_subscriber::registry().with(chrome_layer);
-                        let _guard = tracing::subscriber::set_default(subscriber);
-
-                        let btreemap_ops = get_btreemap_ops(bench_scale);
-                        prove_example_with_trace(
-                            "btreemap-guest",
-                            postcard::to_stdvec(&btreemap_ops).unwrap(),
-                            max_trace_length,
-                            "BTreeMap",
-                            bench_scale,
-                        )
-                    }
-                    _ => {
-                        eprintln!("Unknown benchmark type: {current_bench}");
-                        continue;
-                    }
-                };
-
-                println!("  Prover completed in {:.2}s", duration.as_secs_f64());
-
-                let bench_name = match *current_bench {
-                    "fib" => "Fibonacci",
-                    "sha2" | "sha2-chain" => "SHA2-chain",
-                    "sha3" | "sha3-chain" => "SHA3-chain",
-                    "btreemap" => "BTreeMap",
-                    _ => *current_bench,
-                };
-
-                benchmark_data
-                    .entry(bench_name.to_string())
-                    .or_default()
-                    .push((
-                        bench_scale,
-                        duration.as_secs_f64(),
-                        proof_size,
-                        proof_size_comp,
-                    ));
-
-                let summary_line = format!(
-                    "{},{},{:.2},{},{}\n",
-                    current_bench,
-                    bench_scale,
-                    duration.as_secs_f64(),
-                    proof_size,
-                    proof_size_comp,
-                );
-                if let Err(e) = fs::OpenOptions::new()
-                    .create(true)
-                    .append(true)
-                    .open("perfetto_traces/timings.csv")
-                    .and_then(|mut f| f.write_all(summary_line.as_bytes()))
-                {
-                    eprintln!("Failed to write timing: {e}");
-                }
-            }
-        }
-
-        if !benchmark_data.is_empty() {
-            if let Err(e) = create_benchmark_plot(&benchmark_data) {
-                eprintln!("Failed to create clock speed plot: {e}");
-            }
-            if let Err(e) = create_proof_size_plot(&benchmark_data) {
-                eprintln!("Failed to create proof size plot: {e}");
-            }
->>>>>>> fb47f5b9
         }
     };
 
@@ -700,11 +232,7 @@
     max_trace_length: usize,
     _bench_name: &str,
     _scale: usize,
-<<<<<<< HEAD
 ) -> (std::time::Duration, usize, usize, usize) {
-=======
-) -> (std::time::Duration, usize, usize) {
->>>>>>> fb47f5b9
     let mut program = host::Program::new(example_name);
     let (bytecode, init_memory_state, _) = program.decode();
     let (trace, _, program_io) = program.trace(&serialized_input);
@@ -725,14 +253,8 @@
     let elf_contents = elf_contents_opt.as_deref().expect("elf contents is None");
 
     let span = tracing::info_span!("E2E");
-<<<<<<< HEAD
-    let (jolt_proof, program_io, _, start) =
-        span.in_scope(|| JoltRV64IMAC::prove(&preprocessing, elf_contents, &serialized_input));
-    let prove_duration = start.elapsed();
-=======
     let (jolt_proof, program_io, _, prove_duration) =
         span.in_scope(|| JoltRV64IMAC::prove(&preprocessing, elf_contents, &serialized_input));
->>>>>>> fb47f5b9
     let proof_size = jolt_proof.serialized_size(ark_serialize::Compress::Yes);
     let proof_size_full_compressed = proof_size
         - jolt_proof.proofs[&ProofKeys::ReducedOpeningProof]
@@ -757,14 +279,10 @@
         verification_result.err()
     );
 
-<<<<<<< HEAD
     (
         prove_duration,
         proof_size,
         proof_size_full_compressed,
         trace.len(),
     )
-=======
-    (prove_duration, proof_size, proof_size_full_compressed)
->>>>>>> fb47f5b9
 }