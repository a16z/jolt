--- conflicted
+++ resolved
@@ -93,20 +93,14 @@
 }
 
 fn sha2() -> Vec<(tracing::Span, Box<dyn FnOnce()>)> {
-<<<<<<< HEAD
-=======
     #[cfg(feature = "host")]
     use jolt_inlines_sha2 as _;
->>>>>>> c57e7552
     prove_example("sha2-guest", postcard::to_stdvec(&vec![5u8; 2048]).unwrap())
 }
 
 fn sha3() -> Vec<(tracing::Span, Box<dyn FnOnce()>)> {
-<<<<<<< HEAD
-=======
     #[cfg(feature = "host")]
     use jolt_inlines_keccak256 as _;
->>>>>>> c57e7552
     prove_example("sha3-guest", postcard::to_stdvec(&vec![5u8; 2048]).unwrap())
 }
 
@@ -116,11 +110,7 @@
 
 fn sha2_chain() -> Vec<(tracing::Span, Box<dyn FnOnce()>)> {
     #[cfg(feature = "host")]
-<<<<<<< HEAD
-    extern crate sha2_inline;
-=======
     use jolt_inlines_sha2 as _;
->>>>>>> c57e7552
     let mut inputs = vec![];
     inputs.append(&mut postcard::to_stdvec(&[5u8; 32]).unwrap());
     inputs.append(&mut postcard::to_stdvec(&50u32).unwrap());
@@ -129,7 +119,7 @@
 
 fn sha3_chain() -> Vec<(tracing::Span, Box<dyn FnOnce()>)> {
     #[cfg(feature = "host")]
-    extern crate sha3_inline;
+    extern crate jolt_inlines_keccak256;
     let mut inputs = vec![];
     inputs.append(&mut postcard::to_stdvec(&[5u8; 32]).unwrap());
     inputs.append(&mut postcard::to_stdvec(&20u32).unwrap());
@@ -344,9 +334,9 @@
 fn master_benchmark() -> Vec<(tracing::Span, Box<dyn FnOnce()>)> {
     // Ensure SHA2 inline library is linked and auto-registered
     #[cfg(feature = "host")]
-    extern crate sha2_inline;
+    extern crate jolt_inlines_sha2;
     #[cfg(feature = "host")]
-    extern crate sha3_inline;
+    extern crate jolt_inlines_keccak256;
     let bench_type = env::var("BENCH_TYPE").unwrap_or_else(|_| "all".to_string());
     let bench_scales_str = env::var("BENCH_SCALES").unwrap_or_else(|_| {
         env::var("BENCH_SCALE")
