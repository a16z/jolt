--- conflicted
+++ resolved
@@ -26,13 +26,8 @@
 
 // Sets up the benchmark by generating leaves and computing known products
 // and allows configuring the percentage of ones in the leaves
-<<<<<<< HEAD
-fn setup_bench<PCS, F>(
+fn setup_bench<PCS, F, ProofTranscript>(
     batch_size: usize,
-=======
-fn setup_bench<PCS, F, ProofTranscript>(
-    num_batches: usize,
->>>>>>> dbb76f33
     layer_size: usize,
     percent_ones: u32,
 ) -> (
@@ -87,12 +82,8 @@
 ) where
     PCS: CommitmentScheme<ProofTranscript, Field = F>,
     F: JoltField,
-<<<<<<< HEAD
-    G: BatchedGrandProduct<F, PCS, Leaves = (Vec<F>, usize)>,
-=======
-    G: BatchedGrandProduct<F, PCS, ProofTranscript, Leaves = Vec<Vec<F>>>,
-    ProofTranscript: Transcript,
->>>>>>> dbb76f33
+    G: BatchedGrandProduct<F, PCS, ProofTranscript, Leaves = (Vec<F>, usize)>,
+    ProofTranscript: Transcript,
 {
     let (leaves, setup, _) = setup_bench::<PCS, F, ProofTranscript>(
         config.num_layers,
@@ -132,12 +123,8 @@
 ) where
     PCS: CommitmentScheme<ProofTranscript, Field = F>,
     F: JoltField,
-<<<<<<< HEAD
-    G: BatchedGrandProduct<F, PCS, Leaves = (Vec<F>, usize)>,
-=======
-    G: BatchedGrandProduct<F, PCS, ProofTranscript, Leaves = Vec<Vec<F>>>,
-    ProofTranscript: Transcript,
->>>>>>> dbb76f33
+    G: BatchedGrandProduct<F, PCS, ProofTranscript, Leaves = (Vec<F>, usize)>,
+    ProofTranscript: Transcript,
 {
     let (leaves, setup, known_products) = setup_bench::<PCS, F, ProofTranscript>(
         config.num_layers,
@@ -187,12 +174,8 @@
 ) where
     PCS: CommitmentScheme<ProofTranscript, Field = F>,
     F: JoltField,
-<<<<<<< HEAD
-    G: BatchedGrandProduct<F, PCS, Leaves = (Vec<F>, usize)>,
-=======
-    G: BatchedGrandProduct<F, PCS, ProofTranscript, Leaves = Vec<Vec<F>>>,
-    ProofTranscript: Transcript,
->>>>>>> dbb76f33
+    G: BatchedGrandProduct<F, PCS, ProofTranscript, Leaves = (Vec<F>, usize)>,
+    ProofTranscript: Transcript,
 {
     benchmark_prove::<PCS, F, G, ProofTranscript>(c, config, grand_product_config);
     benchmark_verify::<PCS, F, G, ProofTranscript>(c, config, grand_product_config);
