use common::constants::RAM_START_ADDRESS;
use common::jolt_device::{JoltDevice, MemoryConfig};
use std::path::PathBuf;
use tracer::emulator::memory::Memory;
use tracer::instruction::{Cycle, Instruction};
use tracer::utils::virtual_registers::VirtualRegisterAllocator;

/// Configuration for program runtime
#[derive(Debug, Clone)]
pub struct RuntimeConfig {
    pub max_input_size: u64,
    pub max_output_size: u64,
}

/// Guest program that handles decoding and tracing
pub struct Program {
    pub elf_contents: Vec<u8>,
    pub memory_config: MemoryConfig,
    pub elf: Option<PathBuf>,
}

impl Program {
    pub fn new(elf_contents: &[u8], memory_config: &MemoryConfig) -> Self {
        Self {
            elf_contents: elf_contents.to_vec(),
            memory_config: *memory_config,
            elf: None,
        }
    }

    /// Decode the ELF file into instructions and memory initialization
    pub fn decode(&self) -> (Vec<Instruction>, Vec<(u64, u8)>, u64) {
        decode(&self.elf_contents)
    }

    /// Trace the program execution with given inputs
<<<<<<< HEAD
    pub fn trace(&self, inputs: &[u8]) -> (Vec<RV32IMCycle>, Memory, JoltDevice) {
        trace(&self.elf_contents, inputs, &self.memory_config)
    }

    pub fn trace_to_file(
        &self,
        inputs: &[u8],
        trace_file: &std::path::PathBuf,
    ) -> (Memory, JoltDevice) {
        trace_to_file(&self.elf_contents, inputs, &self.memory_config, trace_file)
=======
    pub fn trace(&self, inputs: &[u8]) -> (Vec<Cycle>, Memory, JoltDevice) {
        trace(
            &self.elf_contents,
            self.elf.as_ref(),
            inputs,
            &self.memory_config,
        )
    }

    pub fn trace_to_file(&self, inputs: &[u8], trace_file: &PathBuf) -> (Memory, JoltDevice) {
        trace_to_file(
            &self.elf_contents,
            self.elf.as_ref(),
            inputs,
            &self.memory_config,
            trace_file,
        )
>>>>>>> 2a67b331
    }
}

pub fn decode(elf: &[u8]) -> (Vec<Instruction>, Vec<(u64, u8)>, u64) {
    let (mut instructions, raw_bytes, program_end, xlen) = tracer::decode(elf);
    let program_size = program_end - RAM_START_ADDRESS;
    let allocator = VirtualRegisterAllocator::default();

    // Expand virtual sequences
    instructions = instructions
        .into_iter()
        .flat_map(|instr| instr.inline_sequence(&allocator, xlen))
        .collect();

    (instructions, raw_bytes, program_size)
}

pub fn trace(
    elf_contents: &[u8],
    elf_path: Option<&PathBuf>,
    inputs: &[u8],
    memory_config: &MemoryConfig,
) -> (Vec<Cycle>, Memory, JoltDevice) {
    let (trace, memory, io_device) = tracer::trace(elf_contents, elf_path, inputs, memory_config);
    (trace, memory, io_device)
}

pub fn trace_to_file(
    elf_contents: &[u8],
<<<<<<< HEAD
    inputs: &[u8],
    memory_config: &MemoryConfig,
    trace_file: &std::path::PathBuf,
) -> (Memory, JoltDevice) {
    let (memory, io_device) =
        tracer::trace_to_file(elf_contents, inputs, memory_config, trace_file);
=======
    elf_path: Option<&PathBuf>,
    inputs: &[u8],
    memory_config: &MemoryConfig,
    trace_file: &PathBuf,
) -> (Memory, JoltDevice) {
    let (memory, io_device) =
        tracer::trace_to_file(elf_contents, elf_path, inputs, memory_config, trace_file);
>>>>>>> 2a67b331
    (memory, io_device)
}<|MERGE_RESOLUTION|>--- conflicted
+++ resolved
@@ -34,18 +34,6 @@
     }
 
     /// Trace the program execution with given inputs
-<<<<<<< HEAD
-    pub fn trace(&self, inputs: &[u8]) -> (Vec<RV32IMCycle>, Memory, JoltDevice) {
-        trace(&self.elf_contents, inputs, &self.memory_config)
-    }
-
-    pub fn trace_to_file(
-        &self,
-        inputs: &[u8],
-        trace_file: &std::path::PathBuf,
-    ) -> (Memory, JoltDevice) {
-        trace_to_file(&self.elf_contents, inputs, &self.memory_config, trace_file)
-=======
     pub fn trace(&self, inputs: &[u8]) -> (Vec<Cycle>, Memory, JoltDevice) {
         trace(
             &self.elf_contents,
@@ -63,7 +51,6 @@
             &self.memory_config,
             trace_file,
         )
->>>>>>> 2a67b331
     }
 }
 
@@ -93,14 +80,6 @@
 
 pub fn trace_to_file(
     elf_contents: &[u8],
-<<<<<<< HEAD
-    inputs: &[u8],
-    memory_config: &MemoryConfig,
-    trace_file: &std::path::PathBuf,
-) -> (Memory, JoltDevice) {
-    let (memory, io_device) =
-        tracer::trace_to_file(elf_contents, inputs, memory_config, trace_file);
-=======
     elf_path: Option<&PathBuf>,
     inputs: &[u8],
     memory_config: &MemoryConfig,
@@ -108,6 +87,5 @@
 ) -> (Memory, JoltDevice) {
     let (memory, io_device) =
         tracer::trace_to_file(elf_contents, elf_path, inputs, memory_config, trace_file);
->>>>>>> 2a67b331
     (memory, io_device)
 }