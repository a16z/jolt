#![allow(non_snake_case)]
#![allow(clippy::assertions_on_result_states)]
#![allow(clippy::needless_range_loop)]
#![feature(extend_one)]
#![feature(associated_type_defaults)]
#![allow(incomplete_features)]
#![feature(generic_const_exprs)]
#![feature(iter_next_chunk)]
#![allow(long_running_const_eval)]
#![feature(return_position_impl_trait_in_trait)]

pub mod benches;
pub mod host;
pub mod jolt;
pub mod lasso;
pub mod msm;
pub mod poly;
pub mod r1cs;
<<<<<<< HEAD
pub mod subprotocols;
=======
mod subprotocols;
>>>>>>> 30b9cef7
pub mod utils;<|MERGE_RESOLUTION|>--- conflicted
+++ resolved
@@ -16,9 +16,5 @@
 pub mod msm;
 pub mod poly;
 pub mod r1cs;
-<<<<<<< HEAD
 pub mod subprotocols;
-=======
-mod subprotocols;
->>>>>>> 30b9cef7
 pub mod utils;