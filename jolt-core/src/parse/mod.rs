#![allow(dead_code)]
use crate::field::JoltField;
use num_bigint::BigUint;
use std::{
    fs::{self, File},
    io::Write,
    path::{Path, PathBuf},
    process::{Command, Stdio},
};

mod commit;
mod jolt;
mod spartan1;
mod spartan2;

const USE_CPP: bool = false;

pub(crate) trait Parse {
    fn format(&self) -> serde_json::Value {
        unimplemented!("")
    }
    fn format_non_native(&self) -> serde_json::Value {
        unimplemented!("")
    }
}

pub(crate) fn write_json(input: &serde_json::Value, out_dir: &str, package_name: &str) {
    let file_name = format!("{}_input.json", package_name);
    let file_path = Path::new(out_dir).join(&file_name);

    // Convert the JSON to a pretty-printed string
    let pretty_json = serde_json::to_string_pretty(&input).expect("Failed to serialize JSON");

    let mut input_file = File::create(file_path).expect("Failed to create input.json");
    input_file
        .write_all(pretty_json.as_bytes())
        .expect("Failed to write input file");
}

pub(crate) fn read_witness<F: JoltField>(witness_file_path: &str) -> Vec<F> {
    let witness_file = File::open(witness_file_path).expect("Failed to open witness.json");
    let witness: Vec<String> = serde_json::from_reader(witness_file).unwrap();
    let mut z = Vec::new();

    for value in witness {
        let val: BigUint = value.parse().unwrap();
        let mut bytes = val.to_bytes_le();
        bytes.resize(32, 0u8);
        let val = F::from_bytes(&bytes);
        z.push(val);
    }
    z
}

fn get_paths(package_names: &[&str]) -> Vec<PathBuf> {
    let mut package_paths = Vec::new();

    let mut build_args = vec!["build"];
    for package_name in package_names {
        build_args.push("--package");
        build_args.push(package_name);
    }

    let status = Command::new("cargo")
        .args(&build_args)
        .status()
        .expect("Failed to build packages");

    if !status.success() {
        panic!("Failed to build one or more packages.");
    }

    // Get Cargo metadata once to find where dependencies are stored
    let output = Command::new("cargo")
        .args(["metadata", "--format-version", "1"])
        .output()
        .expect("Failed to get cargo metadata");

    let metadata: serde_json::Value =
        serde_json::from_slice(&output.stdout).expect("Failed to parse cargo metadata");

    let packages = metadata
        .get("packages")
        .and_then(|p| p.as_array())
        .expect("Invalid metadata format");

    for package_name in package_names {
        let mut repo_b_path = None;

        for package in packages {
            if package.get("name").and_then(|n| n.as_str()) == Some(*package_name) {
                repo_b_path = package
                    .get("manifest_path")
                    .and_then(|m| m.as_str())
                    .map(|m| PathBuf::from(m).parent().unwrap().to_path_buf());
                break;
            }
        }

        let repo_b_path =
            repo_b_path.unwrap_or_else(|| panic!("Could not find package: {}", package_name));

        let circom_file_name = format!("{}.circom", package_name);
        let circom_file = repo_b_path.join(circom_file_name);

        // Ensure the file exists
        assert!(circom_file.exists(), "File not found at {:?}", circom_file);

        package_paths.push(circom_file);
    }
    package_paths
}

#[cfg(test)]
mod test {
    use crate::{
        field::JoltField,
        host,
        jolt::vm::{
            rv32i_vm::{RV32IJoltVM, RV32ISubtables, C, M, RV32I},
            Jolt, JoltPreprocessing, JoltProof, JoltStuff, ProverDebugInfo,
        },
        parse::{
            spartan1::{spartan_hkzg, LinkingStuff1},
            write_json, Parse,
        },
        poly::commitment::{commitment_scheme::CommitmentScheme, hyperkzg::HyperKZG},
        r1cs::inputs::JoltR1CSInputs,
        utils::{poseidon_transcript::PoseidonTranscript, transcript::Transcript},
    };
    use common::{
        constants::{MEMORY_OPS_PER_INSTRUCTION, RAM_START_ADDRESS, REGISTER_COUNT},
        rv_trace::NUM_CIRCUIT_FLAGS,
    };
    use serde_json::json;
    use std::{
        env,
        fs::read_to_string,
        path::Path,
        sync::{LazyLock, Mutex},
    };
    use strum::EnumCount;

    use super::{generate_r1cs, get_paths, read_witness};
    type Fr = ark_bn254::Fr;
    type ProofTranscript = PoseidonTranscript<Fr, Fr>;
    type PCS = HyperKZG<ark_bn254::Bn254, ProofTranscript>;

    // If multiple tests try to read the same trace artifacts simultaneously, they will fail
    static FIB_FILE_LOCK: LazyLock<Mutex<()>> = LazyLock::new(|| Mutex::new(()));

    const NUM_SUBTABLES: usize = RV32ISubtables::<Fr>::COUNT;
    const NUM_INSTRUCTIONS: usize = RV32I::COUNT;
    #[test]
    fn end_to_end_testing() {
        let binding = env::current_dir().unwrap().join("src/parse/requirements");
        let output_dir = binding.to_str().unwrap();

        let jolt_package = "jolt1";
        let combine_r1cs_package = "combined_r1cs";
        let spartan_hyrax_package = "spartan_hyrax";

        let packages = &[jolt_package, combine_r1cs_package, spartan_hyrax_package];

        let file_paths = get_paths(packages);
        println!("file_paths is {:?}", file_paths);
        let circom_template = "verify";
        let prime = "bn128";
        let (jolt_preprocessing, jolt_proof, jolt_commitments, _debug_info) =
            fib_e2e::<Fr, PCS, ProofTranscript>();

        // let verification_result =
        //     RV32IJoltVM::verify(jolt_preprocessing, jolt_proof, jolt_commitments, debug_info);
        // assert!(
        //     verification_result.is_ok(),
        //     "Verification failed with error: {:?}",
        //     verification_result.err()
        // );

        let jolt1_input = json!(
        {
            "preprocessing": {
                "v_init_final_hash": jolt_preprocessing.bytecode.v_init_final_hash.to_string(),
                "bytecode_words_hash": jolt_preprocessing.read_write_memory.hash.to_string()
            },
            "proof": jolt_proof.format(),
            "commitments": jolt_commitments.format_non_native(),
            "pi_proof": jolt_preprocessing.format()
        });

        write_json(&jolt1_input, output_dir, packages[0]);

        let jolt1_params: Vec<usize> = get_jolt_args(&jolt_proof, &jolt_preprocessing);
        generate_r1cs(
            &file_paths[0],
            &output_dir,
            circom_template,
            jolt1_params,
            prime,
        );

        // // Read the witness.json file
        let witness_file_path = format!("{}/{}_witness.json", output_dir, jolt_package);
        let z = read_witness::<Fr>(&witness_file_path.to_string());

        let hyperkzg_proof = jolt_proof.opening_proof.joint_opening_proof.format();

        let jolt_pi = json!({
            "v_init_final_hash": jolt_preprocessing.bytecode.v_init_final_hash.format_non_native(),
            "bytecode_words_hash": jolt_preprocessing.read_write_memory.hash.format_non_native()
        });

        let bytecode_stuff_size = 6 * 9;
        let read_write_memory_stuff_size = 6 * 13;
        let instruction_lookups_stuff_size = 6 * (C + 3 * 54 + NUM_INSTRUCTIONS + 1); //NUM_MEMORIES = 54
        let timestamp_range_check_stuff_size = 6 * (4 * MEMORY_OPS_PER_INSTRUCTION);
        let aux_variable_stuff_size = 6 * (8 + 4); //RELEVANT_Y_CHUNKS_LEN = 4
        let r1cs_stuff_size = 6 * (4 + 4 + NUM_CIRCUIT_FLAGS) + aux_variable_stuff_size; //CHUNKS_X_SIZE + CHUNKS_Y_SIZE = 4 + 4
        let jolt_stuff_size = bytecode_stuff_size
            + read_write_memory_stuff_size
            + instruction_lookups_stuff_size
            + timestamp_range_check_stuff_size
            + r1cs_stuff_size;

        // Length of public IO of V_{Jolt, 1} including the 1 at index 0.
        // 1 + counter_jolt_1 (1) + linking stuff size (jolt stuff size + 15) + jolt pi size (2).
        let pub_io_len = 1 + 1 + jolt_stuff_size + 15 + 2;

        let linking_stuff = LinkingStuff1::new(jolt_commitments, jolt_stuff_size, &z);

        let linking_stuff_1 = linking_stuff.format_non_native();
        let linking_stuff_2 = linking_stuff.format();

        let vk_jolt_2 = jolt_preprocessing.generators.1.format();
        let vk_jolt_2_nn = jolt_preprocessing.generators.1.format_non_native();
        let jolt_openining_point_len = jolt_proof.opening_proof.joint_opening_proof.com.len() + 1;

        println!("Running Spartan Hyperkzg");
        spartan_hkzg(
            jolt_pi,
            linking_stuff_1,
            linking_stuff_2,
            vk_jolt_2,
            vk_jolt_2_nn,
            hyperkzg_proof,
            pub_io_len,
            jolt_stuff_size,
            jolt_openining_point_len,
            &file_paths,
            packages,
            &z,
            output_dir,
        );
    }

    fn fib_e2e<F, PCS, ProofTranscript>() -> (
        JoltPreprocessing<C, F, PCS, ProofTranscript>,
        JoltProof<C, M, JoltR1CSInputs, F, PCS, RV32I, RV32ISubtables<F>, ProofTranscript>,
        JoltStuff<<PCS as CommitmentScheme<ProofTranscript>>::Commitment>,
        std::option::Option<ProverDebugInfo<F, ProofTranscript>>,
    )
    where
        F: JoltField,
        PCS: CommitmentScheme<ProofTranscript, Field = F>,
        ProofTranscript: Transcript,
    {
        let artifact_guard = FIB_FILE_LOCK.lock().unwrap();
        let mut program = host::Program::new("fibonacci-guest");
        program.set_input(&9u32);
        let (bytecode, memory_init) = program.decode();
        let (io_device, trace) = program.trace();
        drop(artifact_guard);

        let preprocessing = RV32IJoltVM::preprocess(
            bytecode.clone(),
            io_device.memory_layout.clone(),
            memory_init,
            1 << 20,
            1 << 20,
            1 << 20,
        );
        let (proof, commitments, debug_info) =
            <RV32IJoltVM as Jolt<F, PCS, C, M, ProofTranscript>>::prove(
                io_device,
                trace,
                preprocessing.clone(),
            );

        (preprocessing, proof, commitments, debug_info)
    }

    fn get_jolt_args(
        proof: &JoltProof<
            C,
            M,
            JoltR1CSInputs,
            Fr,
            PCS,
            RV32I,
            RV32ISubtables<Fr>,
            ProofTranscript,
        >,
        preprocessing: &JoltPreprocessing<C, Fr, PCS, ProofTranscript>,
    ) -> Vec<usize> {
        let mut verify_args = vec![
            preprocessing.bytecode.v_init_final[0].len(),
            preprocessing.read_write_memory.bytecode_words.len(),
            proof.program_io.inputs.len(),
            proof.program_io.outputs.len(),
            proof.bytecode.multiset_hashes.read_hashes.len(),
            proof.bytecode.multiset_hashes.init_hashes.len(),
            proof.bytecode.read_write_grand_product.gkr_layers.len(),
            proof.bytecode.init_final_grand_product.gkr_layers.len(),
            proof.bytecode.read_write_grand_product.gkr_layers
                [proof.bytecode.read_write_grand_product.gkr_layers.len() - 1]
                .proof
                .uni_polys
                .len(),
            proof
                .read_write_memory
                .memory_checking_proof
                .read_write_grand_product
                .gkr_layers[proof
                .read_write_memory
                .memory_checking_proof
                .read_write_grand_product
                .gkr_layers
                .len()
                - 1]
            .proof
            .uni_polys
            .len(),
            proof
                .read_write_memory
                .memory_checking_proof
                .init_final_grand_product
                .gkr_layers[proof
                .read_write_memory
                .memory_checking_proof
                .init_final_grand_product
                .gkr_layers
                .len()
                - 1]
            .proof
            .uni_polys
            .len(),
            proof
                .read_write_memory
                .memory_checking_proof
                .multiset_hashes
                .read_hashes
                .len(),
            proof
                .read_write_memory
                .memory_checking_proof
                .multiset_hashes
                .init_hashes
                .len(),
            proof
                .read_write_memory
                .memory_checking_proof
                .read_write_grand_product
                .gkr_layers
                .len(),
            proof
                .read_write_memory
                .memory_checking_proof
                .init_final_grand_product
                .gkr_layers
                .len(),
            proof
                .read_write_memory
                .timestamp_validity_proof
                .batched_grand_product
                .gkr_layers[proof
                .read_write_memory
                .timestamp_validity_proof
                .batched_grand_product
                .gkr_layers
                .len()
                - 1]
            .proof
            .uni_polys
            .len(),
            proof
                .read_write_memory
                .timestamp_validity_proof
                .batched_grand_product
                .gkr_layers
                .len(),
            proof
                .read_write_memory
                .timestamp_validity_proof
                .multiset_hashes
                .read_hashes
                .len(),
            proof
                .read_write_memory
                .timestamp_validity_proof
                .multiset_hashes
                .init_hashes
                .len(),
            proof
                .read_write_memory
                .timestamp_validity_proof
                .exogenous_openings
                .len(),
            proof.read_write_memory.output_proof.num_rounds,
            proof
                .instruction_lookups
                .memory_checking
                .read_write_grand_product
                .gkr_layers[proof
                .instruction_lookups
                .memory_checking
                .read_write_grand_product
                .gkr_layers
                .len()
                - 1]
            .proof
            .uni_polys
            .len(),
            proof
                .instruction_lookups
                .memory_checking
                .init_final_grand_product
                .gkr_layers[proof
                .instruction_lookups
                .memory_checking
                .init_final_grand_product
                .gkr_layers
                .len()
                - 1]
            .proof
            .uni_polys
            .len(),
            proof
                .instruction_lookups
                .primary_sumcheck
                .sumcheck_proof
                .uni_polys[0]
                .coeffs
                .len()
                - 1,
            proof.instruction_lookups.primary_sumcheck.num_rounds,
            preprocessing.instruction_lookups.num_memories,
            NUM_INSTRUCTIONS,
            NUM_SUBTABLES,
            proof
                .instruction_lookups
                .memory_checking
                .read_write_grand_product
                .gkr_layers
                .len(),
            proof
                .instruction_lookups
                .memory_checking
                .init_final_grand_product
                .gkr_layers
                .len(),
            proof.r1cs.outer_sumcheck_proof.uni_polys.len(),
            proof.r1cs.inner_sumcheck_proof.uni_polys.len(),
            proof.opening_proof.sumcheck_proof.uni_polys.len(),
            proof.r1cs.claimed_witness_evals.len(),
            proof.opening_proof.sumcheck_claims.len(),
            32, // Word Size,
            C,
            4, // chunks_x_size,
            4, // chunks_y_size,
            NUM_CIRCUIT_FLAGS,
            4, //relevant_y_chunks_len,
            (1 << 16),
            REGISTER_COUNT as usize,
            preprocessing
                .read_write_memory
                .min_bytecode_address
                .try_into()
                .unwrap(),
            RAM_START_ADDRESS as usize,
            preprocessing.memory_layout.input_start as usize,
            preprocessing.memory_layout.output_start as usize,
            preprocessing.memory_layout.panic as usize,
            preprocessing.memory_layout.termination as usize,
            (proof.program_io.panic as u8) as usize,
        ];
        let binding = env::current_dir().unwrap().join("src/parse/requirements");
        let file_name = format!("{}", "args.txt");
        let file_path = Path::new(&binding).join(&file_name);

        let content = read_to_string(file_path).unwrap();

        let mut values = content
            .split(',')
            .map(|s| s.trim().parse::<usize>().unwrap());

        let num_steps = values.next().unwrap();
        let num_cons_total = values.next().unwrap();
        let num_vars = values.next().unwrap();
        let num_cols = values.next().unwrap();
        verify_args.push(num_steps);
        verify_args.push(num_cons_total);
        verify_args.push(num_vars);
        verify_args.push(num_cols);
        verify_args.push(preprocessing.memory_layout.max_output_size as usize);
        verify_args.push(preprocessing.memory_layout.max_input_size as usize);

        verify_args
    }
}

pub(crate) fn generate_r1cs(
    circom_file_path: &PathBuf,
    output_dir: &str,
    circom_template: &str,
    params: Vec<usize>,
    prime: &str,
) {
    let circom_file_path = circom_file_path.to_str().unwrap();
    let circom_file_name = Path::new(circom_file_path)
        .file_stem()
        .unwrap()
        .to_str()
        .unwrap();

    let backup_file = format!("{}.bak", circom_file_path);

    // Backup original file
    fs::copy(circom_file_path, &backup_file).expect("Failed to create backup");

    // Add component main to Circom file
    let args_string = params
        .iter()
        .map(|p| p.to_string())
        .collect::<Vec<_>>()
        .join(",");

    let component_line = if args_string.is_empty() {
        format!("\ncomponent main = {}();", circom_template)
    } else {
        format!("\ncomponent main = {}({});", circom_template, args_string)
    };

    let mut circom_file = fs::OpenOptions::new()
        .append(true)
        .open(circom_file_path)
        .expect("Failed to open Circom file");

    circom_file
        .write_all(component_line.as_bytes())
        .expect("Failed to write to Circom file");

    // Compile Circom file with selected output
    let mut circom_args = vec![
        circom_file_path,
        "--json",
        "--prime",
        prime,
        "--O2",
        "--output",
        output_dir,
    ];

    if USE_CPP {
        circom_args.push("--c");
    } else {
        circom_args.push("--wasm");
    }

    let output = Command::new("circom")
        .args(&circom_args)
        .stderr(Stdio::piped())
        .output()
        .expect("Failed to execute Circom compilation");

    if !output.status.success() {
        let stderr = String::from_utf8_lossy(&output.stderr);
        println!("Circom compilation failed with error:\n{}", stderr);
        fs::rename(&backup_file, circom_file_path).expect("Failed to restore Circom file");
        panic!("Circom compilation failed");
    } else {
        fs::rename(&backup_file, circom_file_path).expect("Failed to restore Circom file");
    }

    println!("Circom compilation successful.");

    let witness_output = format!("{}/{}_witness.wtns", output_dir, circom_file_name);
    let input_path = format!("{}/{}_input.json", output_dir, circom_file_name);

    if USE_CPP {
        println!("Using C++ witness generator...");
        let cpp_dir = format!("{}/{}_cpp", output_dir, circom_file_name);

        // Compile C++ witness generator
        let make_status = Command::new("make")
            .current_dir(&cpp_dir)
            .status()
            .expect("Failed to execute `make` for C++ witness generator");

        if !make_status.success() {
            panic!("C++ witness generator compilation failed");
        }

<<<<<<< HEAD
        // Run the C++ witness generator
        let cpp_executable = format!("{}/{}", cpp_dir, circom_file_name);
        let witness_status = Command::new(&cpp_executable)
            .args([&input_path, &witness_output])
            .stderr(Stdio::piped())
            .output()
            .expect("Failed to execute C++ witness generation");

        if !witness_status.status.success() {
            let stderr = String::from_utf8_lossy(&witness_status.stderr);
            println!("C++ witness generation failed with error:\n{}", stderr);
            panic!("C++ witness generation failed");
        }
    } else {
        println!("Using WASM witness generator...");
        let js_dir = format!("{}/{}_js", output_dir, circom_file_name);

        let wasm_file = format!("{}/{}.wasm", js_dir, circom_file_name);
        let witness_status = Command::new("node")
            .args([
                &format!("{}/generate_witness.js", js_dir),
                &wasm_file,
                &input_path,
                &witness_output,
            ])
            .stderr(Stdio::piped())
            .output()
            .expect("Failed to execute WASM witness generation");

        if !witness_status.status.success() {
            let stderr = String::from_utf8_lossy(&witness_status.stderr);
            println!("C++ witness generation failed with error:\n{}", stderr);
            panic!("WASM witness generation failed");
        }
=======
    if !witness_status.success() {
        panic!("Witness generation failed");
>>>>>>> f6202bd2
    }

    let witness_file_path = format!("{}/{}_witness.json", output_dir, circom_file_name);

    let export_witness = Command::new("snarkjs")
        .args([
            "wtns",
            "export",
            "json",
            &witness_output,
            &witness_file_path,
        ])
        .stderr(Stdio::piped())
        .output()
        .expect("Failed to execute export witness");

    if !export_witness.status.success() {
        let stderr = String::from_utf8_lossy(&export_witness.stderr);
        println!("Circom compilation failed with error:\n{}", stderr);
        panic!("Failed to convert wtns into json");
    }
}<|MERGE_RESOLUTION|>--- conflicted
+++ resolved
@@ -12,8 +12,6 @@
 mod jolt;
 mod spartan1;
 mod spartan2;
-
-const USE_CPP: bool = false;
 
 pub(crate) trait Parse {
     fn format(&self) -> serde_json::Value {
@@ -550,21 +548,16 @@
         .expect("Failed to write to Circom file");
 
     // Compile Circom file with selected output
-    let mut circom_args = vec![
+    let circom_args = vec![
         circom_file_path,
         "--json",
+        "--wasm",
         "--prime",
         prime,
         "--O2",
         "--output",
         output_dir,
     ];
-
-    if USE_CPP {
-        circom_args.push("--c");
-    } else {
-        circom_args.push("--wasm");
-    }
 
     let output = Command::new("circom")
         .args(&circom_args)
@@ -586,59 +579,24 @@
     let witness_output = format!("{}/{}_witness.wtns", output_dir, circom_file_name);
     let input_path = format!("{}/{}_input.json", output_dir, circom_file_name);
 
-    if USE_CPP {
-        println!("Using C++ witness generator...");
-        let cpp_dir = format!("{}/{}_cpp", output_dir, circom_file_name);
-
-        // Compile C++ witness generator
-        let make_status = Command::new("make")
-            .current_dir(&cpp_dir)
-            .status()
-            .expect("Failed to execute `make` for C++ witness generator");
-
-        if !make_status.success() {
-            panic!("C++ witness generator compilation failed");
-        }
-
-<<<<<<< HEAD
-        // Run the C++ witness generator
-        let cpp_executable = format!("{}/{}", cpp_dir, circom_file_name);
-        let witness_status = Command::new(&cpp_executable)
-            .args([&input_path, &witness_output])
-            .stderr(Stdio::piped())
-            .output()
-            .expect("Failed to execute C++ witness generation");
-
-        if !witness_status.status.success() {
-            let stderr = String::from_utf8_lossy(&witness_status.stderr);
-            println!("C++ witness generation failed with error:\n{}", stderr);
-            panic!("C++ witness generation failed");
-        }
-    } else {
-        println!("Using WASM witness generator...");
-        let js_dir = format!("{}/{}_js", output_dir, circom_file_name);
-
-        let wasm_file = format!("{}/{}.wasm", js_dir, circom_file_name);
-        let witness_status = Command::new("node")
-            .args([
-                &format!("{}/generate_witness.js", js_dir),
-                &wasm_file,
-                &input_path,
-                &witness_output,
-            ])
-            .stderr(Stdio::piped())
-            .output()
-            .expect("Failed to execute WASM witness generation");
-
-        if !witness_status.status.success() {
-            let stderr = String::from_utf8_lossy(&witness_status.stderr);
-            println!("C++ witness generation failed with error:\n{}", stderr);
-            panic!("WASM witness generation failed");
-        }
-=======
-    if !witness_status.success() {
-        panic!("Witness generation failed");
->>>>>>> f6202bd2
+    println!("Using WASM witness generator...");
+    let js_dir = format!("{}/{}_js", output_dir, circom_file_name);
+
+    let wasm_file = format!("{}/{}.wasm", js_dir, circom_file_name);
+    let witness_status = Command::new("node")
+        .args([
+            &format!("{}/generate_witness.js", js_dir),
+            &wasm_file,
+            &input_path,
+            &witness_output,
+        ])
+        .stderr(Stdio::piped())
+        .output()
+        .expect("Failed to execute WASM witness generation");
+
+    if !witness_status.status.success() {
+        let stderr = String::from_utf8_lossy(&witness_status.stderr);
+        panic!("WASM witness generation failed with error:\n{}", stderr);
     }
 
     let witness_file_path = format!("{}/{}_witness.json", output_dir, circom_file_name);
