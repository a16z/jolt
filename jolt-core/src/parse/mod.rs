#![allow(dead_code)]
use crate::field::JoltField;
use num_bigint::BigUint;
use rayon::iter::{IntoParallelIterator, ParallelIterator};
use std::{
    fs::{self, File},
    io::Write,
    path::{Path, PathBuf},
    process::{Command, Stdio},
};

mod commit;
mod field;
mod jolt;
mod pcs;
mod spartan1;
mod spartan2;
mod postponed_eval;

#[cfg(test)]
mod test {
    use crate::{
        field::JoltField,
        host,
        jolt::vm::{
            rv32i_vm::{RV32IJoltVM, RV32ISubtables, C, M, RV32I},
            Jolt, JoltPreprocessing, JoltProof, JoltStuff, ProverDebugInfo,
        },
        parse::{
            spartan1::{spartan_hkzg, LinkingStuff1},
            write_json, Parse,
        },
        poly::commitment::{commitment_scheme::CommitmentScheme, hyperkzg::HyperKZG},
        r1cs::inputs::JoltR1CSInputs,
        spartan::spartan_memory_checking::R1CSConstructor,
        utils::{
            poseidon_transcript::PoseidonTranscript, thread::drop_in_background_thread,
            transcript::Transcript,
        },
    };
    use common::{
        constants::{MEMORY_OPS_PER_INSTRUCTION, RAM_START_ADDRESS, REGISTER_COUNT},
        rv_trace::NUM_CIRCUIT_FLAGS,
    };
    use serde_json::json;
    use std::{
        env,
        fs::read_to_string,
        path::Path,
        sync::{LazyLock, Mutex},
    };
    use strum::EnumCount;

    use super::{generate_circuit_and_witness, get_path, read_witness};
    type Fr = ark_bn254::Fr;
    type ProofTranscript = PoseidonTranscript<Fr, Fr>;
    type PCS = HyperKZG<ark_bn254::Bn254, ProofTranscript>;

    // If multiple tests try to read the same trace artifacts simultaneously, they will fail
    static FIB_FILE_LOCK: LazyLock<Mutex<()>> = LazyLock::new(|| Mutex::new(()));

    const NUM_SUBTABLES: usize = RV32ISubtables::<Fr>::COUNT;
    const NUM_INSTRUCTIONS: usize = RV32I::COUNT;
    #[test]
    fn on_chain() {
        let binding = env::current_dir().unwrap().join("src/parse/requirements");
        let output_dir = binding.to_str().unwrap();

        let jolt_circuit = "jolt1";
        let combine_r1cs_circuit = "combined_r1cs";
        let spartan_hyrax_circuit = "spartan_hyrax";

        let circuits = &[jolt_circuit, combine_r1cs_circuit, spartan_hyrax_circuit];

        let package_path = get_path();

        let mut file_paths = Vec::new();

        let jolt1_file_name = format!("{}.circom", "jolt/jolt1/jolt1");
        let jolt1_file_path = package_path.join(jolt1_file_name);
        file_paths.push(jolt1_file_path);

        let combined_r1cs_file_name = format!("{}.circom", "combined_r1cs/combined_r1cs");
        let combined_r1cs_file_path = package_path.join(combined_r1cs_file_name);
        file_paths.push(combined_r1cs_file_path);

        let spartan_hyrax_file_name = format!("{}.circom", "spartan/spartan_hyrax/spartan_hyrax");
        let spartan_hyrax_file_path = package_path.join(spartan_hyrax_file_name);
        file_paths.push(spartan_hyrax_file_path);

        let circom_template = "verify";
        let prime = "bn128";
        let (jolt_preprocessing, jolt_proof, jolt_commitments, _debug_info) =
            fib_e2e::<Fr, PCS, ProofTranscript>();

        // // let verification_result =
        // //     RV32IJoltVM::verify(jolt_preprocessing, jolt_proof, jolt_commitments, debug_info);
        // // assert!(
        // //     verification_result.is_ok(),
        // //     "Verification failed with error: {:?}",
        // //     verification_result.err()
        // // );

        let jolt1_input = json!(
        {
            "preprocessing": {
                "v_init_final_hash": jolt_preprocessing.bytecode.v_init_final_hash.to_string(),
                "bytecode_words_hash": jolt_preprocessing.read_write_memory.hash.to_string()
            },
            "proof": jolt_proof.format(),
            "commitments": jolt_commitments.format_non_native(),
            "pi_proof": jolt_preprocessing.format()
        });

        // write_json(&jolt1_input, output_dir, circuits[0]);
        drop_in_background_thread(jolt1_input);

<<<<<<< HEAD
        // let jolt1_params: Vec<usize> = get_jolt_args(&jolt_proof, &jolt_preprocessing);
        // generate_circuit_and_witness(
        //     &file_paths[0],
        //     &output_dir,
        //     circom_template,
        //     jolt1_params,
        //     prime,
        // );
=======
        let jolt1_params: Vec<usize> = get_jolt_args(&jolt_proof, &jolt_preprocessing);
        // Add component main to Circom file
        let args_string = "preprocessing";

        generate_circuit_and_witness(
            &file_paths[0],
            &output_dir,
            circom_template,
            jolt1_params,
            prime,
            Some(args_string.to_owned()),
        );
>>>>>>> 0cd9be3c

        // // Read the witness.json file
        let witness_file_path = format!("{}/{}_witness.json", output_dir, jolt_circuit);
        let z = read_witness::<Fr>(&witness_file_path.to_string());

        let hyperkzg_proof = jolt_proof.opening_proof.joint_opening_proof.format();

        let jolt_pi = json!({
            "v_init_final_hash": jolt_preprocessing.bytecode.v_init_final_hash.format_non_native(),
            "bytecode_words_hash": jolt_preprocessing.read_write_memory.hash.format_non_native()
        });

        let (jolt_stuff_size, pub_io_len) = compute_size();
        let linking_stuff = LinkingStuff1::new(jolt_commitments, jolt_stuff_size, &z);

        let linking_stuff_1 = linking_stuff.format_non_native();
        let linking_stuff_2 = linking_stuff.format();

        let vk_jolt_2 = jolt_preprocessing.generators.1.format();
        let vk_jolt_2_nn = jolt_preprocessing.generators.1.format_non_native();
        let jolt_openining_point_len = jolt_proof.opening_proof.joint_opening_proof.com.len() + 1;

        drop_in_background_thread(linking_stuff);
        drop_in_background_thread(jolt_preprocessing);
        drop_in_background_thread(jolt_proof);

        println!("Running Spartan Hyperkzg");
        spartan_hkzg(
            jolt_pi,
            linking_stuff_1,
            linking_stuff_2,
            vk_jolt_2,
            vk_jolt_2_nn,
            hyperkzg_proof,
            pub_io_len,
            jolt_stuff_size,
            jolt_openining_point_len,
            &file_paths,
            &z,
            circuits,
            output_dir,
        );
    }
    #[test]
    fn jolt1() {
        let binding = env::current_dir().unwrap().join("src/parse/requirements");
        let output_dir = binding.to_str().unwrap();
        let jolt_package = "jolt1";

        let package_path = get_path();
        let jolt1_file_name = format!("{}.circom", "jolt/jolt1/jolt1");
        let jolt1_file_path = package_path.join(jolt1_file_name);

        let circom_template = "verify";
        let prime = "bn128";
        let (jolt_preprocessing, jolt_proof, jolt_commitments, _debug_info) =
            fib_e2e::<Fr, PCS, ProofTranscript>();

        // // let verification_result =
        // //     RV32IJoltVM::verify(jolt_preprocessing, jolt_proof, jolt_commitments, debug_info);
        // // assert!(
        // //     verification_result.is_ok(),
        // //     "Verification failed with error: {:?}",
        // //     verification_result.err()
        // // );

        let jolt1_input = json!(
        {
            "preprocessing": {
                "v_init_final_hash": jolt_preprocessing.bytecode.v_init_final_hash.to_string(),
                "bytecode_words_hash": jolt_preprocessing.read_write_memory.hash.to_string()
            },
            "proof": jolt_proof.format(),
            "commitments": jolt_commitments.format_non_native(),
            "pi_proof": jolt_preprocessing.format()
        });

        write_json(&jolt1_input, output_dir, jolt_package);
        drop_in_background_thread(jolt1_input);

        let jolt1_params: Vec<usize> = get_jolt_args(&jolt_proof, &jolt_preprocessing);
        generate_circuit_and_witness(
            &jolt1_file_path,
            &output_dir,
            circom_template,
            jolt1_params,
            prime,
            None,
        );

        // // Read the witness.json file
        let witness_file_path = format!("{}/{}_witness.json", output_dir, jolt_package);
        let z = read_witness::<Fr>(&witness_file_path.to_string());

        let constraint_path =
            format!("{}/{}_constraints.json", output_dir, jolt_package).to_string();

        //To Check Az.Bz = C.z
        let _ = R1CSConstructor::<Fr>::construct(Some(&constraint_path), Some(&z), 20);
    }

    fn fib_e2e<F, PCS, ProofTranscript>() -> (
        JoltPreprocessing<C, F, PCS, ProofTranscript>,
        JoltProof<C, M, JoltR1CSInputs, F, PCS, RV32I, RV32ISubtables<F>, ProofTranscript>,
        JoltStuff<<PCS as CommitmentScheme<ProofTranscript>>::Commitment>,
        std::option::Option<ProverDebugInfo<F, ProofTranscript>>,
    )
    where
        F: JoltField,
        PCS: CommitmentScheme<ProofTranscript, Field = F>,
        ProofTranscript: Transcript,
    {
        let artifact_guard = FIB_FILE_LOCK.lock().unwrap();
        let mut program = host::Program::new("fibonacci-guest");
        program.set_input(&9u32);
        let (bytecode, memory_init) = program.decode();
        let (io_device, trace) = program.trace();
        drop(artifact_guard);

        let preprocessing = RV32IJoltVM::preprocess(
            bytecode.clone(),
            io_device.memory_layout.clone(),
            memory_init,
            1 << 20,
            1 << 20,
            1 << 20,
        );
        let (proof, commitments, debug_info) =
            <RV32IJoltVM as Jolt<F, PCS, C, M, ProofTranscript>>::prove(
                io_device,
                trace,
                preprocessing.clone(),
            );

        (preprocessing, proof, commitments, debug_info)
    }

    fn get_jolt_args(
        proof: &JoltProof<
            C,
            M,
            JoltR1CSInputs,
            Fr,
            PCS,
            RV32I,
            RV32ISubtables<Fr>,
            ProofTranscript,
        >,
        preprocessing: &JoltPreprocessing<C, Fr, PCS, ProofTranscript>,
    ) -> Vec<usize> {
        let mut verify_args = vec![
            preprocessing.bytecode.v_init_final[0].len(),
            preprocessing.read_write_memory.bytecode_words.len(),
            proof.program_io.inputs.len(),
            proof.program_io.outputs.len(),
            proof.bytecode.multiset_hashes.read_hashes.len(),
            proof.bytecode.multiset_hashes.init_hashes.len(),
            proof.bytecode.read_write_grand_product.gkr_layers.len(),
            proof.bytecode.init_final_grand_product.gkr_layers.len(),
            proof.bytecode.read_write_grand_product.gkr_layers
                [proof.bytecode.read_write_grand_product.gkr_layers.len() - 1]
                .proof
                .uni_polys
                .len(),
            proof
                .read_write_memory
                .memory_checking_proof
                .read_write_grand_product
                .gkr_layers[proof
                .read_write_memory
                .memory_checking_proof
                .read_write_grand_product
                .gkr_layers
                .len()
                - 1]
            .proof
            .uni_polys
            .len(),
            proof
                .read_write_memory
                .memory_checking_proof
                .init_final_grand_product
                .gkr_layers[proof
                .read_write_memory
                .memory_checking_proof
                .init_final_grand_product
                .gkr_layers
                .len()
                - 1]
            .proof
            .uni_polys
            .len(),
            proof
                .read_write_memory
                .memory_checking_proof
                .multiset_hashes
                .read_hashes
                .len(),
            proof
                .read_write_memory
                .memory_checking_proof
                .multiset_hashes
                .init_hashes
                .len(),
            proof
                .read_write_memory
                .memory_checking_proof
                .read_write_grand_product
                .gkr_layers
                .len(),
            proof
                .read_write_memory
                .memory_checking_proof
                .init_final_grand_product
                .gkr_layers
                .len(),
            proof
                .read_write_memory
                .timestamp_validity_proof
                .batched_grand_product
                .gkr_layers[proof
                .read_write_memory
                .timestamp_validity_proof
                .batched_grand_product
                .gkr_layers
                .len()
                - 1]
            .proof
            .uni_polys
            .len(),
            proof
                .read_write_memory
                .timestamp_validity_proof
                .batched_grand_product
                .gkr_layers
                .len(),
            proof
                .read_write_memory
                .timestamp_validity_proof
                .multiset_hashes
                .read_hashes
                .len(),
            proof
                .read_write_memory
                .timestamp_validity_proof
                .multiset_hashes
                .init_hashes
                .len(),
            proof
                .read_write_memory
                .timestamp_validity_proof
                .exogenous_openings
                .len(),
            proof.read_write_memory.output_proof.num_rounds,
            proof
                .instruction_lookups
                .memory_checking
                .read_write_grand_product
                .gkr_layers[proof
                .instruction_lookups
                .memory_checking
                .read_write_grand_product
                .gkr_layers
                .len()
                - 1]
            .proof
            .uni_polys
            .len(),
            proof
                .instruction_lookups
                .memory_checking
                .init_final_grand_product
                .gkr_layers[proof
                .instruction_lookups
                .memory_checking
                .init_final_grand_product
                .gkr_layers
                .len()
                - 1]
            .proof
            .uni_polys
            .len(),
            proof
                .instruction_lookups
                .primary_sumcheck
                .sumcheck_proof
                .uni_polys[0]
                .coeffs
                .len()
                - 1,
            proof.instruction_lookups.primary_sumcheck.num_rounds,
            preprocessing.instruction_lookups.num_memories,
            NUM_INSTRUCTIONS,
            NUM_SUBTABLES,
            proof
                .instruction_lookups
                .memory_checking
                .read_write_grand_product
                .gkr_layers
                .len(),
            proof
                .instruction_lookups
                .memory_checking
                .init_final_grand_product
                .gkr_layers
                .len(),
            proof.r1cs.outer_sumcheck_proof.uni_polys.len(),
            proof.r1cs.inner_sumcheck_proof.uni_polys.len(),
            proof.opening_proof.sumcheck_proof.uni_polys.len(),
            proof.r1cs.claimed_witness_evals.len(),
            proof.opening_proof.sumcheck_claims.len(),
            32, // Word Size,
            C,
            4, // chunks_x_size,
            4, // chunks_y_size,
            NUM_CIRCUIT_FLAGS,
            4, //relevant_y_chunks_len,
            (1 << 16),
            REGISTER_COUNT as usize,
            preprocessing
                .read_write_memory
                .min_bytecode_address
                .try_into()
                .unwrap(),
            RAM_START_ADDRESS as usize,
            preprocessing.memory_layout.input_start as usize,
            preprocessing.memory_layout.output_start as usize,
            preprocessing.memory_layout.panic as usize,
            preprocessing.memory_layout.termination as usize,
            (proof.program_io.panic as u8) as usize,
        ];
        let binding = env::current_dir().unwrap().join("src/parse/requirements");
        let file_name = format!("{}", "args.txt");
        let file_path = Path::new(&binding).join(&file_name);

        let content = read_to_string(file_path).unwrap();

        let mut values = content
            .split(',')
            .map(|s| s.trim().parse::<usize>().unwrap());

        let num_steps = values.next().unwrap();
        let num_cons_total = values.next().unwrap();
        let num_vars = values.next().unwrap();
        let num_cols = values.next().unwrap();
        verify_args.push(num_steps);
        verify_args.push(num_cons_total);
        verify_args.push(num_vars);
        verify_args.push(num_cols);
        verify_args.push(preprocessing.memory_layout.max_output_size as usize);
        verify_args.push(preprocessing.memory_layout.max_input_size as usize);

        verify_args
    }
    fn compute_size() -> (usize, usize) {
        let bytecode_stuff_size = 6 * 9;
        let read_write_memory_stuff_size = 6 * 13;
        let instruction_lookups_stuff_size = 6 * (C + 3 * 54 + NUM_INSTRUCTIONS + 1); //NUM_MEMORIES = 54
        let timestamp_range_check_stuff_size = 6 * (4 * MEMORY_OPS_PER_INSTRUCTION);
        let aux_variable_stuff_size = 6 * (8 + 4); //RELEVANT_Y_CHUNKS_LEN = 4
        let r1cs_stuff_size = 6 * (4 + 4 + NUM_CIRCUIT_FLAGS) + aux_variable_stuff_size; //CHUNKS_X_SIZE + CHUNKS_Y_SIZE = 4 + 4
        let jolt_stuff_size = bytecode_stuff_size
            + read_write_memory_stuff_size
            + instruction_lookups_stuff_size
            + timestamp_range_check_stuff_size
            + r1cs_stuff_size;

        // Length of public IO of V_{Jolt, 1} including the 1 at index 0.
        // 1 + counter_jolt_1 (1) + linking stuff size (jolt stuff size + 15) + jolt pi size (2).
        let pub_io_len = 1 + 1 + jolt_stuff_size + 15 + 2;
        (jolt_stuff_size, pub_io_len)
    }
}

pub(crate) trait Parse {
    fn format(&self) -> serde_json::Value {
        unimplemented!("")
    }
    fn format_non_native(&self) -> serde_json::Value {
        unimplemented!("")
    }
}

pub(crate) fn write_json(input: &serde_json::Value, out_dir: &str, package_name: &str) {
    let file_name = format!("{}_input.json", package_name);
    let file_path = Path::new(out_dir).join(&file_name);

    // Convert the JSON to a pretty-printed string
    let pretty_json = serde_json::to_string_pretty(&input).expect("Failed to serialize JSON");

    let mut input_file = File::create(file_path).expect("Failed to create input.json");
    input_file
        .write_all(pretty_json.as_bytes())
        .expect("Failed to write input file");
}

pub(crate) fn read_witness<F: JoltField>(witness_file_path: &str) -> Vec<F> {
    let witness_file = File::open(witness_file_path).expect("Failed to open witness.json");
    let witness: Vec<String> = serde_json::from_reader(witness_file).unwrap();

    let z = witness
        .into_par_iter()
        .map(|value| {
            let val: BigUint = value.parse().unwrap();
            let mut bytes = val.to_bytes_le();
            bytes.resize(32, 0u8);
            F::from_bytes(&bytes)
        })
        .collect();
    z
}

fn get_path() -> PathBuf {
    let package_name = "circuits";
    // Get Cargo metadata once to find where dependency is stored
    let output = Command::new("cargo")
        .args(["metadata", "--format-version", "1"])
        .output()
        .expect("Failed to get cargo metadata");

    let metadata: serde_json::Value =
        serde_json::from_slice(&output.stdout).expect("Failed to parse cargo metadata");

    let packages = metadata
        .get("packages")
        .and_then(|p| p.as_array())
        .expect("Invalid metadata format");

    let mut repo_b_path = None;

    for package in packages {
        if package.get("name").and_then(|n| n.as_str()) == Some(package_name) {
            repo_b_path = package
                .get("manifest_path")
                .and_then(|m| m.as_str())
                .map(|m| PathBuf::from(m).parent().unwrap().to_path_buf());
            break;
        }
    }

    let repo_b_path =
        repo_b_path.unwrap_or_else(|| panic!("Could not find package: {}", package_name));
    repo_b_path
}

pub(crate) fn generate_circuit_and_witness(
    circom_file_path: &PathBuf,
    output_dir: &str,
    circom_template: &str,
    params: Vec<usize>,
    prime: &str,
    public_inputs: Option<String>,
) {
    let circom_file_path = circom_file_path.to_str().unwrap();
    let circom_file_name = Path::new(circom_file_path)
        .file_stem()
        .unwrap()
        .to_str()
        .unwrap();

    let backup_file = format!("{}.bak", circom_file_path);
    // Backup original file
    fs::copy(circom_file_path, &backup_file).expect("Failed to create backup");

    // Add component main to Circom file
    let args_string = params
        .iter()
        .map(|p| p.to_string())
        .collect::<Vec<_>>()
        .join(",");

    let component_line = if args_string.is_empty() {
        if !public_inputs.is_some() {
            format!("\ncomponent main = {}();", circom_template)
        } else {
            let public_inputs = public_inputs.unwrap();
            format!(
                "\ncomponent main {{public [{}]}} = {}();",
                public_inputs, circom_template
            )
        }
    } else {
        if !public_inputs.is_some() {
            format!("\ncomponent main = {}({});", circom_template, args_string)
        } else {
            let public_inputs = public_inputs.unwrap();
            format!(
                "\ncomponent main {{public [{}]}} = {}({});",
                public_inputs, circom_template, args_string
            )
        }
    };

    let mut circom_file = fs::OpenOptions::new()
        .append(true)
        .open(circom_file_path)
        .expect("Failed to open Circom file");

    circom_file
        .write_all(component_line.as_bytes())
        .expect("Failed to write to Circom file");

    // Compile Circom file with selected output
    let circom_args = vec![
        circom_file_path,
        "--json",
        "--wasm",
        "--prime",
        prime,
        "--O2",
        "--output",
        output_dir,
    ];

    let output = Command::new("circom")
        .args(&circom_args)
        .stderr(Stdio::piped())
        .output()
        .expect("Failed to execute Circom compilation");

    if !output.status.success() {
        let stderr = String::from_utf8_lossy(&output.stderr);
        println!("Circom compilation failed with error:\n{}", stderr);
        fs::rename(&backup_file, circom_file_path).expect("Failed to restore Circom file");
        panic!("Circom compilation failed");
    } else {
        fs::rename(&backup_file, circom_file_path).expect("Failed to restore Circom file");
    }

    println!("Circom compilation successful.");

    let witness_output = format!("{}/{}_witness.wtns", output_dir, circom_file_name);
    let input_path = format!("{}/{}_input.json", output_dir, circom_file_name);

    println!("Using WASM witness generator...");
    let js_dir = format!("{}/{}_js", output_dir, circom_file_name);

    let wasm_file = format!("{}/{}.wasm", js_dir, circom_file_name);
    let witness_status = Command::new("node")
        .args([
            &format!("{}/generate_witness.js", js_dir),
            &wasm_file,
            &input_path,
            &witness_output,
        ])
        .stderr(Stdio::piped())
        .output()
        .expect("Failed to execute WASM witness generation");

    if !witness_status.status.success() {
        let stderr = String::from_utf8_lossy(&witness_status.stderr);
        panic!("WASM witness generation failed with error:\n{}", stderr);
    }

    let witness_file_path = format!("{}/{}_witness.json", output_dir, circom_file_name);

    let export_witness = Command::new("snarkjs")
        .args([
            "wtns",
            "export",
            "json",
            &witness_output,
            &witness_file_path,
        ])
        .stderr(Stdio::piped())
        .output()
        .expect("Failed to execute export witness");

    if !export_witness.status.success() {
        let stderr = String::from_utf8_lossy(&export_witness.stderr);
        panic!("Circom compilation failed with error:\n{}", stderr);
    }
}
fn final_check() {}<|MERGE_RESOLUTION|>--- conflicted
+++ resolved
@@ -115,16 +115,6 @@
         // write_json(&jolt1_input, output_dir, circuits[0]);
         drop_in_background_thread(jolt1_input);
 
-<<<<<<< HEAD
-        // let jolt1_params: Vec<usize> = get_jolt_args(&jolt_proof, &jolt_preprocessing);
-        // generate_circuit_and_witness(
-        //     &file_paths[0],
-        //     &output_dir,
-        //     circom_template,
-        //     jolt1_params,
-        //     prime,
-        // );
-=======
         let jolt1_params: Vec<usize> = get_jolt_args(&jolt_proof, &jolt_preprocessing);
         // Add component main to Circom file
         let args_string = "preprocessing";
@@ -137,7 +127,6 @@
             prime,
             Some(args_string.to_owned()),
         );
->>>>>>> 0cd9be3c
 
         // // Read the witness.json file
         let witness_file_path = format!("{}/{}_witness.json", output_dir, jolt_circuit);
