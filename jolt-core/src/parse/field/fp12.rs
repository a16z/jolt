--- conflicted
+++ resolved
@@ -1,11 +1,5 @@
 #[cfg(test)]
 mod tests {
-<<<<<<< HEAD
-    use std::env;
-    use ark_ff::{CyclotomicMultSubgroup, Field, UniformRand};
-    use rand_chacha::ChaCha8Rng;
-    use ark_bn254::{Fq, Fq12, Fq2, Fq6};
-=======
     use crate::{
         parse::{generate_circuit_and_witness, get_path, read_witness, write_json, Parse},
         spartan::spartan_memory_checking::R1CSConstructor,
@@ -14,7 +8,6 @@
     use ark_bn254::{Fq, Fq12, Fq2, Fq6};
     use ark_ff::{CyclotomicMultSubgroup, Field, UniformRand};
     use rand_chacha::ChaCha8Rng;
->>>>>>> e6d72ae0
     use rand_core::SeedableRng;
     use serde_json::json;
     use std::env;
