--- conflicted
+++ resolved
@@ -1,5 +1,4 @@
 use crate::host;
-<<<<<<< HEAD
 use crate::poly::multilinear_polynomial::MultilinearPolynomial;
 use crate::subprotocols::large_degree_sumcheck::{
     compute_initial_eval_claim, AppendixCSumCheckProof, LargeDMulSumCheckProof, NaiveSumCheckProof,
@@ -16,10 +15,6 @@
 use rand_core::RngCore;
 use rand_distr::{Distribution, Zipf};
 use rayon::iter::{IntoParallelIterator, ParallelIterator};
-=======
-use crate::zkvm::JoltVerifierPreprocessing;
-use crate::zkvm::{Jolt, JoltRV32IM};
->>>>>>> a4fd6a53
 
 #[derive(Debug, Copy, Clone, clap::ValueEnum)]
 pub enum BenchType {
@@ -28,12 +23,7 @@
     Sha2,
     Sha3,
     Sha2Chain,
-<<<<<<< HEAD
-    Shout,
-    Twist,
     LargeDSumCheck,
-=======
->>>>>>> a4fd6a53
 }
 
 pub fn benchmarks(bench_type: BenchType) -> Vec<(tracing::Span, Box<dyn FnOnce()>)> {
@@ -43,13 +33,77 @@
         BenchType::Sha3 => sha3(),
         BenchType::Sha2Chain => sha2_chain(),
         BenchType::Fibonacci => fibonacci(),
-<<<<<<< HEAD
-        BenchType::Shout => shout(),
-        BenchType::Twist => twist::<Fr, KeccakTranscript>(),
-        BenchType::LargeDSumCheck => large_d_sumcheck::<Fr, KeccakTranscript>(),
-=======
->>>>>>> a4fd6a53
+        BenchType::LargeD => large_d_sumcheck::<Fr, Blake2bTranscript>(),
     }
+}
+
+fn shout() -> Vec<(tracing::Span, Box<dyn FnOnce()>)> {
+    todo!()
+}
+
+fn twist<F, ProofTranscript>() -> Vec<(tracing::Span, Box<dyn FnOnce()>)>
+where
+    F: JoltField,
+    ProofTranscript: Transcript,
+{
+    let mut tasks = Vec::new();
+
+    const K: usize = 1 << 10;
+    const T: usize = 1 << 20;
+    const ZIPF_S: f64 = 0.0;
+    let zipf = Zipf::new(K as u64, ZIPF_S).unwrap();
+
+    let mut rng = test_rng();
+
+    let mut registers = [0u32; K];
+    let mut read_addresses: Vec<usize> = Vec::with_capacity(T);
+    let mut read_values: Vec<u32> = Vec::with_capacity(T);
+    let mut write_addresses: Vec<usize> = Vec::with_capacity(T);
+    let mut write_values: Vec<u32> = Vec::with_capacity(T);
+    let mut write_increments: Vec<i64> = Vec::with_capacity(T);
+    for _ in 0..T {
+        // Random read register
+        let read_address = zipf.sample(&mut rng) as usize - 1;
+        // Random write register
+        let write_address = zipf.sample(&mut rng) as usize - 1;
+        read_addresses.push(read_address);
+        write_addresses.push(write_address);
+        // Read the value currently in the read register
+        read_values.push(registers[read_address]);
+        // Random write value
+        let write_value = rng.next_u32();
+        write_values.push(write_value);
+        // The increment is the difference between the new value and the old value
+        let write_increment = (write_value as i64) - (registers[write_address] as i64);
+        write_increments.push(write_increment);
+        // Write the new value to the write register
+        registers[write_address] = write_value;
+    }
+
+    let mut prover_transcript = ProofTranscript::new(b"test_transcript");
+    let r: Vec<F> = prover_transcript.challenge_vector(K.log_2());
+    let r_prime: Vec<F> = prover_transcript.challenge_vector(T.log_2());
+
+    let task = move || {
+        let _proof = TwistProof::prove(
+            read_addresses,
+            read_values,
+            write_addresses,
+            write_values,
+            write_increments,
+            r.clone(),
+            r_prime.clone(),
+            &mut prover_transcript,
+            TwistAlgorithm::Local,
+        );
+    };
+
+    tasks.push((
+        tracing::info_span!("Twist d=1"),
+        Box::new(task) as Box<dyn FnOnce()>,
+    ));
+
+    tasks
 }
 
 fn fibonacci() -> Vec<(tracing::Span, Box<dyn FnOnce()>)> {
