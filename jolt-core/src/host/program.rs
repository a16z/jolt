use crate::field::JoltField;
use crate::guest;
use crate::host::analyze::ProgramSummary;
#[cfg(not(target_arch = "wasm32"))]
use crate::host::toolchain::{install_no_std_toolchain, install_toolchain};
use crate::host::TOOLCHAIN_VERSION;
use crate::host::{Program, DEFAULT_TARGET_DIR, LINKER_SCRIPT_TEMPLATE};
use common::constants::{
    DEFAULT_MAX_INPUT_SIZE, DEFAULT_MAX_OUTPUT_SIZE, DEFAULT_MAX_TRUSTED_ADVICE_SIZE,
    DEFAULT_MAX_UNTRUSTED_ADVICE_SIZE, DEFAULT_MEMORY_SIZE, DEFAULT_STACK_SIZE,
    EMULATOR_MEMORY_CAPACITY, RAM_START_ADDRESS, STACK_CANARY_SIZE,
};
use common::jolt_device::{JoltDevice, MemoryConfig};
use std::fs::File;
use std::io::{Read, Write};
use std::path::PathBuf;
use std::process::Command;
use std::str::FromStr;
use std::{fs, io};
use tracer::emulator::memory::Memory;
use tracer::instruction::{Cycle, Instruction};
use tracer::LazyTraceIterator;
use tracing::info;

impl Program {
    pub fn new(guest: &str) -> Self {
        Self {
            guest: guest.to_string(),
            func: None,
            memory_size: DEFAULT_MEMORY_SIZE,
            stack_size: DEFAULT_STACK_SIZE,
            max_input_size: DEFAULT_MAX_INPUT_SIZE,
            max_untrusted_advice_size: DEFAULT_MAX_UNTRUSTED_ADVICE_SIZE,
            max_trusted_advice_size: DEFAULT_MAX_TRUSTED_ADVICE_SIZE,
            max_output_size: DEFAULT_MAX_OUTPUT_SIZE,
            std: false,
            elf: None,
        }
    }

    pub fn set_std(&mut self, std: bool) {
        self.std = std;
    }

    pub fn set_func(&mut self, func: &str) {
        self.func = Some(func.to_string())
    }

    pub fn set_memory_config(&mut self, memory_config: MemoryConfig) {
        self.set_memory_size(memory_config.memory_size);
        self.set_stack_size(memory_config.stack_size);
        self.set_max_input_size(memory_config.max_input_size);
        self.set_max_trusted_advice_size(memory_config.max_trusted_advice_size);
        self.set_max_untrusted_advice_size(memory_config.max_untrusted_advice_size);
        self.set_max_output_size(memory_config.max_output_size);
    }

    pub fn set_memory_size(&mut self, len: u64) {
        self.memory_size = len;
    }

    pub fn set_stack_size(&mut self, len: u64) {
        self.stack_size = len;
    }

    pub fn set_max_input_size(&mut self, size: u64) {
        self.max_input_size = size;
    }

    pub fn set_max_trusted_advice_size(&mut self, size: u64) {
        self.max_trusted_advice_size = size;
    }

    pub fn set_max_untrusted_advice_size(&mut self, size: u64) {
        self.max_untrusted_advice_size = size;
    }

    pub fn set_max_output_size(&mut self, size: u64) {
        self.max_output_size = size;
    }

    pub fn build(&mut self, target_dir: &str) {
        self.build_with_channel(target_dir, "stable");
    }

    #[tracing::instrument(skip_all, name = "Program::build")]
    pub fn build_with_channel(&mut self, target_dir: &str, channel: &str) {
        if self.elf.is_none() {
            #[cfg(not(target_arch = "wasm32"))]
            install_toolchain().unwrap();
            #[cfg(not(target_arch = "wasm32"))]
            install_no_std_toolchain().unwrap();

            self.save_linker();

            let mut rust_flags = vec![
                "-C".to_string(),
                format!("link-arg=-T{}", self.linker_path()),
                "-C".to_string(),
                "passes=lower-atomic".to_string(),
                "-C".to_string(),
                "panic=abort".to_string(),
            ];

            // Check environment variable for debug symbols
            let debug_symbols = std::env::var("JOLT_BACKTRACE")
                .map(|v| v == "1" || v.to_lowercase() == "full" || v.to_lowercase() == "true")
                .unwrap_or(false);

            // Build with debug info when debug symbols enabled
            if debug_symbols {
                rust_flags.push("-C".to_string());
                rust_flags.push("debuginfo=2".to_string());
                rust_flags.push("-C".to_string());
                rust_flags.push("strip=none".to_string());
            } else {
                rust_flags.push("-C".to_string());
                rust_flags.push("debuginfo=0".to_string());
                rust_flags.push("-C".to_string());
                rust_flags.push("strip=symbols".to_string());
            }

            rust_flags.extend_from_slice(&[
                "-C".to_string(),
                "opt-level=z".to_string(),
                "--cfg".to_string(),
                "getrandom_backend=\"custom\"".to_string(),
            ]);

            let target_triple = if self.std {
                "riscv64imac-jolt-zkvm-elf"
            } else {
                "riscv64imac-unknown-none-elf"
            };

            let mut envs = vec![("CARGO_ENCODED_RUSTFLAGS", rust_flags.join("\x1f"))];

            if self.std {
                envs.push((
                    "RUSTUP_TOOLCHAIN",
                    format!("{channel}-jolt-{TOOLCHAIN_VERSION}"),
                ));
            }

            if let Some(func) = &self.func {
                envs.push(("JOLT_FUNC_NAME", func.to_string()));
            }

            let target = format!(
                "{}/{}-{}",
                target_dir,
                self.guest,
                self.func.as_ref().unwrap_or(&"".to_string())
            );

            let cc_env_var = format!("CC_{target_triple}");
            let cc_value = std::env::var(&cc_env_var).unwrap_or_else(|_| {
                #[cfg(target_os = "linux")]
                {
                    "riscv64-unknown-elf-gcc".to_string()
                }
                #[cfg(not(target_os = "linux"))]
                {
                    // Default fallback for other platforms
                    "".to_string()
                }
            });
            envs.push((&cc_env_var, cc_value));

            let cc_env_var = format!("CFLAGS_{target_triple}");
            let cc_value = std::env::var(&cc_env_var).unwrap_or_else(|_| {
                #[cfg(target_os = "linux")]
                {
                    "-mcmodel=medany".to_string()
                }
                #[cfg(not(target_os = "linux"))]
                {
                    // Default fallback for other platforms
                    "".to_string()
                }
            });
            envs.push((&cc_env_var, cc_value));

            let args = [
                "build",
                "--release",
                "--features",
                "guest",
                "-p",
                &self.guest,
                "--target-dir",
                &target,
                "--target",
                target_triple,
            ];

            let cmd_line = compose_command_line("cargo", &envs, &args);
            info!("\n{cmd_line}");

            let output = Command::new("cargo")
                .envs(envs.clone())
                .args(args)
                .output()
                .expect("failed to build guest");

            if !output.status.success() {
                io::stderr().write_all(&output.stderr).unwrap();
                let output_msg = format!("::build command: \n{cmd_line}\n");
                io::stderr().write_all(output_msg.as_bytes()).unwrap();
                panic!("failed to compile guest");
            }

            let elf_path = format!("{}/{}/release/{}", target, target_triple, self.guest);

            // Store the main ELF path
            self.elf = Some(PathBuf::from_str(&elf_path).unwrap());

            if debug_symbols {
                info!("Built guest binary with debug symbols: {elf_path}");
            } else {
                info!("Built guest binary: {elf_path}");
            }
        }
    }

    pub fn get_elf_contents(&self) -> Option<Vec<u8>> {
        if let Some(elf) = &self.elf {
            let mut elf_file =
                File::open(elf).unwrap_or_else(|_| panic!("could not open elf file: {elf:?}"));
            let mut elf_contents = Vec::new();
            elf_file.read_to_end(&mut elf_contents).unwrap();
            Some(elf_contents)
        } else {
            None
        }
    }

    pub fn decode(&mut self) -> (Vec<Instruction>, Vec<(u64, u8)>, u64) {
        self.build(DEFAULT_TARGET_DIR);
        let elf = self.elf.as_ref().unwrap();
        let mut elf_file =
            File::open(elf).unwrap_or_else(|_| panic!("could not open elf file: {elf:?}"));
        let mut elf_contents = Vec::new();
        elf_file.read_to_end(&mut elf_contents).unwrap();
        guest::program::decode(&elf_contents)
    }

    // TODO(moodlezoup): Make this generic over InstructionSet
    #[tracing::instrument(skip_all, name = "Program::trace")]
<<<<<<< HEAD
    pub fn trace(&mut self, inputs: &[u8]) -> (LazyTraceIterator, Vec<Cycle>, Memory, JoltDevice) {
=======
    pub fn trace(
        &mut self,
        inputs: &[u8],
        untrusted_advice: &[u8],
        trusted_advice: &[u8],
    ) -> (Vec<Cycle>, Memory, JoltDevice) {
>>>>>>> 44838470
        self.build(DEFAULT_TARGET_DIR);
        let elf = self.elf.as_ref().unwrap();
        let mut elf_file =
            File::open(elf).unwrap_or_else(|_| panic!("could not open elf file: {elf:?}"));
        let mut elf_contents = Vec::new();
        elf_file.read_to_end(&mut elf_contents).unwrap();
        let (_, _, program_end, _) = tracer::decode(&elf_contents);
        let program_size = program_end - RAM_START_ADDRESS;

        let memory_config = MemoryConfig {
            memory_size: self.memory_size,
            stack_size: self.stack_size,
            max_input_size: self.max_input_size,
            max_untrusted_advice_size: self.max_untrusted_advice_size,
            max_trusted_advice_size: self.max_trusted_advice_size,
            max_output_size: self.max_output_size,
            program_size: Some(program_size),
        };

        guest::program::trace(
            &elf_contents,
            self.elf.as_ref(),
            inputs,
            untrusted_advice,
            trusted_advice,
            &memory_config,
        )
    }

    #[tracing::instrument(skip_all, name = "Program::trace_to_file")]
    pub fn trace_to_file(
        &mut self,
        inputs: &[u8],
        untrusted_advice: &[u8],
        trusted_advice: &[u8],
        trace_file: &PathBuf,
    ) -> (Memory, JoltDevice) {
        self.build(DEFAULT_TARGET_DIR);
        let elf = self.elf.as_ref().unwrap();
        let mut elf_file =
            File::open(elf).unwrap_or_else(|_| panic!("could not open elf file: {elf:?}"));
        let mut elf_contents = Vec::new();
        elf_file.read_to_end(&mut elf_contents).unwrap();
        let (_, _, program_end, _) = tracer::decode(&elf_contents);
        let program_size = program_end - RAM_START_ADDRESS;
        let memory_config = MemoryConfig {
            memory_size: self.memory_size,
            stack_size: self.stack_size,
            max_input_size: self.max_input_size,
            max_untrusted_advice_size: self.max_untrusted_advice_size,
            max_trusted_advice_size: self.max_trusted_advice_size,
            max_output_size: self.max_output_size,
            program_size: Some(program_size),
        };

        tracer::trace_to_file(
            &elf_contents,
            self.elf.as_ref(),
            inputs,
            untrusted_advice,
            trusted_advice,
            &memory_config,
            trace_file,
        )
    }

    pub fn trace_analyze<F: JoltField>(
        mut self,
        inputs: &[u8],
        untrusted_advice: &[u8],
        trusted_advice: &[u8],
    ) -> ProgramSummary {
        let (bytecode, init_memory_state, _) = self.decode();
<<<<<<< HEAD
        let (_, trace, _, io_device) = self.trace(inputs);
=======
        let (trace, _, io_device) = self.trace(inputs, untrusted_advice, trusted_advice);
>>>>>>> 44838470

        ProgramSummary {
            trace,
            bytecode,
            memory_init: init_memory_state,
            io_device,
        }
    }

    fn save_linker(&self) {
        let linker_path = PathBuf::from_str(&self.linker_path()).unwrap();
        if let Some(parent) = linker_path.parent() {
            fs::create_dir_all(parent).expect("could not create linker file");
        }

        let linker_script = LINKER_SCRIPT_TEMPLATE
            .replace("{EMULATOR_MEMORY}", &EMULATOR_MEMORY_CAPACITY.to_string())
            .replace("{STACK_CANARY}", &STACK_CANARY_SIZE.to_string())
            .replace("{MEMORY_SIZE}", &self.memory_size.to_string())
            .replace("{STACK_SIZE}", &self.stack_size.to_string());

        let mut file = File::create(linker_path).expect("could not create linker file");
        file.write_all(linker_script.as_bytes())
            .expect("could not save linker");
    }

    fn linker_path(&self) -> String {
        format!("/tmp/jolt-guest-linkers/{}.ld", self.guest)
    }
}

fn compose_command_line(program: &str, envs: &[(&str, String)], args: &[&str]) -> String {
    fn has_ctrl(s: &str) -> bool {
        s.chars()
            .any(|c| c.is_control() && !matches!(c, '\t' | '\n' | '\r'))
    }

    // ANSI-C ($'...') quoting for when control chars are present.
    fn quote_ansi_c(s: &str) -> String {
        use std::fmt::Write as _;
        let mut out = String::with_capacity(s.len() + 3);
        out.push_str("$'");
        for c in s.chars() {
            match c {
                '\n' => out.push_str("\\n"),
                '\r' => out.push_str("\\r"),
                '\t' => out.push_str("\\t"),
                '\\' => out.push_str("\\\\"),
                '\'' => out.push_str("\\'"),
                c if c.is_control() => {
                    let _ = write!(out, "\\x{:02x}", c as u32);
                }
                _ => out.push(c),
            }
        }
        out.push('\'');
        out
    }

    // Safe POSIX-style single-quote quoting (no expansions).
    fn sh_quote(s: &str) -> String {
        const SAFE: &str =
            "abcdefghijklmnopqrstuvwxyzABCDEFGHIJKLMNOPQRSTUVWXYZ0123456789_@%+=:,./-";
        if !s.is_empty() && s.chars().all(|c| SAFE.contains(c)) {
            s.to_string()
        } else {
            let mut out = String::with_capacity(s.len() + 2);
            out.push('\'');
            for ch in s.chars() {
                if ch == '\'' {
                    out.push_str("'\\''");
                } else {
                    out.push(ch);
                }
            }
            out.push('\'');
            out
        }
    }

    let mut parts = Vec::new();

    if !envs.is_empty() {
        parts.push("env".to_string());
        for &(k, ref v) in envs {
            let v = v.as_str();
            let q = if has_ctrl(v) {
                quote_ansi_c(v)
            } else {
                sh_quote(v)
            };
            parts.push(format!("{k}={q}"));
        }
    }

    parts.push(sh_quote(program));
    parts.extend(args.iter().map(|&a| {
        if has_ctrl(a) {
            quote_ansi_c(a)
        } else {
            sh_quote(a)
        }
    }));

    parts.join(" ")
}<|MERGE_RESOLUTION|>--- conflicted
+++ resolved
@@ -247,16 +247,12 @@
 
     // TODO(moodlezoup): Make this generic over InstructionSet
     #[tracing::instrument(skip_all, name = "Program::trace")]
-<<<<<<< HEAD
-    pub fn trace(&mut self, inputs: &[u8]) -> (LazyTraceIterator, Vec<Cycle>, Memory, JoltDevice) {
-=======
     pub fn trace(
         &mut self,
         inputs: &[u8],
         untrusted_advice: &[u8],
         trusted_advice: &[u8],
-    ) -> (Vec<Cycle>, Memory, JoltDevice) {
->>>>>>> 44838470
+    ) -> (LazyTraceIterator, Vec<Cycle>, Memory, JoltDevice) {
         self.build(DEFAULT_TARGET_DIR);
         let elf = self.elf.as_ref().unwrap();
         let mut elf_file =
@@ -330,11 +326,7 @@
         trusted_advice: &[u8],
     ) -> ProgramSummary {
         let (bytecode, init_memory_state, _) = self.decode();
-<<<<<<< HEAD
-        let (_, trace, _, io_device) = self.trace(inputs);
-=======
-        let (trace, _, io_device) = self.trace(inputs, untrusted_advice, trusted_advice);
->>>>>>> 44838470
+        let (_, trace, _, io_device) = self.trace(inputs, untrusted_advice, trusted_advice);
 
         ProgramSummary {
             trace,
