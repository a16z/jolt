#![allow(clippy::too_many_arguments)]
#![allow(clippy::type_complexity)]

<<<<<<< HEAD
use std::{iter, marker::PhantomData};

use crate::field;
use crate::msm::VariableBaseMSM;
use crate::poly::multilinear_polynomial::{MultilinearPolynomial, PolynomialEvaluation};
=======
use crate::msm::{Icicle, VariableBaseMSM};
>>>>>>> 1145ec43
use crate::poly::{dense_mlpoly::DensePolynomial, unipoly::UniPoly};
use crate::utils::{
    errors::ProofVerifyError,
    transcript::{AppendToTranscript, Transcript},
};
use ark_ec::{pairing::Pairing, AffineRepr, CurveGroup};
use ark_ff::batch_inversion;
use ark_serialize::{CanonicalDeserialize, CanonicalSerialize};
use ark_std::{One, Zero};
use itertools::izip;
use rand_chacha::{rand_core::SeedableRng, ChaCha20Rng};
use rand_core::{CryptoRng, RngCore};
use std::sync::Arc;
<<<<<<< HEAD
=======
use std::{iter, marker::PhantomData};
use tracing::trace_span;
>>>>>>> 1145ec43

use super::{
    commitment_scheme::{BatchType, CommitShape, CommitmentScheme},
    kzg::{KZGProverKey, KZGVerifierKey, UnivariateKZG, SRS},
};
use crate::field::JoltField;
use crate::optimal_iter;
use rayon::prelude::*;

pub struct ZeromorphSRS<P: Pairing>(Arc<SRS<P>>)
where
    P::G1: Icicle;

impl<P: Pairing> ZeromorphSRS<P>
where
    P::G1: Icicle,
{
    pub fn setup<R: RngCore + CryptoRng>(rng: &mut R, max_degree: usize) -> Self
    where
        P::ScalarField: JoltField,
    {
        Self(Arc::new(SRS::setup(rng, max_degree, max_degree)))
    }

    pub fn trim(self, max_degree: usize) -> (ZeromorphProverKey<P>, ZeromorphVerifierKey<P>) {
        let (commit_pp, kzg_vk) = SRS::trim(self.0.clone(), max_degree);
        let offset = self.0.g1_powers.len() - max_degree;
        let tau_N_max_sub_2_N = self.0.g2_powers[offset];
        let open_pp = KZGProverKey::new(self.0, offset, max_degree);
        (
            ZeromorphProverKey { commit_pp, open_pp },
            ZeromorphVerifierKey {
                kzg_vk,
                tau_N_max_sub_2_N,
            },
        )
    }
}

//TODO: adapt interface to have prover and verifier key
#[derive(Clone, Debug)]
pub struct ZeromorphProverKey<P: Pairing>
where
    P::G1: Icicle,
{
    pub commit_pp: KZGProverKey<P>,
    pub open_pp: KZGProverKey<P>,
}

#[derive(Copy, Clone, Debug)]
pub struct ZeromorphVerifierKey<P: Pairing> {
    pub kzg_vk: KZGVerifierKey<P>,
    pub tau_N_max_sub_2_N: P::G2Affine,
}

#[derive(Debug, PartialEq, CanonicalSerialize, CanonicalDeserialize)]
pub struct ZeromorphCommitment<P: Pairing>(P::G1Affine);

impl<P: Pairing> Default for ZeromorphCommitment<P> {
    fn default() -> Self {
        Self(P::G1Affine::zero())
    }
}

impl<P: Pairing> AppendToTranscript for ZeromorphCommitment<P> {
    fn append_to_transcript<ProofTranscript: Transcript>(&self, transcript: &mut ProofTranscript) {
        transcript.append_point(&self.0.into_group());
    }
}

#[derive(Clone, CanonicalSerialize, CanonicalDeserialize, Debug)]
pub struct ZeromorphProof<P: Pairing> {
    pub pi: P::G1Affine,
    pub q_hat_com: P::G1Affine,
    pub q_k_com: Vec<P::G1Affine>,
}

fn compute_multilinear_quotients<P: Pairing>(
    poly: &DensePolynomial<P::ScalarField>,
    point: &[P::ScalarField],
) -> (Vec<UniPoly<P::ScalarField>>, P::ScalarField)
where
    <P as Pairing>::ScalarField: JoltField,
{
    let num_var = poly.get_num_vars();
    assert_eq!(num_var, point.len());

    let mut remainder = poly.Z.to_vec();
    let mut quotients: Vec<_> = point
        .iter()
        .enumerate()
        .map(|(i, x_i)| {
            let (remainder_lo, remainder_hi) = remainder.split_at_mut(1 << (num_var - 1 - i));
            let mut quotient = vec![P::ScalarField::zero(); remainder_lo.len()];

            quotient
                .par_iter_mut()
                .zip(&*remainder_lo)
                .zip(&*remainder_hi)
                .for_each(|((q, r_lo), r_hi)| {
                    *q = *r_hi - *r_lo;
                });

            remainder_lo
                .par_iter_mut()
                .zip(remainder_hi)
                .for_each(|(r_lo, r_hi)| {
                    *r_lo += (*r_hi - *r_lo) * *x_i;
                });

            remainder.truncate(1 << (num_var - 1 - i));

            UniPoly::from_coeff(quotient)
        })
        .collect();
    quotients.reverse();
    (quotients, remainder[0])
}

// Compute the batched, lifted-degree quotient `\hat{q}`
fn compute_batched_lifted_degree_quotient<P: Pairing>(
    quotients: &[UniPoly<P::ScalarField>],
    y_challenge: &P::ScalarField,
) -> (UniPoly<P::ScalarField>, usize)
where
    <P as Pairing>::ScalarField: JoltField,
{
    let num_vars = quotients.len();

    // Compute \hat{q} = \sum_k y^k * X^{N - d_k - 1} * q_k
    let mut scalar = P::ScalarField::one(); // y^k

    // Rather than explicitly computing the shifts of q_k by N - d_k - 1 (i.e. multiplying q_k by X^{N - d_k - 1})
    // then accumulating them, we simply accumulate y^k*q_k into \hat{q} at the index offset N - d_k - 1
    let q_hat = quotients.iter().enumerate().fold(
        vec![P::ScalarField::zero(); 1 << num_vars],
        |mut q_hat, (idx, q)| {
            let q_hat_iter = q_hat[(1 << num_vars) - (1 << idx)..].par_iter_mut();
            q_hat_iter.zip(&q.coeffs).for_each(|(q_hat, q)| {
                *q_hat += scalar * *q;
            });
            scalar *= *y_challenge;
            q_hat
        },
    );

    (UniPoly::from_coeff(q_hat), 1 << (num_vars - 1))
}

fn eval_and_quotient_scalars<P: Pairing>(
    y_challenge: P::ScalarField,
    x_challenge: P::ScalarField,
    z_challenge: P::ScalarField,
    challenges: &[P::ScalarField],
) -> (P::ScalarField, (Vec<P::ScalarField>, Vec<P::ScalarField>))
where
    <P as Pairing>::ScalarField: JoltField,
{
    let num_vars = challenges.len();

    // squares of x = [x, x^2, .. x^{2^k}, .. x^{2^num_vars}]
    let squares_of_x: Vec<_> =
        iter::successors(Some(x_challenge), |&x| Some(JoltField::square(&x)))
            .take(num_vars + 1)
            .collect();

    let offsets_of_x = {
        let mut offsets_of_x = squares_of_x
            .iter()
            .rev()
            .skip(1)
            .scan(P::ScalarField::one(), |acc, pow_x| {
                *acc *= *pow_x;
                Some(*acc)
            })
            .collect::<Vec<_>>();
        offsets_of_x.reverse();
        offsets_of_x
    };

    let vs = {
        let v_numer = squares_of_x[num_vars] - P::ScalarField::one();
        let mut v_denoms = squares_of_x
            .iter()
            .map(|squares_of_x| *squares_of_x - P::ScalarField::one())
            .collect::<Vec<_>>();
        batch_inversion(&mut v_denoms);
        v_denoms
            .iter()
            .map(|v_denom| v_numer * *v_denom)
            .collect::<Vec<_>>()
    };

    let q_scalars = izip!(
        iter::successors(Some(P::ScalarField::one()), |acc| Some(*acc * y_challenge))
            .take(num_vars),
        offsets_of_x,
        squares_of_x,
        &vs,
        &vs[1..],
        challenges.iter().rev()
    )
    .map(|(power_of_y, offset_of_x, square_of_x, v_i, v_j, u_i)| {
        (
            -(power_of_y * offset_of_x),
            -(z_challenge * (square_of_x * *v_j - *u_i * *v_i)),
        )
    })
    .unzip();
    // -vs[0] * z = -z * (x^(2^num_vars) - 1) / (x - 1) = -z Φ_n(x)
    (-vs[0] * z_challenge, q_scalars)
}

#[derive(Clone)]
pub struct Zeromorph<P: Pairing, ProofTranscript: Transcript> {
    _phantom: PhantomData<(P, ProofTranscript)>,
}

impl<P, ProofTranscript> Zeromorph<P, ProofTranscript>
where
    <P as Pairing>::ScalarField: JoltField,
    <P as Pairing>::G1: Icicle,
    P: Pairing,
    ProofTranscript: Transcript,
{
    pub fn protocol_name() -> &'static [u8] {
        b"Zeromorph"
    }

    pub fn commit(
        pp: &ZeromorphProverKey<P>,
        poly: &MultilinearPolynomial<P::ScalarField>,
    ) -> Result<ZeromorphCommitment<P>, ProofVerifyError> {
        if pp.commit_pp.g1_powers().len() < poly.len() {
            return Err(ProofVerifyError::KeyLengthError(
                pp.commit_pp.g1_powers().len(),
                poly.len(),
            ));
        }
        Ok(ZeromorphCommitment(
            UnivariateKZG::commit_as_univariate(&pp.commit_pp, poly).unwrap(),
        ))
    }

    #[tracing::instrument(skip_all, name = "Zeromorph::open")]
    pub fn open(
        pp: &ZeromorphProverKey<P>,
        poly: &MultilinearPolynomial<P::ScalarField>,
        point: &[P::ScalarField],
        // Can be calculated
        eval: &P::ScalarField,
        transcript: &mut ProofTranscript,
    ) -> Result<ZeromorphProof<P>, ProofVerifyError> {
        let protocol_name = Self::protocol_name();
        transcript.append_message(protocol_name);

        let poly: &DensePolynomial<P::ScalarField> = poly.try_into().unwrap();

        if pp.commit_pp.g1_powers().len() < poly.len() {
            return Err(ProofVerifyError::KeyLengthError(
                pp.commit_pp.g1_powers().len(),
                poly.len(),
            ));
        }

        assert_eq!(poly.evaluate(point), *eval);

        let (quotients, remainder): (Vec<UniPoly<P::ScalarField>>, P::ScalarField) =
            compute_multilinear_quotients::<P>(poly, point);
        assert_eq!(quotients.len(), poly.get_num_vars());
        assert_eq!(remainder, *eval);

        // TODO(sagar): support variable_batch msms - or decide not to support them altogether
        let q_k_com: Vec<P::G1Affine> = optimal_iter!(quotients)
            .map(|q| UnivariateKZG::commit(&pp.commit_pp, q).unwrap())
            .collect();
        let q_comms: Vec<P::G1> = q_k_com.par_iter().map(|c| c.into_group()).collect();
        // Compute the multilinear quotients q_k = q_k(X_0, ..., X_{k-1})
        // let quotient_slices: Vec<&[P::ScalarField]> =
        //     quotients.iter().map(|q| q.coeffs.as_slice()).collect();
        // let q_k_com = UnivariateKZG::commit_batch(&pp.commit_pp, &quotient_slices)?;
        // let q_comms: Vec<P::G1> = q_k_com.par_iter().map(|c| c.into_group()).collect();
        // let quotient_max_len = quotient_slices.iter().map(|s| s.len()).max().unwrap();

        q_comms.iter().for_each(|c| transcript.append_point(c));

        // Sample challenge y
        let y_challenge: P::ScalarField = transcript.challenge_scalar();

        // Compute the batched, lifted-degree quotient `\hat{q}`
        // qq_hat = ∑_{i=0}^{num_vars-1} y^i * X^(2^num_vars - d_k - 1) * q_i(x)
        let (q_hat, offset) = compute_batched_lifted_degree_quotient::<P>(&quotients, &y_challenge);

        // Compute and absorb the commitment C_q = [\hat{q}]
        let q_hat_com = UnivariateKZG::commit_offset(&pp.commit_pp, &q_hat, offset)?;
        transcript.append_point(&q_hat_com.into_group());

        // Get x and z challenges
        let x_challenge = transcript.challenge_scalar();
        let z_challenge = transcript.challenge_scalar();

        // Compute batched degree and ZM-identity quotient polynomial pi
        let (eval_scalar, (degree_check_q_scalars, zmpoly_q_scalars)): (
            P::ScalarField,
            (Vec<P::ScalarField>, Vec<P::ScalarField>),
        ) = eval_and_quotient_scalars::<P>(y_challenge, x_challenge, z_challenge, point);
        // f = z * poly.Z + q_hat + (-z * Φ_n(x) * e) + ∑_k (q_scalars_k * q_k)
        let mut f = UniPoly::from_coeff(poly.Z.clone());
        f *= &z_challenge;
        f += &q_hat;
        f[0] += eval_scalar * *eval;
        quotients
            .into_iter()
            .zip(degree_check_q_scalars)
            .zip(zmpoly_q_scalars)
            .for_each(|((mut q, degree_check_scalar), zm_poly_scalar)| {
                q *= &(degree_check_scalar + zm_poly_scalar);
                f += &q;
            });
        debug_assert_eq!(f.evaluate(&x_challenge), P::ScalarField::zero());

        // Compute and send proof commitment pi
        let (pi, _) = UnivariateKZG::open(&pp.open_pp, &f, &x_challenge)?;

        Ok(ZeromorphProof {
            pi,
            q_hat_com,
            q_k_com,
        })
    }

    pub fn verify(
        vk: &ZeromorphVerifierKey<P>,
        comm: &ZeromorphCommitment<P>,
        point: &[P::ScalarField],
        eval: &P::ScalarField,
        proof: &ZeromorphProof<P>,
        transcript: &mut ProofTranscript,
    ) -> Result<(), ProofVerifyError> {
        let protocol_name = Self::protocol_name();
        transcript.append_message(protocol_name);

        let q_comms: Vec<P::G1> = proof.q_k_com.iter().map(|c| c.into_group()).collect();
        q_comms.iter().for_each(|c| transcript.append_point(c));

        // Challenge y
        let y_challenge: P::ScalarField = transcript.challenge_scalar();

        // Receive commitment C_q_hat
        transcript.append_point(&proof.q_hat_com.into_group());

        // Get x and z challenges
        let x_challenge = transcript.challenge_scalar();
        let z_challenge = transcript.challenge_scalar();

        // Compute batched degree and ZM-identity quotient polynomial pi
        let (eval_scalar, (mut q_scalars, zmpoly_q_scalars)): (
            P::ScalarField,
            (Vec<P::ScalarField>, Vec<P::ScalarField>),
        ) = eval_and_quotient_scalars::<P>(y_challenge, x_challenge, z_challenge, point);
        q_scalars
            .iter_mut()
            .zip(zmpoly_q_scalars)
            .for_each(|(scalar, zm_poly_q_scalar)| {
                *scalar += zm_poly_q_scalar;
            });
        let scalars = [
            vec![P::ScalarField::one(), z_challenge, eval_scalar * *eval],
            q_scalars,
        ]
        .concat();
        let bases = [
            vec![proof.q_hat_com, comm.0, vk.kzg_vk.g1],
            proof.q_k_com.clone(),
        ]
        .concat();
        let zeta_z_com = <P::G1 as VariableBaseMSM>::msm(&bases, None, &scalars)?.into_affine();

        // e(pi, [tau]_2 - x * [1]_2) == e(C_{\zeta,Z}, -[X^(N_max - 2^n - 1)]_2) <==> e(C_{\zeta,Z} - x * pi, [X^{N_max - 2^n - 1}]_2) * e(-pi, [tau_2]) == 1
        let pairing = P::multi_pairing(
            [zeta_z_com, proof.pi],
            [
                (-vk.tau_N_max_sub_2_N.into_group()).into_affine(),
                (vk.kzg_vk.beta_g2.into_group() - (vk.kzg_vk.g2 * x_challenge)).into(),
            ],
        );
        if pairing.is_zero() {
            Ok(())
        } else {
            Err(ProofVerifyError::InternalError)
        }
    }
}

impl<P: Pairing, ProofTranscript: Transcript> CommitmentScheme<ProofTranscript>
    for Zeromorph<P, ProofTranscript>
where
    <P as Pairing>::ScalarField: JoltField,
    <P as Pairing>::G1: Icicle,
{
    type Field = P::ScalarField;
    type Setup = (ZeromorphProverKey<P>, ZeromorphVerifierKey<P>);
    type Commitment = ZeromorphCommitment<P>;
    type Proof = ZeromorphProof<P>;
    type BatchedProof = ZeromorphProof<P>;

    fn setup(shapes: &[CommitShape]) -> Self::Setup
    where
        P::ScalarField: JoltField,
        P::G1: Icicle,
    {
        let max_len = shapes.iter().map(|shape| shape.input_length).max().unwrap();

        ZeromorphSRS(Arc::new(SRS::setup(
            &mut ChaCha20Rng::from_seed(*b"ZEROMORPH_POLY_COMMITMENT_SCHEME"),
            max_len,
            max_len,
        )))
        .trim(max_len)
    }

    fn commit(poly: &MultilinearPolynomial<Self::Field>, setup: &Self::Setup) -> Self::Commitment {
        assert!(
            setup.0.commit_pp.g1_powers().len() > poly.len(),
            "COMMIT KEY LENGTH ERROR {}, {}",
            setup.0.commit_pp.g1_powers().len(),
            poly.len()
        );
        ZeromorphCommitment(UnivariateKZG::commit_as_univariate(&setup.0.commit_pp, poly).unwrap())
    }

    fn batch_commit(
        polys: &[&MultilinearPolynomial<Self::Field>],
        gens: &Self::Setup,
        _batch_type: BatchType,
    ) -> Vec<Self::Commitment> {
<<<<<<< HEAD
        // TODO: assert lengths are valid
        polys
            .par_iter()
            .map(|poly| {
                assert!(
                    gens.0.commit_pp.g1_powers().len() > poly.len(),
                    "COMMIT KEY LENGTH ERROR {}, {}",
                    gens.0.commit_pp.g1_powers().len(),
                    poly.len()
                );
                ZeromorphCommitment(
                    UnivariateKZG::commit_as_univariate(&gens.0.commit_pp, poly).unwrap(),
                )
            })
            .collect::<Vec<_>>()
=======
        UnivariateKZG::commit_batch(&gens.0.commit_pp, evals)
            .unwrap()
            .into_iter()
            .map(|c| ZeromorphCommitment(c))
            .collect()
>>>>>>> 1145ec43
    }

    fn prove(
        setup: &Self::Setup,
        poly: &MultilinearPolynomial<Self::Field>,
        opening_point: &[Self::Field], // point at which the polynomial is evaluated
        transcript: &mut ProofTranscript,
    ) -> Self::Proof {
        let eval = poly.evaluate(opening_point);
        Zeromorph::<P, ProofTranscript>::open(&setup.0, poly, opening_point, &eval, transcript)
            .unwrap()
    }

    fn combine_commitments(
        commitments: &[&Self::Commitment],
        coeffs: &[Self::Field],
    ) -> Self::Commitment {
        let combined_commitment: P::G1 = commitments
            .iter()
            .zip(coeffs.iter())
            .map(|(commitment, coeff)| commitment.0 * coeff)
            .sum();
        ZeromorphCommitment(combined_commitment.into_affine())
    }

    fn verify(
        proof: &Self::Proof,
        setup: &Self::Setup,
        transcript: &mut ProofTranscript,
        opening_point: &[Self::Field], // point at which the polynomial is evaluated
        opening: &Self::Field,         // evaluation \widetilde{Z}(r)
        commitment: &Self::Commitment,
    ) -> Result<(), ProofVerifyError> {
        Zeromorph::<P, ProofTranscript>::verify(
            &setup.1,
            commitment,
            opening_point,
            opening,
            proof,
            transcript,
        )
    }

    fn protocol_name() -> &'static [u8] {
        b"zeromorph"
    }
}

#[cfg(test)]
mod test {
    use super::*;
    use crate::utils::math::Math;
    use crate::utils::transcript::{KeccakTranscript, Transcript};
    use ark_bn254::{Bn254, Fr};
    use ark_ff::{BigInt, Field, Zero};
    use ark_std::{test_rng, UniformRand};
    use rand_core::SeedableRng;

    // Evaluate Phi_k(x) = \sum_{i=0}^k x^i using the direct inefficent formula
    fn phi<P: Pairing>(challenge: &P::ScalarField, subscript: usize) -> P::ScalarField {
        let len = (1 << subscript) as u64;
        (0..len).fold(P::ScalarField::zero(), |mut acc, i| {
            //Note this is ridiculous DevX
            acc += challenge.pow(BigInt::<1>::from(i));
            acc
        })
    }

    /// Test for computing qk given multilinear f
    /// Given 𝑓(𝑋₀, …, 𝑋ₙ₋₁), and `(𝑢, 𝑣)` such that \f(\u) = \v, compute `qₖ(𝑋₀, …, 𝑋ₖ₋₁)`
    /// such that the following identity holds:
    ///
    /// `𝑓(𝑋₀, …, 𝑋ₙ₋₁) − 𝑣 = ∑ₖ₌₀ⁿ⁻¹ (𝑋ₖ − 𝑢ₖ) qₖ(𝑋₀, …, 𝑋ₖ₋₁)`
    #[test]
    fn quotient_construction() {
        // Define size params
        let num_vars = 4;
        let n: u64 = 1 << num_vars;

        // Construct a random multilinear polynomial f, and (u,v) such that f(u) = v
        let mut rng = test_rng();
        let multilinear_f =
            DensePolynomial::new((0..n).map(|_| Fr::rand(&mut rng)).collect::<Vec<_>>());
        let u_challenge = (0..num_vars)
            .map(|_| Fr::rand(&mut rng))
            .collect::<Vec<_>>();
        let v_evaluation = multilinear_f.evaluate(&u_challenge);

        // Compute multilinear quotients `qₖ(𝑋₀, …, 𝑋ₖ₋₁)`
        let (quotients, constant_term) =
            compute_multilinear_quotients::<Bn254>(&multilinear_f, &u_challenge);

        // Assert the constant term is equal to v_evaluation
        assert_eq!(
            constant_term, v_evaluation,
            "The constant term equal to the evaluation of the polynomial at challenge point."
        );

        //To demonstrate that q_k was properly constructd we show that the identity holds at a random multilinear challenge
        // i.e. 𝑓(𝑧) − 𝑣 − ∑ₖ₌₀ᵈ⁻¹ (𝑧ₖ − 𝑢ₖ)𝑞ₖ(𝑧) = 0
        let z_challenge = (0..num_vars)
            .map(|_| Fr::rand(&mut rng))
            .collect::<Vec<_>>();

        let mut res = multilinear_f.evaluate(&z_challenge);
        res -= v_evaluation;

        for (k, q_k_uni) in quotients.iter().enumerate() {
            let z_partial = &z_challenge[z_challenge.len() - k..];
            //This is a weird consequence of how things are done.. the univariate polys are of the multilinear commitment in lagrange basis. Therefore we evaluate as multilinear
            let q_k = DensePolynomial::new(q_k_uni.coeffs.clone());
            let q_k_eval = q_k.evaluate(z_partial);

            res -= (z_challenge[z_challenge.len() - k - 1]
                - u_challenge[z_challenge.len() - k - 1])
                * q_k_eval;
        }
        assert!(res.is_zero());
    }

    /// Test for construction of batched lifted degree quotient:
    ///  ̂q = ∑ₖ₌₀ⁿ⁻¹ yᵏ Xᵐ⁻ᵈᵏ⁻¹ ̂qₖ, 𝑑ₖ = deg(̂q), 𝑚 = 𝑁
    #[test]
    fn batched_lifted_degree_quotient() {
        let num_vars = 3;
        let n = 1 << num_vars;

        // Define mock qₖ with deg(qₖ) = 2ᵏ⁻¹
        let q_0 = UniPoly::from_coeff(vec![Fr::one()]);
        let q_1 = UniPoly::from_coeff(vec![Fr::from(2u64), Fr::from(3u64)]);
        let q_2 = UniPoly::from_coeff(vec![
            Fr::from(4u64),
            Fr::from(5u64),
            Fr::from(6u64),
            Fr::from(7u64),
        ]);
        let quotients = vec![q_0, q_1, q_2];

        let mut rng = test_rng();
        let y_challenge = Fr::rand(&mut rng);

        //Compute batched quptient  ̂q
        let (batched_quotient, _) =
            compute_batched_lifted_degree_quotient::<Bn254>(&quotients, &y_challenge);

        //Explicitly define q_k_lifted = X^{N-2^k} * q_k and compute the expected batched result
        let q_0_lifted = UniPoly::from_coeff(vec![
            Fr::zero(),
            Fr::zero(),
            Fr::zero(),
            Fr::zero(),
            Fr::zero(),
            Fr::zero(),
            Fr::zero(),
            Fr::one(),
        ]);
        let q_1_lifted = UniPoly::from_coeff(vec![
            Fr::zero(),
            Fr::zero(),
            Fr::zero(),
            Fr::zero(),
            Fr::zero(),
            Fr::zero(),
            Fr::from(2u64),
            Fr::from(3u64),
        ]);
        let q_2_lifted = UniPoly::from_coeff(vec![
            Fr::zero(),
            Fr::zero(),
            Fr::zero(),
            Fr::zero(),
            Fr::from(4u64),
            Fr::from(5u64),
            Fr::from(6u64),
            Fr::from(7u64),
        ]);

        //Explicitly compute  ̂q i.e. RLC of lifted polys
        let mut batched_quotient_expected = UniPoly::from_coeff(vec![Fr::zero(); n]);

        batched_quotient_expected += &q_0_lifted;
        batched_quotient_expected += &(q_1_lifted * y_challenge);
        batched_quotient_expected += &(q_2_lifted * (y_challenge * y_challenge));
        assert_eq!(batched_quotient, batched_quotient_expected);
    }

    /// evaluated quotient \zeta_x
    ///
    /// 𝜁 = 𝑓 − ∑ₖ₌₀ⁿ⁻¹𝑦ᵏ𝑥ʷˢ⁻ʷ⁺¹𝑓ₖ  = 𝑓 − ∑_{d ∈ {d₀, ..., dₙ₋₁}} X^{d* - d + 1}  − ∑{k∶ dₖ=d} yᵏ fₖ , where d* = lifted degree
    ///
    /// 𝜁 =  ̂q - ∑ₖ₌₀ⁿ⁻¹ yᵏ Xᵐ⁻ᵈᵏ⁻¹ ̂qₖ, m = N
    #[test]
    fn partially_evaluated_quotient_zeta() {
        let num_vars = 3;
        let n: u64 = 1 << num_vars;

        let mut rng = test_rng();
        let x_challenge = Fr::rand(&mut rng);
        let y_challenge = Fr::rand(&mut rng);

        let challenges: Vec<_> = (0..num_vars).map(|_| Fr::rand(&mut rng)).collect();
        let z_challenge = Fr::rand(&mut rng);

        let (_, (zeta_x_scalars, _)) =
            eval_and_quotient_scalars::<Bn254>(y_challenge, x_challenge, z_challenge, &challenges);

        // To verify we manually compute zeta using the computed powers and expected
        // 𝜁 =  ̂q - ∑ₖ₌₀ⁿ⁻¹ yᵏ Xᵐ⁻ᵈᵏ⁻¹ ̂qₖ, m = N
        assert_eq!(
            zeta_x_scalars[0],
            -x_challenge.pow(BigInt::<1>::from(n - 1))
        );

        assert_eq!(
            zeta_x_scalars[1],
            -y_challenge * x_challenge.pow(BigInt::<1>::from(n - 1 - 1))
        );

        assert_eq!(
            zeta_x_scalars[2],
            -y_challenge * y_challenge * x_challenge.pow(BigInt::<1>::from(n - 3 - 1))
        );
    }

    /// Test efficiently computing 𝛷ₖ(x) = ∑ᵢ₌₀ᵏ⁻¹xⁱ
    /// 𝛷ₖ(𝑥) = ∑ᵢ₌₀ᵏ⁻¹𝑥ⁱ = (𝑥²^ᵏ − 1) / (𝑥 − 1)
    #[test]
    fn phi_n_x_evaluation() {
        const N: u64 = 8u64;
        let log_N = (N as usize).log_2();

        // 𝛷ₖ(𝑥)
        let mut rng = test_rng();
        let x_challenge = Fr::rand(&mut rng);

        let efficient = (x_challenge.pow(BigInt::<1>::from((1 << log_N) as u64)) - Fr::one())
            / (x_challenge - Fr::one());
        let expected: Fr = phi::<Bn254>(&x_challenge, log_N);
        assert_eq!(efficient, expected);
    }

    /// Test efficiently computing 𝛷ₖ(x) = ∑ᵢ₌₀ᵏ⁻¹xⁱ
    /// 𝛷ₙ₋ₖ₋₁(𝑥²^ᵏ⁺¹) = (𝑥²^ⁿ − 1) / (𝑥²^ᵏ⁺¹ − 1)
    #[test]
    fn phi_n_k_1_x_evaluation() {
        const N: u64 = 8u64;
        let log_N = (N as usize).log_2();

        // 𝛷ₖ(𝑥)
        let mut rng = test_rng();
        let x_challenge = Fr::rand(&mut rng);
        let k = 2;

        //𝑥²^ᵏ⁺¹
        let x_pow = x_challenge.pow(BigInt::<1>::from((1 << (k + 1)) as u64));

        //(𝑥²^ⁿ − 1) / (𝑥²^ᵏ⁺¹ − 1)
        let efficient = (x_challenge.pow(BigInt::<1>::from((1 << log_N) as u64)) - Fr::one())
            / (x_pow - Fr::one());
        let expected: Fr = phi::<Bn254>(&x_challenge, log_N - k - 1);
        assert_eq!(efficient, expected);
    }

    /// Test construction of 𝑍ₓ
    /// 𝑍ₓ =  ̂𝑓 − 𝑣 ∑ₖ₌₀ⁿ⁻¹(𝑥²^ᵏ𝛷ₙ₋ₖ₋₁(𝑥ᵏ⁺¹)− 𝑢ₖ𝛷ₙ₋ₖ(𝑥²^ᵏ)) ̂qₖ
    #[test]
    fn partially_evaluated_quotient_z_x() {
        let num_vars = 3;

        // Construct a random multilinear polynomial f, and (u,v) such that f(u) = v.
        let mut rng = test_rng();
        let challenges: Vec<_> = (0..num_vars).map(|_| Fr::rand(&mut rng)).collect();

        let u_rev = {
            let mut res = challenges.clone();
            res.reverse();
            res
        };

        let x_challenge = Fr::rand(&mut rng);
        let y_challenge = Fr::rand(&mut rng);
        let z_challenge = Fr::rand(&mut rng);

        // Construct Z_x scalars
        let (_, (_, z_x_scalars)) =
            eval_and_quotient_scalars::<Bn254>(y_challenge, x_challenge, z_challenge, &challenges);

        for k in 0..num_vars {
            let x_pow_2k = x_challenge.pow(BigInt::<1>::from((1 << k) as u64)); // x^{2^k}
            let x_pow_2kp1 = x_challenge.pow(BigInt::<1>::from((1 << (k + 1)) as u64)); // x^{2^{k+1}}
                                                                                        // x^{2^k} * \Phi_{n-k-1}(x^{2^{k+1}}) - u_k *  \Phi_{n-k}(x^{2^k})
            let mut scalar = x_pow_2k * phi::<Bn254>(&x_pow_2kp1, num_vars - k - 1)
                - u_rev[k] * phi::<Bn254>(&x_pow_2k, num_vars - k);
            scalar *= z_challenge;
            scalar *= Fr::from(-1);
            assert_eq!(z_x_scalars[k], scalar);
        }
    }

    #[test]
    fn zeromorph_commit_prove_verify() {
        for num_vars in [4, 5, 6] {
            let mut rng = rand_chacha::ChaCha20Rng::seed_from_u64(num_vars as u64);

            let poly =
                MultilinearPolynomial::LargeScalars(DensePolynomial::random(num_vars, &mut rng));
            let point: Vec<<Bn254 as Pairing>::ScalarField> = (0..num_vars)
                .map(|_| <Bn254 as Pairing>::ScalarField::rand(&mut rng))
                .collect();
            let eval = poly.evaluate(&point);

            let srs = ZeromorphSRS::<Bn254>::setup(&mut rng, 1 << num_vars);
            let (pk, vk) = srs.trim(1 << num_vars);
            let commitment = Zeromorph::<Bn254, KeccakTranscript>::commit(&pk, &poly).unwrap();

            let mut prover_transcript = KeccakTranscript::new(b"TestEval");
            let proof = Zeromorph::<Bn254, KeccakTranscript>::open(
                &pk,
                &poly,
                &point,
                &eval,
                &mut prover_transcript,
            )
            .unwrap();
            let p_transcipt_squeeze: <Bn254 as Pairing>::ScalarField =
                prover_transcript.challenge_scalar();

            // Verify proof.
            let mut verifier_transcript = KeccakTranscript::new(b"TestEval");
            Zeromorph::<Bn254, KeccakTranscript>::verify(
                &vk,
                &commitment,
                &point,
                &eval,
                &proof,
                &mut verifier_transcript,
            )
            .unwrap();
            let v_transcipt_squeeze: <Bn254 as Pairing>::ScalarField =
                verifier_transcript.challenge_scalar();

            assert_eq!(p_transcipt_squeeze, v_transcipt_squeeze);

            // evaluate bad proof for soundness
            let altered_verifier_point = point
                .iter()
                .map(|s| *s + <Bn254 as Pairing>::ScalarField::one())
                .collect::<Vec<_>>();
            let altered_verifier_eval = poly.evaluate(&altered_verifier_point);
            let mut verifier_transcript = KeccakTranscript::new(b"TestEval");
            assert!(Zeromorph::<Bn254, KeccakTranscript>::verify(
                &vk,
                &commitment,
                &altered_verifier_point,
                &altered_verifier_eval,
                &proof,
                &mut verifier_transcript,
            )
            .is_err())
        }
    }
}<|MERGE_RESOLUTION|>--- conflicted
+++ resolved
@@ -1,15 +1,10 @@
 #![allow(clippy::too_many_arguments)]
 #![allow(clippy::type_complexity)]
 
-<<<<<<< HEAD
 use std::{iter, marker::PhantomData};
 
-use crate::field;
-use crate::msm::VariableBaseMSM;
+use crate::msm::{use_icicle, Icicle, VariableBaseMSM};
 use crate::poly::multilinear_polynomial::{MultilinearPolynomial, PolynomialEvaluation};
-=======
-use crate::msm::{Icicle, VariableBaseMSM};
->>>>>>> 1145ec43
 use crate::poly::{dense_mlpoly::DensePolynomial, unipoly::UniPoly};
 use crate::utils::{
     errors::ProofVerifyError,
@@ -23,11 +18,6 @@
 use rand_chacha::{rand_core::SeedableRng, ChaCha20Rng};
 use rand_core::{CryptoRng, RngCore};
 use std::sync::Arc;
-<<<<<<< HEAD
-=======
-use std::{iter, marker::PhantomData};
-use tracing::trace_span;
->>>>>>> 1145ec43
 
 use super::{
     commitment_scheme::{BatchType, CommitShape, CommitmentScheme},
@@ -404,7 +394,14 @@
             proof.q_k_com.clone(),
         ]
         .concat();
-        let zeta_z_com = <P::G1 as VariableBaseMSM>::msm(&bases, None, &scalars)?.into_affine();
+        let zeta_z_com = <P::G1 as VariableBaseMSM>::msm_field_elements(
+            &bases,
+            None,
+            &scalars,
+            Some(256),
+            use_icicle(),
+        )?
+        .into_affine();
 
         // e(pi, [tau]_2 - x * [1]_2) == e(C_{\zeta,Z}, -[X^(N_max - 2^n - 1)]_2) <==> e(C_{\zeta,Z} - x * pi, [X^{N_max - 2^n - 1}]_2) * e(-pi, [tau_2]) == 1
         let pairing = P::multi_pairing(
@@ -464,29 +461,11 @@
         gens: &Self::Setup,
         _batch_type: BatchType,
     ) -> Vec<Self::Commitment> {
-<<<<<<< HEAD
-        // TODO: assert lengths are valid
-        polys
-            .par_iter()
-            .map(|poly| {
-                assert!(
-                    gens.0.commit_pp.g1_powers().len() > poly.len(),
-                    "COMMIT KEY LENGTH ERROR {}, {}",
-                    gens.0.commit_pp.g1_powers().len(),
-                    poly.len()
-                );
-                ZeromorphCommitment(
-                    UnivariateKZG::commit_as_univariate(&gens.0.commit_pp, poly).unwrap(),
-                )
-            })
-            .collect::<Vec<_>>()
-=======
-        UnivariateKZG::commit_batch(&gens.0.commit_pp, evals)
+        UnivariateKZG::commit_batch(&gens.0.commit_pp, polys)
             .unwrap()
             .into_iter()
             .map(|c| ZeromorphCommitment(c))
             .collect()
->>>>>>> 1145ec43
     }
 
     fn prove(
