--- conflicted
+++ resolved
@@ -389,7 +389,6 @@
         result
     }
 
-<<<<<<< HEAD
     /// Add the VMV contribution of advice polynomials for the streaming path.
     ///
     /// Advice polynomials are not streamed from the trace; they are stored directly in the
@@ -428,66 +427,6 @@
         }
     }
 
-    /// Extract dense polynomial value from a cycle
-    #[inline]
-    fn extract_dense_value(poly_id: &CommittedPolynomial, cycle: &Cycle) -> F {
-        match poly_id {
-            CommittedPolynomial::RdInc => {
-                let (_, pre_value, post_value) = cycle.rd_write();
-                F::from_i128(post_value as i128 - pre_value as i128)
-            }
-            CommittedPolynomial::RamInc => match cycle.ram_access() {
-                tracer::instruction::RAMAccess::Write(write) => {
-                    F::from_i128(write.post_value as i128 - write.pre_value as i128)
-                }
-                tracer::instruction::RAMAccess::Read(_) | tracer::instruction::RAMAccess::NoOp => {
-                    F::zero()
-                }
-            },
-            CommittedPolynomial::InstructionRa(_)
-            | CommittedPolynomial::BytecodeRa(_)
-            | CommittedPolynomial::RamRa(_) => {
-                panic!("One-hot polynomials should not be passed to extract_dense_value")
-            }
-            CommittedPolynomial::TrustedAdvice | CommittedPolynomial::UntrustedAdvice => {
-                panic!("Advice polynomials should not be passed to extract_dense_value")
-            }
-        }
-    }
-
-    /// Extract one-hot index k from a cycle for a given polynomial
-    #[inline]
-    fn extract_onehot_k(
-        poly_id: &CommittedPolynomial,
-        cycle: &Cycle,
-        preprocessing: &RLCStreamingData,
-        one_hot_params: &OneHotParams,
-    ) -> Option<usize> {
-        match poly_id {
-            CommittedPolynomial::InstructionRa(idx) => {
-                let lookup_index = LookupQuery::<XLEN>::to_lookup_index(cycle);
-                Some(one_hot_params.lookup_index_chunk(lookup_index, *idx) as usize)
-            }
-            CommittedPolynomial::BytecodeRa(idx) => {
-                let pc = preprocessing.bytecode.get_pc(cycle);
-                Some(one_hot_params.bytecode_pc_chunk(pc, *idx) as usize)
-            }
-            CommittedPolynomial::RamRa(idx) => remap_address(
-                cycle.ram_access().address() as u64,
-                &preprocessing.memory_layout,
-            )
-            .map(|address| one_hot_params.ram_address_chunk(address, *idx) as usize),
-            CommittedPolynomial::RdInc | CommittedPolynomial::RamInc => {
-                panic!("Dense polynomials should not be passed to extract_onehot_k")
-            }
-            CommittedPolynomial::TrustedAdvice | CommittedPolynomial::UntrustedAdvice => {
-                panic!("Advice polynomials should not be passed to extract_onehot_k")
-            }
-        }
-    }
-
-=======
->>>>>>> 405cc7dc
     /// Streaming VMP implementation that generates rows on-demand from trace.
     /// Achieves O(sqrt(n)) space complexity by lazily generating the witness.
     /// Single pass through trace for both dense and one-hot polynomials.
@@ -541,24 +480,11 @@
             .filter(|(start, end)| start < end)
             .collect();
 
-<<<<<<< HEAD
-        // Pre-extract dense polynomial coefficients
-        let dense_coeffs: Vec<_> = ctx.dense_polys.iter().map(|(id, c)| (*id, *c)).collect();
-        let onehot_coeffs: Vec<_> = ctx.onehot_polys.iter().map(|(id, c)| (*id, *c)).collect();
-
-        let mut result = (0..num_rows)
-            .collect::<Vec<_>>()
-            .par_chunks(rows_per_thread)
-            .map(|row_chunk| {
-                // One allocation per thread
-                let mut acc: Vec<F> = unsafe_allocate_zero_vec(num_columns);
-=======
         let (dense_accs, onehot_accs) = chunk_ranges
             .into_par_iter()
             .map(|(row_start, row_end)| {
                 let (mut dense_accs, mut onehot_accs) =
                     VmvCoeffs::<F>::create_accumulators(num_columns);
->>>>>>> 405cc7dc
 
                 for row_idx in row_start..row_end {
                     let chunk_start = row_idx * num_columns;
@@ -594,26 +520,15 @@
                 (dense_accs, onehot_accs)
             })
             .reduce(
-<<<<<<< HEAD
-                || unsafe_allocate_zero_vec(num_columns),
-                |mut a, b| {
-                    for (x, y) in a.iter_mut().zip(b.iter()) {
-                        *x += *y;
-                    }
-                    a
-                },
+                || VmvCoeffs::<F>::create_accumulators(num_columns),
+                VmvCoeffs::<F>::merge_accumulators,
             );
+
+        let mut result = VmvCoeffs::<F>::finalize(dense_accs, onehot_accs, num_columns);
 
         // Advice contribution is small and independent of the trace; add it after the streamed pass.
         Self::add_streaming_advice_vmv(&mut result, left_vec, num_columns, ctx);
         result
-=======
-                || VmvCoeffs::<F>::create_accumulators(num_columns),
-                VmvCoeffs::<F>::merge_accumulators,
-            );
-
-        VmvCoeffs::<F>::finalize(dense_accs, onehot_accs, num_columns)
->>>>>>> 405cc7dc
     }
 
     /// Lazy VMV over lazy trace iterator (experimental, re-runs tracer).
@@ -631,11 +546,7 @@
         // Setup: precompute coefficients, row factors, and folded one-hot tables.
         let setup = VmvSetup::new(ctx, left_vec, num_rows);
 
-<<<<<<< HEAD
-        let mut result = lazy_trace
-=======
         let (dense_accs, onehot_accs) = lazy_trace
->>>>>>> 405cc7dc
             .pad_using(T, |_| Cycle::NoOp)
             .iter_chunks(num_columns)
             .enumerate()
@@ -669,7 +580,11 @@
                 VmvCoeffs::<F>::merge_accumulators,
             );
 
-        VmvCoeffs::<F>::finalize(dense_accs, onehot_accs, num_columns)
+        let mut result = VmvCoeffs::<F>::finalize(dense_accs, onehot_accs, num_columns);
+
+        // Advice contribution is small and independent of the trace; add it after the streamed pass.
+        Self::add_streaming_advice_vmv(&mut result, left_vec, num_columns, ctx);
+        result
     }
 }
 
@@ -950,23 +865,6 @@
                 dense_accs[col_idx].barrett_reduce()
                     + F::from_montgomery_reduce::<9>(onehot_accs[col_idx])
             })
-<<<<<<< HEAD
-            .reduce(
-                || unsafe_allocate_zero_vec(num_columns),
-                |mut acc, chunk_result| {
-                    acc.par_iter_mut().zip(chunk_result.par_iter()).for_each(
-                        |(acc_val, &chunk_val)| {
-                            *acc_val += chunk_val;
-                        },
-                    );
-                    acc
-                },
-            );
-
-        // Advice contribution is small and independent of the trace; add it after the streamed pass.
-        Self::add_streaming_advice_vmv(&mut result, left_vec, num_columns, ctx);
-        result
-=======
             .collect()
     }
 }
@@ -999,6 +897,5 @@
             row_factors,
             folded_onehot,
         }
->>>>>>> 405cc7dc
     }
 }