use crate::field::{ChallengeFieldOps, FieldChallengeOps, JoltField};
use std::cmp::Ordering;
use std::ops::{AddAssign, Index, IndexMut, Mul, MulAssign, Sub};

use crate::poly::lagrange_poly::LagrangeHelper;
use crate::transcripts::{AppendToTranscript, Transcript};
use crate::utils::gaussian_elimination::gaussian_elimination;
use allocative::Allocative;
use ark_serialize::*;
use rand_core::{CryptoRng, RngCore};
use rayon::prelude::*;

use super::multilinear_polynomial::MultilinearPolynomial;
use crate::utils::small_scalar::SmallScalar;

// ax^2 + bx + c stored as vec![c,b,a]
// ax^3 + bx^2 + cx + d stored as vec![d,c,b,a]
<<<<<<< HEAD
#[derive(CanonicalSerialize, CanonicalDeserialize, Debug, Clone, PartialEq)]
pub struct UniPoly<F: CanonicalSerialize + CanonicalDeserialize> {
=======
#[derive(Debug, Clone, PartialEq, Allocative)]
pub struct UniPoly<F> {
>>>>>>> b853ad0b
    pub coeffs: Vec<F>,
}

// ax^2 + bx + c stored as vec![c,a]
// ax^3 + bx^2 + cx + d stored as vec![d,b,a]
#[derive(CanonicalSerialize, CanonicalDeserialize, Debug, Clone)]
pub struct CompressedUniPoly<F: JoltField> {
    pub coeffs_except_linear_term: Vec<F>,
}

impl<F: JoltField> UniPoly<F> {
    pub fn from_coeff(coeffs: Vec<F>) -> Self {
        UniPoly { coeffs }
    }

    /// Interpolate a polynomial from its evaluations at the points 0, 1, 2, ..., n-1.
    pub fn from_evals(evals: &[F]) -> Self {
        UniPoly {
            coeffs: Self::vandermonde_interpolation(evals),
        }
    }

    /// Interpolate a polynomial `p(x)` from its evaluations at even points `0, 2, ..., 2(n-1)`
    /// and a hint `p(0) + p(1)`.
    pub fn from_even_evals_and_hint(hint: F, evals: &[F]) -> Self {
        let mut evals = evals.to_vec();
        let eval_at_1 = hint - evals[0];
        evals.insert(1, eval_at_1);
        Self::from_evals(&evals)
    }

    /// Interpolates a polynomial from its evaluations on `[0, 1, ..., degree - 1, inf]`.
    pub fn from_evals_toom(evals: &[F]) -> Self {
        let n = evals.len();

        let mut interpol_mat: Vec<Vec<F>> = Vec::with_capacity(n);

        // Iterate over all finite x values.
        for i in 0..n - 1 {
            let mut row = Vec::with_capacity(n);
            row.push(F::one());
            let x = F::from_u64(i as u64);
            row.push(x);
            for j in 2..n {
                row.push(row[j - 1] * x);
            }
            row.push(evals[i]);
            interpol_mat.push(row);
        }

        // Compute the row for x=infinity.
        let mut row = Vec::with_capacity(n);
        for _ in 0..n - 1 {
            row.push(F::zero());
        }
        row.push(F::one());
        row.push(evals[n - 1]);
        interpol_mat.push(row);

        UniPoly {
            coeffs: gaussian_elimination(&mut interpol_mat),
        }
    }

    fn vandermonde_interpolation(evals: &[F]) -> Vec<F> {
        let n = evals.len();
        let xs: Vec<F> = (0..evals.len()).map(|x| F::from_u64(x as u64)).collect();

        let mut vandermonde: Vec<Vec<F>> = Vec::with_capacity(n);
        for i in 0..n {
            let mut row = Vec::with_capacity(n);
            let x = xs[i];
            row.push(F::one());
            row.push(x);
            for j in 2..n {
                row.push(row[j - 1] * x);
            }
            row.push(evals[i]);
            vandermonde.push(row);
        }

        gaussian_elimination(&mut vandermonde)
    }

    /// Divide self by another polynomial, and returns the
    /// quotient and remainder.
    #[tracing::instrument(skip_all, name = "UniPoly::divide_with_remainder")]
    pub fn divide_with_remainder(&self, divisor: &Self) -> Option<(Self, Self)> {
        if self.is_zero() {
            Some((Self::zero(), Self::zero()))
        } else if divisor.is_zero() {
            None
        } else if self.degree() < divisor.degree() {
            Some((Self::zero(), self.clone()))
        } else {
            // Now we know that self.degree() >= divisor.degree();
            let mut quotient = vec![F::zero(); self.degree() - divisor.degree() + 1];
            let mut remainder: Self = self.clone();
            // Can unwrap here because we know self is not zero.
            let divisor_leading_inv = divisor.leading_coefficient().unwrap().inverse().unwrap();
            while !remainder.is_zero() && remainder.degree() >= divisor.degree() {
                let cur_q_coeff = *remainder.leading_coefficient().unwrap() * divisor_leading_inv;
                let cur_q_degree = remainder.degree() - divisor.degree();
                quotient[cur_q_degree] = cur_q_coeff;

                for (i, div_coeff) in divisor.coeffs.iter().enumerate() {
                    remainder.coeffs[cur_q_degree + i] -= cur_q_coeff * *div_coeff;
                }

                while let Some(true) = remainder.coeffs.last().map(|c| c == &F::zero()) {
                    remainder.coeffs.pop();
                }
            }
            Some((Self::from_coeff(quotient), remainder))
        }
    }

    fn is_zero(&self) -> bool {
        self.coeffs.is_empty() || self.coeffs.iter().all(|c| c == &F::zero())
    }

    fn leading_coefficient(&self) -> Option<&F> {
        self.coeffs.last()
    }

    pub fn zero() -> Self {
        Self::from_coeff(Vec::new())
    }

    pub fn degree(&self) -> usize {
        self.coeffs.len() - 1
    }

    pub fn as_vec(&self) -> Vec<F> {
        self.coeffs.clone()
    }

    pub fn eval_at_zero(&self) -> F {
        self.coeffs[0]
    }

    pub fn eval_at_one(&self) -> F {
        (0..self.coeffs.len()).map(|i| self.coeffs[i]).sum()
    }

    #[tracing::instrument(skip_all, name = "UniPoly::evaluate")]
    pub fn evaluate<C>(&self, r: &C) -> F
    where
        C: Copy + Send + Sync + Into<F> + ChallengeFieldOps<F>,
        F: FieldChallengeOps<C>,
    {
        Self::eval_with_coeffs(&self.coeffs, r)
    }

    #[tracing::instrument(skip_all, name = "UniPoly::eval_with_coeffs")]
    pub fn eval_with_coeffs<C>(coeffs: &[F], r: &C) -> F
    where
        C: Copy + Send + Sync + Into<F> + ChallengeFieldOps<F>,
        F: FieldChallengeOps<C>,
    {
        let mut eval = coeffs[0];
        let mut power = (*r).into();
        for i in 1..coeffs.len() {
            eval += power * coeffs[i];

            #[allow(clippy::assign_op_pattern)]
            {
                power = power * *r;
            }
        }
        eval
    }

    #[tracing::instrument(skip_all, name = "UniPoly::eval_as_univariate")]
    pub fn eval_as_univariate(poly: &MultilinearPolynomial<F>, r: &F) -> F {
        match poly {
            MultilinearPolynomial::LargeScalars(poly) => {
                let mut eval = poly.Z[0];
                let mut power = *r;
                for coeff in poly.evals_ref()[1..].iter() {
                    eval += power * coeff;
                    power *= *r;
                }
                eval
            }
            MultilinearPolynomial::U8Scalars(poly) => {
                let mut eval = F::zero();
                let mut power = F::one();
                for coeff in poly.coeffs.iter() {
                    eval += coeff.field_mul(power);
                    power *= *r;
                }
                eval
            }
            MultilinearPolynomial::U16Scalars(poly) => {
                let mut eval = F::zero();
                let mut power = F::one();
                for coeff in poly.coeffs.iter() {
                    eval += coeff.field_mul(power);
                    power *= *r;
                }
                eval
            }
            MultilinearPolynomial::U32Scalars(poly) => {
                let mut eval = F::zero();
                let mut power = F::one();
                for coeff in poly.coeffs.iter() {
                    eval += coeff.field_mul(power);
                    power *= *r;
                }
                eval
            }
            MultilinearPolynomial::U64Scalars(poly) => {
                let mut eval = F::zero();
                let mut power = F::one();
                for coeff in poly.coeffs.iter() {
                    eval += coeff.field_mul(power);
                    power *= *r;
                }
                eval
            }
            MultilinearPolynomial::I64Scalars(poly) => {
                let mut eval = F::zero();
                let mut power = F::one();
                for coeff in poly.coeffs.iter() {
                    eval += coeff.field_mul(power);
                    power *= *r;
                }
                eval
            }
            _ => unimplemented!("Unsupported MultilinearPolynomial variant"),
        }
    }

    pub fn compress(&self) -> CompressedUniPoly<F> {
        let coeffs_except_linear_term = [&self.coeffs[..1], &self.coeffs[2..]].concat();
        debug_assert_eq!(coeffs_except_linear_term.len() + 1, self.coeffs.len());
        CompressedUniPoly {
            coeffs_except_linear_term,
        }
    }

    pub fn random<R: RngCore + CryptoRng>(num_vars: usize, mut rng: &mut R) -> Self {
        Self::from_coeff(
            std::iter::from_fn(|| Some(F::random(&mut rng)))
                .take(num_vars)
                .collect(),
        )
    }

    pub fn shift_coefficients(&mut self, rhs: &F) {
        self.coeffs.par_iter_mut().for_each(|c| *c += *rhs);
    }

    /// This function computes a cubic polynomial s(X), given the following conditions:
    /// - s(X) = l(X) * t(X), where l(X) is linear and t(X) is quadratic,
    /// - l(X) = a + bX is given by l(0) = a and l(\infty) = b,
    /// - t(X) = c + dX + eX^2 is given by t(0) = c and t(\infty) = e (but d is missing),
    /// - s(0) + s(1) = hint,
    ///
    /// This is used in the optimized sum-check evaluation with split eq polynomial.
    pub fn from_linear_times_quadratic_with_hint(
        linear_coeffs: [F; 2],
        quadratic_coeff_0: F,
        quadratic_coeff_2: F,
        hint: F,
    ) -> Self {
        let linear_eval_one = linear_coeffs[0] + linear_coeffs[1];

        let cubic_coeff_0 = linear_coeffs[0] * quadratic_coeff_0;

        // Compute the linear coefficient of the quadratic polynomial from the hint
        // Given that s(0) + s(1) = hint, we can rewrite this as:
        // a * c + (a + b) * (c + d + e) = hint, which means we can solve for d as:
        // d = (hint - a * c) / (a + b) - c - e
        let quadratic_coeff_1 =
            (hint - cubic_coeff_0) / linear_eval_one - quadratic_coeff_0 - quadratic_coeff_2;

        // Now derive the coefficients of the cubic polynomial from the evaluations
        // We have s(X) = (a + bX) * (c + dX + eX^2) = ac + (ad + bc)X + (ae + bd)X^2 + beX^3
        let coeffs = [
            cubic_coeff_0,
            linear_coeffs[0] * quadratic_coeff_1 + linear_coeffs[1] * quadratic_coeff_0,
            linear_coeffs[0] * quadratic_coeff_2 + linear_coeffs[1] * quadratic_coeff_1,
            linear_coeffs[1] * quadratic_coeff_2,
        ];
        Self::from_coeff(coeffs.to_vec())
    }

    /// Evaluate on a symmetric integer domain of size N and verify a domain-sum constraint.
    ///
    /// Contract/assumptions:
    /// - Domain nodes are consecutive integers centered at 0: t_i = start + i where
    ///   start = -floor((N-1)/2) and i ∈ {0..N-1}.
    /// - N ≤ 16 (univariate-skip setting). For k ≤ N-1, the power sums S_k = Σ_i t_i^k fit in i64,
    ///   and are computed via `LagrangeHelper::power_sums::<N>()`.
    /// - `self` is the full, uncompressed univariate polynomial s(X) with monomial coefficients
    ///   of degree exactly N-1 (asserted in debug builds).
    /// - `claim` is the expected field value of Σ_{t in domain} s(t). In the first outer round of
    ///   Spartan, this `claim` is zero.
    ///
    /// Behavior:
    /// - Computes Σ_{t in domain} s(t) = Σ_j a_j · S_j using i64 power sums and checks equality to `claim`.
    /// - Independently evaluates and returns s(x) using Horner.
    ///
    /// Returns:
    /// - (ok, value) where `ok` is true iff the domain-sum equals `claim`, and `value` = s(x).
    pub fn check_sum_evals_and_set_new_claim<const N: usize, const OUT_LEN: usize>(
        &self,
        claim: &F,
        x: &F::Challenge,
    ) -> (bool, F) {
        // Relaxed: compute Σ_{t in symmetric N-window} s(t) via i128 power sums up to deg(s)
        debug_assert_eq!(self.degree() + 1, OUT_LEN);
        let power_sums = LagrangeHelper::power_sums::<N, OUT_LEN>();

        // Check domain sum Σ_j a_j * S_j == claim
        let mut sum = F::zero();
        for (j, coeff) in self.coeffs.iter().enumerate() {
            println!("coeff: {:?}, power_sums[j]: {:?}", coeff, power_sums[j]);
            sum += coeff.mul_i128(power_sums[j]);
        }
        let ok = sum == *claim;

        // Horner evaluation at x
        let value = self.evaluate(x);
        println!("value: {:?}", value);
        (ok, value)
    }
}

impl<F: JoltField> AddAssign<&Self> for UniPoly<F> {
    fn add_assign(&mut self, rhs: &Self) {
        let ordering = self.coeffs.len().cmp(&rhs.coeffs.len());
        #[allow(clippy::disallowed_methods)]
        for (lhs, rhs) in self.coeffs.iter_mut().zip(&rhs.coeffs) {
            *lhs += *rhs;
        }
        if matches!(ordering, Ordering::Less) {
            self.coeffs
                .extend(rhs.coeffs[self.coeffs.len()..].iter().cloned());
        }
    }
}

impl<F: JoltField> Sub for UniPoly<F> {
    type Output = Self;

    fn sub(mut self, rhs: Self) -> Self::Output {
        let ordering = self.coeffs.len().cmp(&rhs.coeffs.len());
        #[allow(clippy::disallowed_methods)]
        for (lhs, rhs) in self.coeffs.iter_mut().zip(&rhs.coeffs) {
            *lhs -= *rhs;
        }
        if matches!(ordering, Ordering::Less) {
            self.coeffs
                .extend(rhs.coeffs[self.coeffs.len()..].iter().map(|v| v.neg()));
        }
        self
    }
}

impl<F: JoltField> Mul<F> for UniPoly<F> {
    type Output = Self;

    fn mul(self, rhs: F) -> Self {
        let iter = self.coeffs.into_par_iter();
        Self::from_coeff(iter.map(|c| c * rhs).collect::<Vec<_>>())
    }
}

impl<F: JoltField> Mul<&F> for UniPoly<F> {
    type Output = Self;

    fn mul(self, rhs: &F) -> Self {
        let iter = self.coeffs.into_par_iter();
        Self::from_coeff(iter.map(|c| c * *rhs).collect::<Vec<_>>())
    }
}

impl<F: JoltField> Mul<&F> for &UniPoly<F> {
    type Output = UniPoly<F>;

    fn mul(self, rhs: &F) -> UniPoly<F> {
        UniPoly::from_coeff(self.coeffs.iter().map(|c| *c * *rhs).collect::<Vec<_>>())
    }
}

impl<F: JoltField> Index<usize> for UniPoly<F> {
    type Output = F;

    fn index(&self, index: usize) -> &Self::Output {
        &self.coeffs[index]
    }
}

impl<F: JoltField> IndexMut<usize> for UniPoly<F> {
    fn index_mut(&mut self, index: usize) -> &mut Self::Output {
        &mut self.coeffs[index]
    }
}

impl<F: JoltField> MulAssign<&F> for UniPoly<F> {
    fn mul_assign(&mut self, rhs: &F) {
        self.coeffs.par_iter_mut().for_each(|c| *c *= *rhs);
    }
}

impl<F: JoltField> CompressedUniPoly<F> {
    // we require eval(0) + eval(1) = hint, so we can solve for the linear term as:
    // linear_term = hint - 2 * constant_term - deg2 term - deg3 term
    pub fn decompress(&self, hint: &F) -> UniPoly<F> {
        let mut linear_term =
            *hint - self.coeffs_except_linear_term[0] - self.coeffs_except_linear_term[0];
        for i in 1..self.coeffs_except_linear_term.len() {
            linear_term -= self.coeffs_except_linear_term[i];
        }

        let mut coeffs = vec![self.coeffs_except_linear_term[0], linear_term];
        coeffs.extend(&self.coeffs_except_linear_term[1..]);
        assert_eq!(self.coeffs_except_linear_term.len() + 1, coeffs.len());
        UniPoly { coeffs }
    }

    // In the verifier we do not have to check that f(0) + f(1) = hint as we can just
    // recover the linear term assuming the prover did it right, then eval the poly
    pub fn eval_from_hint(&self, hint: &F, x: &F::Challenge) -> F {
        let mut linear_term =
            *hint - self.coeffs_except_linear_term[0] - self.coeffs_except_linear_term[0];
        for i in 1..self.coeffs_except_linear_term.len() {
            linear_term -= self.coeffs_except_linear_term[i];
        }

        let mut running_point: F = (*x).into();
        let mut running_sum = self.coeffs_except_linear_term[0] + *x * linear_term;
        for i in 1..self.coeffs_except_linear_term.len() {
            running_point = running_point * x;
            running_sum += self.coeffs_except_linear_term[i] * running_point;
        }
        running_sum
    }

    pub fn degree(&self) -> usize {
        self.coeffs_except_linear_term.len()
    }
}

impl<F: JoltField> AppendToTranscript for UniPoly<F> {
    fn append_to_transcript<ProofTranscript: Transcript>(&self, transcript: &mut ProofTranscript) {
        transcript.append_message(b"UncompressedUniPoly_begin");
        for i in 0..self.coeffs.len() {
            transcript.append_scalar(&self.coeffs[i]);
        }
        transcript.append_message(b"UncompressedUniPoly_end");
    }
}

impl<F: JoltField> AppendToTranscript for CompressedUniPoly<F> {
    fn append_to_transcript<ProofTranscript: Transcript>(&self, transcript: &mut ProofTranscript) {
        transcript.append_message(b"UniPoly_begin");
        for i in 0..self.coeffs_except_linear_term.len() {
            transcript.append_scalar(&self.coeffs_except_linear_term[i]);
        }
        transcript.append_message(b"UniPoly_end");
    }
}

#[cfg(test)]
mod tests {
    use super::*;
    use ark_bn254::Fr;
    use rand_chacha::ChaCha20Rng;
    use rand_core::SeedableRng;

    #[test]
    fn test_from_evals_toom() {
        // Our degree 3 polynomial is: 5 + x + 3x^2 + 9x^3.
        let gt_poly = UniPoly::<Fr>::from_coeff(vec![5.into(), 1.into(), 3.into(), 9.into()]);
        let degree = 3;
        let finite_evals = (0..degree)
            .map(|x| gt_poly.evaluate::<Fr>(&x.into()))
            .collect();
        let eval_at_infinity = *gt_poly.coeffs.last().unwrap();
        let toom_evals = [finite_evals, vec![eval_at_infinity]].concat();

        let poly = UniPoly::from_evals_toom(&toom_evals);

        assert_eq!(gt_poly, poly);
    }

    #[test]
    fn test_from_evals_quad() {
        test_from_evals_quad_helper::<Fr>()
    }

    fn test_from_evals_quad_helper<F: JoltField>() {
        // polynomial is 2x^2 + 3x + 1
        let e0 = F::one();
        let e1 = F::from_u64(6u64);
        let e2 = F::from_u64(15u64);
        let evals = vec![e0, e1, e2];
        let poly = UniPoly::from_evals(&evals);

        assert_eq!(poly.eval_at_zero(), e0);
        assert_eq!(poly.eval_at_one(), e1);
        assert_eq!(poly.coeffs.len(), 3);
        assert_eq!(poly.coeffs[0], F::one());
        assert_eq!(poly.coeffs[1], F::from_u64(3u64));
        assert_eq!(poly.coeffs[2], F::from_u64(2u64));

        let hint = e0 + e1;
        let compressed_poly = poly.compress();
        let decompressed_poly = compressed_poly.decompress(&hint);
        for i in 0..decompressed_poly.coeffs.len() {
            assert_eq!(decompressed_poly.coeffs[i], poly.coeffs[i]);
        }

        let e3 = F::from_u64(28u64);
        assert_eq!(poly.evaluate::<F>(&F::from_u64(3u64)), e3);
    }

    #[test]
    fn test_from_evals_cubic() {
        test_from_evals_cubic_helper::<Fr>()
    }
    fn test_from_evals_cubic_helper<F: JoltField>() {
        // polynomial is x^3 + 2x^2 + 3x + 1
        let e0 = F::one();
        let e1 = F::from_u64(7u64);
        let e2 = F::from_u64(23u64);
        let e3 = F::from_u64(55u64);
        let evals = vec![e0, e1, e2, e3];
        let poly = UniPoly::from_evals(&evals);

        assert_eq!(poly.eval_at_zero(), e0);
        assert_eq!(poly.eval_at_one(), e1);
        assert_eq!(poly.coeffs.len(), 4);
        assert_eq!(poly.coeffs[0], F::one());
        assert_eq!(poly.coeffs[1], F::from_u64(3u64));
        assert_eq!(poly.coeffs[2], F::from_u64(2u64));
        assert_eq!(poly.coeffs[3], F::one());

        let hint = e0 + e1;
        let compressed_poly = poly.compress();
        let decompressed_poly = compressed_poly.decompress(&hint);
        for i in 0..decompressed_poly.coeffs.len() {
            assert_eq!(decompressed_poly.coeffs[i], poly.coeffs[i]);
        }

        let e4 = F::from_u64(109u64);
        assert_eq!(poly.evaluate::<F>(&F::from_u64(4u64)), e4);
    }

    pub fn naive_mul<F: JoltField>(ours: &UniPoly<F>, other: &UniPoly<F>) -> UniPoly<F> {
        if ours.is_zero() || other.is_zero() {
            UniPoly::zero()
        } else {
            let mut result = vec![F::zero(); ours.degree() + other.degree() + 1];
            for (i, self_coeff) in ours.coeffs.iter().enumerate() {
                for (j, other_coeff) in other.coeffs.iter().enumerate() {
                    result[i + j] += *self_coeff * *other_coeff;
                }
            }
            UniPoly::from_coeff(result)
        }
    }

    #[test]
    fn test_divide_poly() {
        let rng = &mut ChaCha20Rng::from_seed([0u8; 32]);

        for a_degree in 0..50 {
            for b_degree in 0..50 {
                let dividend = UniPoly::<Fr>::random(a_degree, rng);
                let divisor = UniPoly::<Fr>::random(b_degree, rng);

                if let Some((quotient, remainder)) =
                    UniPoly::divide_with_remainder(&dividend, &divisor)
                {
                    let mut prod = naive_mul(&divisor, &quotient);
                    prod += &remainder;
                    assert_eq!(dividend, prod)
                }
            }
        }
    }

    #[test]
    fn test_from_linear_times_quadratic_with_hint() {
        // polynomial is s(x) = (x + 1) * (x^2 + 2x + 3) = x^3 + 3x^2 + 5x + 3
        // hint = s(0) + s(1) = 3 + (1 + 3 + 5 + 3) = 15
        let linear_coeffs = [Fr::from_u64(1u64), Fr::from_u64(1u64)];
        let quadratic_coeff_0 = Fr::from_u64(3u64);
        let quadratic_coeff_2 = Fr::from_u64(1u64);
        let true_poly = UniPoly::from_coeff(vec![
            Fr::from_u64(3u64),
            Fr::from_u64(5u64),
            Fr::from_u64(3u64),
            Fr::from_u64(1u64),
        ]);
        let hint = Fr::from_u64(15u64);
        let poly = UniPoly::from_linear_times_quadratic_with_hint(
            linear_coeffs,
            quadratic_coeff_0,
            quadratic_coeff_2,
            hint,
        );
        assert_eq!(poly.coeffs, true_poly.coeffs);
    }
}<|MERGE_RESOLUTION|>--- conflicted
+++ resolved
@@ -15,13 +15,8 @@
 
 // ax^2 + bx + c stored as vec![c,b,a]
 // ax^3 + bx^2 + cx + d stored as vec![d,c,b,a]
-<<<<<<< HEAD
-#[derive(CanonicalSerialize, CanonicalDeserialize, Debug, Clone, PartialEq)]
+#[derive(CanonicalSerialize, CanonicalDeserialize, Debug, Clone, PartialEq, Allocative)]
 pub struct UniPoly<F: CanonicalSerialize + CanonicalDeserialize> {
-=======
-#[derive(Debug, Clone, PartialEq, Allocative)]
-pub struct UniPoly<F> {
->>>>>>> b853ad0b
     pub coeffs: Vec<F>,
 }
 
