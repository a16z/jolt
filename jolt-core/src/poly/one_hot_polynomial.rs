//! This is an implementation of one-hot multilinear polynomials as
//! necessary for Dory and the opening proof reduction sumcheck in
//! `opening_proof.rs`. In particular, this implementation is _not_ used
//! in the Twist/Shout PIOP implementations in Jolt.

use super::multilinear_polynomial::BindingOrder;
use crate::field::JoltField;
use crate::msm::VariableBaseMSM;
use crate::poly::commitment::dory::{DoryGlobals, JoltGroupWrapper};
use crate::poly::dense_mlpoly::DensePolynomial;
use crate::poly::eq_poly::EqPolynomial;
use crate::poly::multilinear_polynomial::{MultilinearPolynomial, PolynomialBinding};
use crate::poly::ra_poly::RaPolynomial;
use crate::poly::split_eq_poly::GruenSplitEqPolynomial;
use crate::utils::expanding_table::ExpandingTable;
use crate::utils::math::Math;
use crate::utils::thread::drop_in_background_thread;
use crate::utils::thread::unsafe_allocate_zero_vec;
use allocative::Allocative;
use ark_bn254::{G1Affine, G1Projective};
use ark_ec::CurveGroup;
use num_traits::Zero;
use rayon::prelude::*;
use std::mem;
use std::sync::{Arc, RwLock};

use jolt_optimizations::msm_rows_sparse_streaming;

/// Represents a one-hot multilinear polynomial (ra/wa) used
/// in Twist/Shout. Perhaps somewhat unintuitively, the implementation
/// in this file is currently only used to compute the Dory
/// commitment and in the opening proof reduction sumcheck.
#[derive(Clone, Debug, Allocative)]
pub struct OneHotPolynomial<F: JoltField> {
    /// The size of the "address" space for this polynomial.
    pub K: usize,
    /// The indices of the nonzero coefficients for each j \in {0, 1}^T.
    /// In other words, the raf/waf corresponding to this
    /// ra/wa polynomial.
    /// If empty, this polynomial is 0 for all j.
    pub nonzero_indices: Arc<Vec<Option<u8>>>,
    /// The number of variables that have been bound over the
    /// course of sumcheck so far.
    num_variables_bound: usize,
    /// The array described in Section 6.3 of the Twist/Shout paper.
    G: Vec<F>,
    /// The array described in Section 6.3 of the Twist/Shout paper.
    H: Arc<RwLock<RaPolynomial<F>>>,
}

impl<F: JoltField> PartialEq for OneHotPolynomial<F> {
    fn eq(&self, other: &Self) -> bool {
        self.K == other.K
            && self.nonzero_indices == other.nonzero_indices
            && self.num_variables_bound == other.num_variables_bound
            && self.G == other.G
            && *self.H.read().unwrap() == *other.H.read().unwrap()
    }
}

/// State related to the address variable (i.e. k) terms appearing in the opening
/// proof reduction sumcheck.
#[derive(Clone, Debug, Allocative)]
pub struct EqAddressState<F: JoltField> {
    /// B stores eq(r, k), see Equation (53)
    pub B: MultilinearPolynomial<F>,
    /// F will maintain an array that, at the end of sumcheck round m, has size 2^m
    /// and stores all 2^m values eq((k_1, ..., k_m), (r_1, ..., r_m))
    pub F: ExpandingTable<F>,
    /// The number of variables that have been bound during sumcheck so far
    pub num_variables_bound: usize,
}

/// State related to the cycle variable (i.e. j) terms appearing in the opening
/// proof reduction sumcheck.
#[derive(Clone, Debug, Allocative)]
pub struct EqCycleState<F: JoltField> {
    /// D stores eq(r', j), see Equation (54) but with Gruen X Dao-Thaler optimizations
    pub D: GruenSplitEqPolynomial<F>,
    /// Merged D polynomial, used to compute G
    pub merged_D: Option<DensePolynomial<F>>,
    /// The number of variables that have been bound during sumcheck so far
    pub num_variables_bound: usize,
}

impl<F: JoltField> EqAddressState<F> {
    #[tracing::instrument(skip_all, name = "EqAddressState::new")]
    pub fn new(r_address: &[F::Challenge]) -> Self {
        let K = 1 << r_address.len();
        // F will maintain an array that, at the end of sumcheck round m, has size 2^m
        // and stores all 2^m values eq((k_1, ..., k_m), (r_1, ..., r_m))
        // See Equation (55)
        let mut F = ExpandingTable::new(K);
        F.reset(F::one());

        Self {
            B: MultilinearPolynomial::from(EqPolynomial::<F>::evals(r_address)),
            F,
            num_variables_bound: 0,
        }
    }
}

impl<F: JoltField> EqCycleState<F> {
    #[tracing::instrument(skip_all, name = "EqCycleState::new")]
    pub fn new(r_cycle: &[F::Challenge]) -> Self {
        let D = GruenSplitEqPolynomial::new(r_cycle, BindingOrder::HighToLow);
        Self {
            D,
            merged_D: None,
            num_variables_bound: 0,
        }
    }

    pub fn merge_D(&mut self) {
        self.merged_D = Some(self.D.merge());
    }

    pub fn drop_merged_D(&mut self) {
        let merged_D = std::mem::take(&mut self.merged_D);
        drop_in_background_thread(merged_D);
    }
}

/// The opening proof reduction sumcheck is a batched sumcheck where
/// each sumcheck instance in the batch corresponds to one opening.
/// The sumcheck instance for a one-hot polynomial opening has the form
///   \sum eq(k, r_address) * eq(j, r_cycle) * ra(k, j)
/// so we use a simplified version of the prover algorithm for the
/// Booleanity sumcheck described in Section 6.3 of the Twist/Shout paper.
#[derive(Clone, Allocative)]
pub struct OneHotPolynomialProverOpening<F: JoltField> {
    pub log_T: usize,
    pub polynomial: OneHotPolynomial<F>,
    pub eq_address_state: Arc<RwLock<EqAddressState<F>>>,
    pub eq_cycle_state: Arc<RwLock<EqCycleState<F>>>,
}

impl<F: JoltField> OneHotPolynomialProverOpening<F> {
    #[tracing::instrument(skip_all, name = "OneHotPolynomialProverOpening::new")]
    pub fn new(
        eq_address_state: Arc<RwLock<EqAddressState<F>>>,
        eq_cycle_state: Arc<RwLock<EqCycleState<F>>>,
    ) -> Self {
        Self {
            log_T: 0,
            polynomial: OneHotPolynomial::default(),
            eq_address_state,
            eq_cycle_state,
        }
    }

    #[tracing::instrument(skip_all, name = "OneHotPolynomialProverOpening::initialize")]
    pub fn initialize(&mut self, mut polynomial: OneHotPolynomial<F>) {
        let nonzero_indices = &polynomial.nonzero_indices;
        let T = nonzero_indices.len();
        let num_chunks = rayon::current_num_threads().next_power_of_two().min(T);
        let chunk_size = (T / num_chunks).max(1);

        let eq = self.eq_cycle_state.read().unwrap();
        let D_coeffs_for_G = &eq.merged_D.as_ref().unwrap();

        // Compute G as described in Section 6.3
        let G = nonzero_indices
            .par_chunks(chunk_size)
            .enumerate()
            .map(|(chunk_index, chunk)| {
                let mut result = unsafe_allocate_zero_vec(polynomial.K);
                let mut j = chunk_index * chunk_size;
                for k in chunk {
                    if let Some(k) = k {
                        result[*k as usize] += D_coeffs_for_G[j];
                    }
                    j += 1;
                }
                result
            })
            .reduce(
                || unsafe_allocate_zero_vec(polynomial.K),
                |mut running, new| {
                    running
                        .par_iter_mut()
                        .zip(new.into_par_iter())
                        .for_each(|(x, y)| *x += y);
                    running
                },
            );

        polynomial.G = G;
        self.polynomial = polynomial;
        self.log_T = T.log_2();
    }

    #[tracing::instrument(
        skip_all,
        name = "OneHotPolynomialProverOpening::compute_prover_message"
    )]
    pub fn compute_prover_message(&mut self, round: usize, previous_claim: F) -> Vec<F> {
        let shared_eq_address = self.eq_address_state.read().unwrap();
        let shared_eq_cycle = self.eq_cycle_state.read().unwrap();
        let polynomial = &self.polynomial;

        if round < polynomial.K.log_2() {
            let num_unbound_address_variables = polynomial.K.log_2() - round;
            let B = &shared_eq_address.B;
            let F = &shared_eq_address.F;
            let G = &polynomial.G;

            let unreduced_univariate_poly_evals = (0..B.len() / 2)
                .into_par_iter()
                .map(|k_prime| {
                    let B_evals = B.sumcheck_evals_array::<2>(k_prime, BindingOrder::HighToLow);
                    let inner_sum = G
                        .par_iter()
                        .enumerate()
                        .skip(k_prime)
                        .step_by(B.len() / 2)
                        .map(|(k, &G_k)| {
                            let k_m = (k >> (num_unbound_address_variables - 1)) & 1;
                            let F_k = F[k >> num_unbound_address_variables];
                            let G_times_F = G_k * F_k;

                            let eval_c0 = if k_m == 0 { G_times_F } else { F::zero() };
                            let eval_c2 = if k_m == 0 {
                                -G_times_F
                            } else {
                                G_times_F + G_times_F
                            };
                            [eval_c0, eval_c2]
                        })
                        .reduce(
                            || [F::zero(); 2],
                            |running, new| [running[0] + new[0], running[1] + new[1]],
                        );

                    [
                        B_evals[0].mul_unreduced::<9>(inner_sum[0]),
                        B_evals[1].mul_unreduced::<9>(inner_sum[1]),
                    ]
                })
                .reduce(
                    || [F::Unreduced::<9>::zero(); 2],
                    |running, new| [running[0] + new[0], running[1] + new[1]],
                );

            unreduced_univariate_poly_evals
                .into_iter()
                .map(|evals| F::from_montgomery_reduce(evals))
                .collect()
        } else {
            // T-variable rounds
            let B = &shared_eq_address.B;
            let d_gruen = &shared_eq_cycle.D;
            let eq_r_address_claim = B.final_sumcheck_claim();
            let H = &polynomial.H.read().unwrap();

            let gruen_eval_0 = if d_gruen.E_in_current_len() == 1 {
                let unreduced_gruen_eval_0 = (0..d_gruen.len() / 2)
                    .into_par_iter()
                    .map(|j| d_gruen.E_out_current()[j].mul_unreduced::<9>(H.get_bound_coeff(j)))
                    .reduce(F::Unreduced::<9>::zero, |running, new| running + new);
                F::from_montgomery_reduce(unreduced_gruen_eval_0)
            } else {
                let d_e_in = d_gruen.E_in_current();
                let d_e_out = d_gruen.E_out_current();
                let num_x_in = d_gruen.E_in_current_len();
                let num_x_out = d_gruen.E_out_current_len();
                let num_x_out_bits = num_x_out.log_2();

                (0..num_x_in)
                    .into_par_iter()
                    .map(|x_in| {
                        let unreduced_inner_sum = (0..num_x_out)
                            .into_par_iter()
                            .map(|x_out| {
                                let j = (x_in << num_x_out_bits) | x_out;
                                d_e_out[x_out].mul_unreduced::<9>(H.get_bound_coeff(j))
                            })
                            .reduce(F::Unreduced::<9>::zero, |running, new| running + new);
                        let inner_sum = F::from_montgomery_reduce(unreduced_inner_sum);
                        d_e_in[x_in] * inner_sum
                    })
                    .sum()
            };

            let gruen_univariate_evals: [F; 2] =
                d_gruen.gruen_evals_deg_2(gruen_eval_0, previous_claim / eq_r_address_claim);

            vec![
                eq_r_address_claim * gruen_univariate_evals[0],
                eq_r_address_claim * gruen_univariate_evals[1],
            ]
        }
    }

    #[tracing::instrument(skip_all, name = "OneHotPolynomialProverOpening::bind")]
    pub fn bind(&mut self, r: F::Challenge, round: usize) {
        let mut shared_eq_address = self.eq_address_state.write().unwrap();
        let mut shared_eq_cycle = self.eq_cycle_state.write().unwrap();
        let polynomial = &mut self.polynomial;
        let num_variables_bound =
            shared_eq_address.num_variables_bound + shared_eq_cycle.num_variables_bound;

        // Bind shared state if not already bound
        if num_variables_bound <= round {
            if round < polynomial.K.log_2() {
                shared_eq_address
                    .B
                    .bind_parallel(r, BindingOrder::HighToLow);
                shared_eq_address.F.update(r);
                shared_eq_address.num_variables_bound += 1;
            } else {
                shared_eq_cycle.D.bind(r);
                shared_eq_cycle.num_variables_bound += 1;
            }
        }

        // For the first two log T rounds we want to use F still
        if round == polynomial.K.log_2() - 1 {
            let nonzero_indices = &polynomial.nonzero_indices;

            let mut lock = polynomial.H.write().unwrap();
            if matches!(*lock, RaPolynomial::None) {
                *lock =
                    RaPolynomial::new(nonzero_indices.clone(), shared_eq_address.F.clone_values());
            }

            let g = mem::take(&mut polynomial.G);
            drop_in_background_thread(g);
        } else if round >= polynomial.K.log_2() {
            // Bind H for subsequent T rounds
            let mut H = polynomial.H.write().unwrap();
            if H.len().log_2() == self.log_T + polynomial.K.log_2() - round {
                H.bind_parallel(r, BindingOrder::HighToLow);
            }
        }
    }

    pub fn final_sumcheck_claim(&self) -> F {
        self.polynomial.H.read().unwrap().final_sumcheck_claim()
    }
}

impl<F: JoltField> Default for OneHotPolynomial<F> {
    fn default() -> Self {
        Self {
            K: 1,
            nonzero_indices: Arc::new(vec![]),
            num_variables_bound: 0,
            G: vec![],
            H: Arc::new(RwLock::new(RaPolynomial::None)),
        }
    }
}

impl<F: JoltField> OneHotPolynomial<F> {
    pub fn get_num_vars(&self) -> usize {
        self.K.log_2() + self.nonzero_indices.len().log_2()
    }

    #[cfg(test)]
    fn to_dense_poly(&self) -> DensePolynomial<F> {
        let T = DoryGlobals::get_T();
        let mut dense_coeffs: Vec<F> = vec![F::zero(); self.K * T];
        for (t, k) in self.nonzero_indices.iter().enumerate() {
            if let Some(k) = k {
                dense_coeffs[*k as usize * T + t] = F::one();
            }
        }
        DensePolynomial::new(dense_coeffs)
    }

    pub fn evaluate<C>(&self, r: &[C]) -> F
    where
        C: Copy + Send + Sync + Into<F>,
        F: std::ops::Mul<C, Output = F> + std::ops::SubAssign<F>,
    {
        assert_eq!(
            r.len(),
            DoryGlobals::get_num_rows().log_2() + DoryGlobals::get_num_columns().log_2(),
            "K = {}",
            self.K
        );
        let (r_left, r_right) = r.split_at(DoryGlobals::get_num_rows().log_2());
        let eq_left = EqPolynomial::<F>::evals(r_left);
        let eq_right = EqPolynomial::<F>::evals(r_right);
        let mut left_product = unsafe_allocate_zero_vec(eq_right.len());
        self.vector_matrix_product(&eq_left, F::one(), &mut left_product);
        left_product
            .into_par_iter()
            .zip_eq(eq_right.par_iter())
            .map(|(l, r)| l * r)
            .sum()
    }

    pub fn from_indices(nonzero_indices: Vec<Option<u8>>, K: usize) -> Self {
        debug_assert_eq!(DoryGlobals::get_T(), nonzero_indices.len());
        assert!(K <= 1 << 8, "K must be <= 256 for index to fit into u8");

        Self {
            K,
            nonzero_indices: Arc::new(nonzero_indices),
            ..Default::default()
        }
    }

    #[tracing::instrument(skip_all, name = "OneHotPolynomial::commit_rows")]
    pub fn commit_rows<G: CurveGroup<ScalarField = F> + VariableBaseMSM>(
        &self,
        bases: &[G::Affine],
    ) -> Vec<JoltGroupWrapper<G>> {
        let num_rows = DoryGlobals::get_num_rows();
        let row_len = DoryGlobals::get_num_columns();
        let T = DoryGlobals::get_T();

<<<<<<< HEAD
        assert!(T > num_rows, "T = {T}, why are you doing this");
        let cycles_per_row = T / num_rows;
        let K = row_len / cycles_per_row;

        // Safety: This function is only called with G1Affine
        let g1_bases: &[G1Affine] =
            unsafe { std::mem::transmute::<&[G::Affine], &[G1Affine]>(bases) };

        let proj_vec: Vec<G1Projective> = {
            let _span = tracing::trace_span!("batch_addition");
            let _enter = _span.enter();
            msm_rows_sparse_streaming(
                &g1_bases[..row_len],
                &self.nonzero_indices,
                cycles_per_row,
                K as usize,
                row_len,
            )
        };

        proj_vec
            .into_par_iter()
            .map(|p| {
                // Safety: G is the projective type expected by this call site
                let projective: G =
                    unsafe { std::ptr::read(&p as *const G1Projective as *const G) };
                JoltGroupWrapper(projective)
            })
            .collect()
=======
        let rows_per_k = T / row_len;
        if rows_per_k >= rayon::current_num_threads() {
            // This is the typical case (T >> K)

            let chunk_commitments: Vec<Vec<_>> = self
                .nonzero_indices
                .par_chunks(row_len)
                .map(|chunk| {
                    // Collect indices for each k
                    let mut indices_per_k: Vec<Vec<usize>> = vec![Vec::new(); self.K];

                    for (col_index, k) in chunk.iter().enumerate() {
                        if let Some(k) = k {
                            indices_per_k[*k as usize].push(col_index);
                        }
                    }

                    // Safety: This function is only called with G1Affine
                    let g1_bases =
                        unsafe { std::mem::transmute::<&[G::Affine], &[G1Affine]>(bases) };

                    // Vectorized batch addition for all k values at once
                    let results =
                        jolt_optimizations::batch_g1_additions_multi(g1_bases, &indices_per_k);

                    // Convert results to row_commitments
                    let mut row_commitments = vec![JoltGroupWrapper(G::zero()); self.K];
                    for (k, result) in results.into_iter().enumerate() {
                        if !indices_per_k[k].is_empty() {
                            let sum_projective: G1Projective = result.into();
                            // Safety: We know G is G1Projective
                            row_commitments[k].0 = unsafe {
                                std::ptr::read(&sum_projective as *const G1Projective as *const G)
                            };
                        }
                    }

                    row_commitments
                })
                .collect();
            let mut result = vec![JoltGroupWrapper(G::zero()); num_rows];
            for (chunk_index, commitments) in chunk_commitments.iter().enumerate() {
                result
                    .par_iter_mut()
                    .skip(chunk_index)
                    .step_by(rows_per_k)
                    .zip(commitments.into_par_iter())
                    .for_each(|(dest, src)| *dest = *src);
            }

            result
        } else {
            let num_chunks = rayon::current_num_threads().next_power_of_two();
            let chunk_size = std::cmp::max(1, num_rows / num_chunks);

            // Iterate over chunks of contiguous rows in parallel
            let mut result: Vec<JoltGroupWrapper<G>> = vec![JoltGroupWrapper(G::zero()); num_rows];

            // First, collect indices for each row
            let mut row_indices: Vec<Vec<usize>> = vec![Vec::new(); num_rows];

            for (t, k) in self.nonzero_indices.iter().enumerate() {
                if let Some(k) = k {
                    let global_index = *k as u64 * T as u64 + t as u64;
                    let row_index = (global_index / row_len as u64) as usize;
                    let col_index = (global_index % row_len as u64) as usize;
                    row_indices[row_index].push(col_index);
                }
            }

            // Process rows in parallel chunks
            // Safety: This function is only called with G1Affine
            let g1_bases = unsafe { std::mem::transmute::<&[G::Affine], &[G1Affine]>(bases) };

            result
                .par_chunks_mut(chunk_size)
                .zip(row_indices.par_chunks(chunk_size))
                .for_each(|(result_chunk, indices_chunk)| {
                    let results =
                        jolt_optimizations::batch_g1_additions_multi(g1_bases, indices_chunk);

                    for (row_result, (indices, result)) in result_chunk
                        .iter_mut()
                        .zip(indices_chunk.iter().zip(results.into_iter()))
                    {
                        if !indices.is_empty() {
                            let sum_projective: G1Projective = result.into();
                            // Safety: We know G is G1Projective
                            row_result.0 = unsafe {
                                std::ptr::read(&sum_projective as *const G1Projective as *const G)
                            };
                        }
                    }
                });
            result
        }
>>>>>>> 3957d594
    }

    #[tracing::instrument(skip_all, name = "OneHotPolynomial::vector_matrix_product")]
    pub fn vector_matrix_product(&self, left_vec: &[F], coeff: F, result: &mut [F]) {
        let T = DoryGlobals::get_T();
        let num_columns = DoryGlobals::get_num_columns();
        debug_assert_eq!(result.len(), num_columns);
        let row_len = num_columns;

<<<<<<< HEAD
        assert!(
            T > DoryGlobals::get_num_rows(),
            "T = {T}, why are you doing this",
        );
        let cycles_per_row = T / DoryGlobals::get_num_rows();
        let K = row_len / cycles_per_row;

        result
            .par_chunks_mut(K)
            .enumerate()
            .for_each(|(i, result_chunk)| {
                self.nonzero_indices
                    .iter()
                    .skip(i)
                    .step_by(cycles_per_row)
                    .enumerate()
                    .for_each(|(row_index, k)| {
=======
        if T >= row_len {
            // This is the typical case (T >= K)
            let rows_per_k = T / row_len;
            result
                .par_iter_mut()
                .enumerate()
                .for_each(|(col_index, dest)| {
                    let mut col_dot_product = F::zero();
                    for (row_offset, t) in (col_index..T).step_by(row_len).enumerate() {
                        if let Some(k) = self.nonzero_indices[t] {
                            let row_index = k as usize * rows_per_k + row_offset;
                            col_dot_product += left_vec[row_index];
                        }
                    }
                    *dest += coeff * col_dot_product;
                });
        } else {
            let num_chunks = rayon::current_num_threads().next_power_of_two();
            let chunk_size = std::cmp::max(1, num_columns / num_chunks);

            result
                .par_chunks_mut(chunk_size)
                .enumerate()
                .for_each(|(chunk_index, chunk)| {
                    let min_col_index = chunk_index * chunk_size;
                    let max_col_index = min_col_index + chunk_size;
                    for (t, k) in self.nonzero_indices.iter().enumerate() {
>>>>>>> 3957d594
                        if let Some(k) = k {
                            result_chunk[*k] += coeff * left_vec[row_index];
                        }
                    });
            });
    }
}

#[cfg(test)]
mod tests {
    use super::*;
    use crate::poly::unipoly::UniPoly;
    use ark_bn254::Fr;
    use ark_std::{test_rng, Zero};
    use rand_core::RngCore;
    use serial_test::serial;

    fn dense_polynomial_equivalence<const LOG_K: usize, const LOG_T: usize>() {
        let K: usize = 1 << LOG_K;
        let T: usize = 1 << LOG_T;
        let _guard = DoryGlobals::initialize(K, T);

        let mut rng = test_rng();

        let nonzero_indices: Vec<_> =
            std::iter::repeat_with(|| Some(rng.next_u64() as u8 % K as u8))
                .take(T)
                .collect();
        let one_hot_poly = OneHotPolynomial::<Fr>::from_indices(nonzero_indices, K);
        let mut dense_poly = one_hot_poly.to_dense_poly();

        let r_address = std::iter::repeat_with(|| <Fr as JoltField>::Challenge::random(&mut rng))
            .take(LOG_K)
            .collect::<Vec<_>>();
        let r_cycle = std::iter::repeat_with(|| <Fr as JoltField>::Challenge::random(&mut rng))
            .take(LOG_T)
            .collect::<Vec<_>>();

        let eq_address_state = EqAddressState::new(&r_address);
        let mut eq_cycle_state = EqCycleState::new(&r_cycle);
        eq_cycle_state.merge_D();

        let mut one_hot_opening = OneHotPolynomialProverOpening::new(
            Arc::new(RwLock::new(eq_address_state)),
            Arc::new(RwLock::new(eq_cycle_state)),
        );
        one_hot_opening.initialize(one_hot_poly.clone());

        let r_concat = [r_address.as_slice(), r_cycle.as_slice()].concat();
        let mut eq = DensePolynomial::new(EqPolynomial::<Fr>::evals(&r_concat));

        // Compute the initial input claim
        let input_claim: Fr = (0..dense_poly.len()).map(|i| dense_poly[i] * eq[i]).sum();
        let mut previous_claim = input_claim;

        for round in 0..LOG_K + LOG_T {
            let one_hot_message = one_hot_opening.compute_prover_message(round, previous_claim);
            let mut expected_message = vec![Fr::zero(), Fr::zero()];
            let mle_half = dense_poly.len() / 2;

            expected_message[0] = (0..mle_half).map(|i| dense_poly[i] * eq[i]).sum();
            expected_message[1] = (0..mle_half)
                .map(|i| {
                    let poly_bound_point =
                        dense_poly[i + mle_half] + dense_poly[i + mle_half] - dense_poly[i];
                    let eq_bound_point = eq[i + mle_half] + eq[i + mle_half] - eq[i];
                    poly_bound_point * eq_bound_point
                })
                .sum();
            assert_eq!(
                one_hot_message, expected_message,
                "round {round} prover message mismatch"
            );

            let r = <Fr as JoltField>::Challenge::random(&mut rng);

            // Update previous_claim by evaluating the univariate polynomial at r
            let eval_at_1 = previous_claim - expected_message[0];
            let univariate_evals = vec![expected_message[0], eval_at_1, expected_message[1]];
            let univariate_poly = UniPoly::from_evals(&univariate_evals);
            previous_claim = univariate_poly.evaluate(&r);

            one_hot_opening.bind(r, round);
            dense_poly.bind_parallel(r, BindingOrder::HighToLow);
            eq.bind_parallel(r, BindingOrder::HighToLow);
        }
        assert_eq!(
            one_hot_opening.final_sumcheck_claim(),
            dense_poly[0],
            "final sumcheck claim"
        );
    }

    #[test]
    #[serial]
    fn sumcheck_K_less_than_T() {
        dense_polynomial_equivalence::<5, 6>();
    }

    #[test]
    #[serial]
    fn sumcheck_K_equals_T() {
        dense_polynomial_equivalence::<6, 6>();
    }

    #[test]
    #[serial]
    fn sumcheck_K_greater_than_T() {
        dense_polynomial_equivalence::<6, 5>();
    }

    fn evaluate_test<const LOG_K: usize, const LOG_T: usize>() {
        let K: usize = 1 << LOG_K;
        let T: usize = 1 << LOG_T;
        let _guard = DoryGlobals::initialize(K, T);

        let mut rng = test_rng();

        let nonzero_indices: Vec<_> =
            std::iter::repeat_with(|| Some(rng.next_u64() as u8 % K as u8))
                .take(T)
                .collect();
        let one_hot_poly = OneHotPolynomial::<Fr>::from_indices(nonzero_indices, K);
        let dense_poly = one_hot_poly.to_dense_poly();

        let r: Vec<<Fr as JoltField>::Challenge> =
            std::iter::repeat_with(|| <Fr as JoltField>::Challenge::random(&mut rng))
                .take(LOG_K + LOG_T)
                .collect();

        assert_eq!(one_hot_poly.evaluate(&r), dense_poly.evaluate(&r));
    }

    #[test]
    #[serial]
    fn evaluate_K_less_than_T() {
        evaluate_test::<5, 6>();
    }

    #[test]
    #[serial]
    fn evaluate_K_equals_T() {
        evaluate_test::<6, 6>();
    }

    #[test]
    #[serial]
    fn evaluate_K_greater_than_T() {
        evaluate_test::<6, 5>();
    }
}<|MERGE_RESOLUTION|>--- conflicted
+++ resolved
@@ -413,7 +413,6 @@
         let row_len = DoryGlobals::get_num_columns();
         let T = DoryGlobals::get_T();
 
-<<<<<<< HEAD
         assert!(T > num_rows, "T = {T}, why are you doing this");
         let cycles_per_row = T / num_rows;
         let K = row_len / cycles_per_row;
@@ -443,104 +442,6 @@
                 JoltGroupWrapper(projective)
             })
             .collect()
-=======
-        let rows_per_k = T / row_len;
-        if rows_per_k >= rayon::current_num_threads() {
-            // This is the typical case (T >> K)
-
-            let chunk_commitments: Vec<Vec<_>> = self
-                .nonzero_indices
-                .par_chunks(row_len)
-                .map(|chunk| {
-                    // Collect indices for each k
-                    let mut indices_per_k: Vec<Vec<usize>> = vec![Vec::new(); self.K];
-
-                    for (col_index, k) in chunk.iter().enumerate() {
-                        if let Some(k) = k {
-                            indices_per_k[*k as usize].push(col_index);
-                        }
-                    }
-
-                    // Safety: This function is only called with G1Affine
-                    let g1_bases =
-                        unsafe { std::mem::transmute::<&[G::Affine], &[G1Affine]>(bases) };
-
-                    // Vectorized batch addition for all k values at once
-                    let results =
-                        jolt_optimizations::batch_g1_additions_multi(g1_bases, &indices_per_k);
-
-                    // Convert results to row_commitments
-                    let mut row_commitments = vec![JoltGroupWrapper(G::zero()); self.K];
-                    for (k, result) in results.into_iter().enumerate() {
-                        if !indices_per_k[k].is_empty() {
-                            let sum_projective: G1Projective = result.into();
-                            // Safety: We know G is G1Projective
-                            row_commitments[k].0 = unsafe {
-                                std::ptr::read(&sum_projective as *const G1Projective as *const G)
-                            };
-                        }
-                    }
-
-                    row_commitments
-                })
-                .collect();
-            let mut result = vec![JoltGroupWrapper(G::zero()); num_rows];
-            for (chunk_index, commitments) in chunk_commitments.iter().enumerate() {
-                result
-                    .par_iter_mut()
-                    .skip(chunk_index)
-                    .step_by(rows_per_k)
-                    .zip(commitments.into_par_iter())
-                    .for_each(|(dest, src)| *dest = *src);
-            }
-
-            result
-        } else {
-            let num_chunks = rayon::current_num_threads().next_power_of_two();
-            let chunk_size = std::cmp::max(1, num_rows / num_chunks);
-
-            // Iterate over chunks of contiguous rows in parallel
-            let mut result: Vec<JoltGroupWrapper<G>> = vec![JoltGroupWrapper(G::zero()); num_rows];
-
-            // First, collect indices for each row
-            let mut row_indices: Vec<Vec<usize>> = vec![Vec::new(); num_rows];
-
-            for (t, k) in self.nonzero_indices.iter().enumerate() {
-                if let Some(k) = k {
-                    let global_index = *k as u64 * T as u64 + t as u64;
-                    let row_index = (global_index / row_len as u64) as usize;
-                    let col_index = (global_index % row_len as u64) as usize;
-                    row_indices[row_index].push(col_index);
-                }
-            }
-
-            // Process rows in parallel chunks
-            // Safety: This function is only called with G1Affine
-            let g1_bases = unsafe { std::mem::transmute::<&[G::Affine], &[G1Affine]>(bases) };
-
-            result
-                .par_chunks_mut(chunk_size)
-                .zip(row_indices.par_chunks(chunk_size))
-                .for_each(|(result_chunk, indices_chunk)| {
-                    let results =
-                        jolt_optimizations::batch_g1_additions_multi(g1_bases, indices_chunk);
-
-                    for (row_result, (indices, result)) in result_chunk
-                        .iter_mut()
-                        .zip(indices_chunk.iter().zip(results.into_iter()))
-                    {
-                        if !indices.is_empty() {
-                            let sum_projective: G1Projective = result.into();
-                            // Safety: We know G is G1Projective
-                            row_result.0 = unsafe {
-                                std::ptr::read(&sum_projective as *const G1Projective as *const G)
-                            };
-                        }
-                    }
-                });
-            result
-        }
->>>>>>> 3957d594
     }
 
     #[tracing::instrument(skip_all, name = "OneHotPolynomial::vector_matrix_product")]
@@ -550,7 +451,6 @@
         debug_assert_eq!(result.len(), num_columns);
         let row_len = num_columns;
 
-<<<<<<< HEAD
         assert!(
             T > DoryGlobals::get_num_rows(),
             "T = {T}, why are you doing this",
@@ -568,35 +468,6 @@
                     .step_by(cycles_per_row)
                     .enumerate()
                     .for_each(|(row_index, k)| {
-=======
-        if T >= row_len {
-            // This is the typical case (T >= K)
-            let rows_per_k = T / row_len;
-            result
-                .par_iter_mut()
-                .enumerate()
-                .for_each(|(col_index, dest)| {
-                    let mut col_dot_product = F::zero();
-                    for (row_offset, t) in (col_index..T).step_by(row_len).enumerate() {
-                        if let Some(k) = self.nonzero_indices[t] {
-                            let row_index = k as usize * rows_per_k + row_offset;
-                            col_dot_product += left_vec[row_index];
-                        }
-                    }
-                    *dest += coeff * col_dot_product;
-                });
-        } else {
-            let num_chunks = rayon::current_num_threads().next_power_of_two();
-            let chunk_size = std::cmp::max(1, num_columns / num_chunks);
-
-            result
-                .par_chunks_mut(chunk_size)
-                .enumerate()
-                .for_each(|(chunk_index, chunk)| {
-                    let min_col_index = chunk_index * chunk_size;
-                    let max_col_index = min_col_index + chunk_size;
-                    for (t, k) in self.nonzero_indices.iter().enumerate() {
->>>>>>> 3957d594
                         if let Some(k) = k {
                             result_chunk[*k] += coeff * left_vec[row_index];
                         }
