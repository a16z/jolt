--- conflicted
+++ resolved
@@ -30,20 +30,9 @@
     /// In other words, the raf/waf corresponding to this
     /// ra/wa polynomial.
     /// If empty, this polynomial is 0 for all j.
-<<<<<<< HEAD
     pub nonzero_indices: Arc<Vec<Option<u8>>>,
-    /// The number of variables that have been bound over the
-    /// course of sumcheck so far.
-    num_variables_bound: usize,
-    /// The array described in Section 6.3 of the Twist/Shout paper.
-    G: Vec<F>,
-    /// The array described in Section 6.3 of the Twist/Shout paper.
-    H: Arc<RwLock<RaPolynomial<u8, F>>>,
-=======
-    pub nonzero_indices: Arc<Vec<Option<u16>>>,
     /// PhantomData to hold the field type parameter.
     _marker: PhantomData<F>,
->>>>>>> 921e6123
 }
 
 impl<F: JoltField> PartialEq for OneHotPolynomial<F> {
@@ -406,134 +395,6 @@
     use rand_core::RngCore;
     use serial_test::serial;
 
-<<<<<<< HEAD
-    fn dense_polynomial_equivalence<const LOG_K: usize, const LOG_T: usize>() {
-        let K: usize = 1 << LOG_K;
-        let T: usize = 1 << LOG_T;
-        let _guard = DoryGlobals::initialize(K, T);
-
-        let mut rng = test_rng();
-
-        let nonzero_indices: Vec<_> = (0..T)
-            .map(|_| Some((rng.next_u64() % K as u64) as u8))
-            .collect();
-        let one_hot_poly = OneHotPolynomial::<Fr>::from_indices(nonzero_indices, K);
-        let mut dense_poly = one_hot_poly.to_dense_poly();
-
-        let r_address = std::iter::repeat_with(|| <Fr as JoltField>::Challenge::random(&mut rng))
-            .take(LOG_K)
-            .collect::<Vec<_>>();
-        let r_cycle = std::iter::repeat_with(|| <Fr as JoltField>::Challenge::random(&mut rng))
-            .take(LOG_T)
-            .collect::<Vec<_>>();
-
-        let eq_address_state = EqAddressState::new(&r_address);
-        let eq_cycle_state = EqCycleState::new(&r_cycle);
-
-        let mut one_hot_opening = OneHotPolynomialProverOpening::new(
-            Arc::new(RwLock::new(eq_address_state)),
-            Arc::new(RwLock::new(eq_cycle_state)),
-        );
-        one_hot_opening.initialize(one_hot_poly.clone());
-
-        let r_concat = [
-            r_address
-                .iter()
-                .copied()
-                .rev()
-                .collect::<Vec<_>>()
-                .as_slice(),
-            r_cycle.as_slice(),
-        ]
-        .concat();
-        let mut eq = DensePolynomial::new(EqPolynomial::<Fr>::evals(&r_concat));
-
-        // Compute the initial input claim
-        let input_claim: Fr = (0..dense_poly.len()).map(|i| dense_poly[i] * eq[i]).sum();
-        let mut previous_claim = input_claim;
-
-        for round in 0..LOG_K + LOG_T {
-            let one_hot_message = one_hot_opening.compute_message(round, previous_claim);
-            // Evals at [0, 2].
-            let mut expected_message = vec![Fr::zero(), Fr::zero()];
-            let mle_half = dense_poly.len() / 2;
-
-            // We bind first log_K vars HighToLow and then log_T vars LowToHigh
-            // because the dense polynomial has address variables reversed
-            if round < LOG_K {
-                expected_message[0] = (0..mle_half).map(|i| dense_poly[i] * eq[i]).sum();
-                expected_message[1] = (0..mle_half)
-                    .map(|i| {
-                        let poly_bound_point =
-                            dense_poly[i + mle_half] + dense_poly[i + mle_half] - dense_poly[i];
-                        let eq_bound_point = eq[i + mle_half] + eq[i + mle_half] - eq[i];
-                        poly_bound_point * eq_bound_point
-                    })
-                    .sum();
-            } else {
-                expected_message[0] = (0..mle_half).map(|i| dense_poly[2 * i] * eq[2 * i]).sum();
-                expected_message[1] = (0..mle_half)
-                    .map(|i| {
-                        let poly_bound_point =
-                            dense_poly[2 * i + 1] + dense_poly[2 * i + 1] - dense_poly[2 * i];
-                        let eq_bound_point = eq[2 * i + 1] + eq[2 * i + 1] - eq[2 * i];
-                        poly_bound_point * eq_bound_point
-                    })
-                    .sum();
-            }
-            assert_eq!(
-                [
-                    one_hot_message.eval_at_zero(),
-                    one_hot_message.evaluate::<Fr>(&Fr::from(2))
-                ],
-                *expected_message,
-                "round {round} prover message mismatch"
-            );
-
-            let r = <Fr as JoltField>::Challenge::random(&mut rng);
-
-            // Update previous_claim by evaluating the univariate polynomial at r
-            let eval_at_1 = previous_claim - expected_message[0];
-            let univariate_evals = vec![expected_message[0], eval_at_1, expected_message[1]];
-            let univariate_poly = UniPoly::from_evals(&univariate_evals);
-            previous_claim = univariate_poly.evaluate(&r);
-
-            one_hot_opening.bind(r, round);
-            if round < LOG_K {
-                dense_poly.bind_parallel(r, BindingOrder::HighToLow);
-                eq.bind_parallel(r, BindingOrder::HighToLow);
-            } else {
-                dense_poly.bind_parallel(r, BindingOrder::LowToHigh);
-                eq.bind_parallel(r, BindingOrder::LowToHigh);
-            }
-        }
-        assert_eq!(
-            one_hot_opening.final_sumcheck_claim(),
-            dense_poly[0],
-            "final sumcheck claim"
-        );
-    }
-
-    #[test]
-    #[serial]
-    fn sumcheck_K_less_than_T() {
-        dense_polynomial_equivalence::<5, 6>();
-    }
-
-    #[test]
-    #[serial]
-    fn sumcheck_K_equals_T() {
-        dense_polynomial_equivalence::<6, 6>();
-    }
-
-    #[test]
-    #[serial]
-    fn sumcheck_K_greater_than_T() {
-        dense_polynomial_equivalence::<6, 5>();
-    }
-
-=======
->>>>>>> 921e6123
     fn evaluate_test<const LOG_K: usize, const LOG_T: usize>() {
         let K: usize = 1 << LOG_K;
         let T: usize = 1 << LOG_T;
