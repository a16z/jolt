//! This is an implementation of one-hot multilinear polynomials as
//! necessary for Dory and the opening proof reduction sumcheck in
//! `opening_proof.rs`. In particular, this implementation is _not_ used
//! in the Twist/Shout PIOP implementations in Jolt.

use super::multilinear_polynomial::BindingOrder;
use crate::field::JoltField;
use crate::msm::VariableBaseMSM;
use crate::poly::commitment::dory::{DoryGlobals, JoltGroupWrapper};
use crate::poly::dense_mlpoly::DensePolynomial;
use crate::poly::eq_poly::EqPolynomial;
use crate::poly::multilinear_polynomial::{MultilinearPolynomial, PolynomialBinding};
use crate::poly::split_eq_poly::GruenSplitEqPolynomial;
use crate::utils::expanding_table::ExpandingTable;
use crate::utils::math::Math;
use crate::utils::thread::drop_in_background_thread;
use crate::utils::thread::unsafe_allocate_zero_vec;
use allocative::Allocative;
use ark_bn254::{G1Affine, G1Projective};
use ark_ec::CurveGroup;
use num_traits::Zero;
use rayon::prelude::*;
use std::mem;
use std::sync::{Arc, RwLock};

use jolt_optimizations::msm_rows_sparse_streaming;

/// Represents a one-hot multilinear polynomial (ra/wa) used
/// in Twist/Shout. Perhaps somewhat unintuitively, the implementation
/// in this file is currently only used to compute the Dory
/// commitment and in the opening proof reduction sumcheck.
#[derive(Clone, Debug, Allocative)]
pub struct OneHotPolynomial<F: JoltField> {
    /// The size of the "address" space for this polynomial.
    pub K: usize,
    /// The indices of the nonzero coefficients for each j \in {0, 1}^T.
    /// In other words, the raf/waf corresponding to this
    /// ra/wa polynomial.
    /// If empty, this polynomial is 0 for all j.
    pub nonzero_indices: Arc<Vec<Option<usize>>>,
    /// The number of variables that have been bound over the
    /// course of sumcheck so far.
    num_variables_bound: usize,
    /// The array described in Section 6.3 of the Twist/Shout paper.
    G: Vec<F>,
    /// The array described in Section 6.3 of the Twist/Shout paper.
    H: Arc<RwLock<Option<DensePolynomial<F>>>>,
}

impl<F: JoltField> PartialEq for OneHotPolynomial<F> {
    fn eq(&self, other: &Self) -> bool {
        self.K == other.K
            && self.nonzero_indices == other.nonzero_indices
            && self.num_variables_bound == other.num_variables_bound
            && self.G == other.G
            && *self.H.read().unwrap() == *other.H.read().unwrap()
    }
}

/// State related to the address variable (i.e. k) terms appearing in the opening
/// proof reduction sumcheck.
#[derive(Clone, Debug, Allocative)]
pub struct EqAddressState<F: JoltField> {
    /// B stores eq(r, k), see Equation (53)
    pub B: MultilinearPolynomial<F>,
    /// F will maintain an array that, at the end of sumcheck round m, has size 2^m
    /// and stores all 2^m values eq((k_1, ..., k_m), (r_1, ..., r_m))
    pub F: ExpandingTable<F>,
    /// The number of variables that have been bound during sumcheck so far
    pub num_variables_bound: usize,
}

/// State related to the cycle variable (i.e. j) terms appearing in the opening
/// proof reduction sumcheck.
#[derive(Clone, Debug, Allocative)]
pub struct EqCycleState<F: JoltField> {
    /// D stores eq(r', j), see Equation (54) but with Gruen X Dao-Thaler optimizations
    pub D: GruenSplitEqPolynomial<F>,
    /// Merged D polynomial, used to compute G
    pub merged_D: Option<DensePolynomial<F>>,
    /// The number of variables that have been bound during sumcheck so far
    pub num_variables_bound: usize,
}

impl<F: JoltField> EqAddressState<F> {
    #[tracing::instrument(skip_all, name = "EqAddressState::new")]
    pub fn new(r_address: &[F::Challenge]) -> Self {
        let K = 1 << r_address.len();
        // F will maintain an array that, at the end of sumcheck round m, has size 2^m
        // and stores all 2^m values eq((k_1, ..., k_m), (r_1, ..., r_m))
        // See Equation (55)
        let mut F = ExpandingTable::new(K);
        F.reset(F::one());

        Self {
            B: MultilinearPolynomial::from(EqPolynomial::<F>::evals(r_address)),
            F,
            num_variables_bound: 0,
        }
    }
}

impl<F: JoltField> EqCycleState<F> {
    #[tracing::instrument(skip_all, name = "EqCycleState::new")]
    pub fn new(r_cycle: &[F::Challenge]) -> Self {
        let D = GruenSplitEqPolynomial::new(r_cycle, BindingOrder::HighToLow);
        Self {
            D,
            merged_D: None,
            num_variables_bound: 0,
        }
    }

    pub fn merge_D(&mut self) {
        self.merged_D = Some(self.D.merge());
    }

    pub fn drop_merged_D(&mut self) {
        let merged_D = std::mem::take(&mut self.merged_D);
        drop_in_background_thread(merged_D);
    }
}

/// The opening proof reduction sumcheck is a batched sumcheck where
/// each sumcheck instance in the batch corresponds to one opening.
/// The sumcheck instance for a one-hot polynomial opening has the form
///   \sum eq(k, r_address) * eq(j, r_cycle) * ra(k, j)
/// so we use a simplified version of the prover algorithm for the
/// Booleanity sumcheck described in Section 6.3 of the Twist/Shout paper.
#[derive(Clone, Allocative)]
pub struct OneHotPolynomialProverOpening<F: JoltField> {
    pub log_T: usize,
    pub polynomial: OneHotPolynomial<F>,
    /// First variable of r_cycle_prime
    r_cycle_prime: Option<F::Challenge>,
    pub eq_address_state: Arc<RwLock<EqAddressState<F>>>,
    pub eq_cycle_state: Arc<RwLock<EqCycleState<F>>>,
}

impl<F: JoltField> OneHotPolynomialProverOpening<F> {
    #[tracing::instrument(skip_all, name = "OneHotPolynomialProverOpening::new")]
    pub fn new(
        eq_address_state: Arc<RwLock<EqAddressState<F>>>,
        eq_cycle_state: Arc<RwLock<EqCycleState<F>>>,
    ) -> Self {
        Self {
            log_T: 0,
            polynomial: OneHotPolynomial::default(),
            eq_address_state,
            eq_cycle_state,
            r_cycle_prime: None,
        }
    }

    #[tracing::instrument(skip_all, name = "OneHotPolynomialProverOpening::initialize")]
    pub fn initialize(&mut self, mut polynomial: OneHotPolynomial<F>) {
        let nonzero_indices = &polynomial.nonzero_indices;
        let T = nonzero_indices.len();
        let num_chunks = rayon::current_num_threads().next_power_of_two().min(T);
        let chunk_size = (T / num_chunks).max(1);

        let eq = self.eq_cycle_state.read().unwrap();
        let D_coeffs_for_G = &eq.merged_D.as_ref().unwrap();

        // Compute G as described in Section 6.3
        let G = nonzero_indices
            .par_chunks(chunk_size)
            .enumerate()
            .map(|(chunk_index, chunk)| {
                let mut result = unsafe_allocate_zero_vec(polynomial.K);
                let mut j = chunk_index * chunk_size;
                for k in chunk {
                    if let Some(k) = k {
                        result[*k] += D_coeffs_for_G[j];
                    }
                    j += 1;
                }
                result
            })
            .reduce(
                || unsafe_allocate_zero_vec(polynomial.K),
                |mut running, new| {
                    running
                        .par_iter_mut()
                        .zip(new.into_par_iter())
                        .for_each(|(x, y)| *x += y);
                    running
                },
            );

        polynomial.G = G;
        self.polynomial = polynomial;
        self.log_T = T.log_2();
    }

    #[tracing::instrument(
        skip_all,
        name = "OneHotPolynomialProverOpening::compute_prover_message"
    )]
    pub fn compute_prover_message(&mut self, round: usize, previous_claim: F) -> Vec<F> {
        let shared_eq_address = self.eq_address_state.read().unwrap();
        let shared_eq_cycle = self.eq_cycle_state.read().unwrap();
        let polynomial = &self.polynomial;

        if round < polynomial.K.log_2() {
            let num_unbound_address_variables = polynomial.K.log_2() - round;
            let B = &shared_eq_address.B;
            let F = &shared_eq_address.F;
            let G = &polynomial.G;

            let unreduced_univariate_poly_evals = (0..B.len() / 2)
                .into_par_iter()
                .map(|k_prime| {
                    let B_evals = B.sumcheck_evals_array::<2>(k_prime, BindingOrder::HighToLow);
                    let inner_sum = G
                        .par_iter()
                        .enumerate()
                        .skip(k_prime)
                        .step_by(B.len() / 2)
                        .map(|(k, &G_k)| {
                            let k_m = (k >> (num_unbound_address_variables - 1)) & 1;
                            let F_k = F[k >> num_unbound_address_variables];
                            let G_times_F = G_k * F_k;

                            let eval_c0 = if k_m == 0 { G_times_F } else { F::zero() };
                            let eval_c2 = if k_m == 0 {
                                -G_times_F
                            } else {
                                G_times_F + G_times_F
                            };
                            [eval_c0, eval_c2]
                        })
                        .reduce(
                            || [F::zero(); 2],
                            |running, new| [running[0] + new[0], running[1] + new[1]],
                        );

                    [
                        B_evals[0].mul_unreduced::<9>(inner_sum[0]),
                        B_evals[1].mul_unreduced::<9>(inner_sum[1]),
                    ]
                })
                .reduce(
                    || [F::Unreduced::<9>::zero(); 2],
                    |running, new| [running[0] + new[0], running[1] + new[1]],
                );

            unreduced_univariate_poly_evals
                .into_iter()
                .map(|evals| F::from_montgomery_reduce(evals))
                .collect()
        } else {
            // T-variable rounds
            let B = &shared_eq_address.B;
            let d_gruen = &shared_eq_cycle.D;
            let eq_r_address_claim = B.final_sumcheck_claim();
            let H = &polynomial.H.read().unwrap();
            let F_idx = |j: usize| -> F {
                polynomial.nonzero_indices[j].map_or(F::zero(), |k| shared_eq_address.F[k])
            };
            let half_T = polynomial.nonzero_indices.len() / 2;

            // Retrieve ra(j , r') for first round using F, and H otherwise
            let ra_eval = |j: usize| -> F {
                if round == polynomial.K.log_2() {
                    F_idx(j)
                } else if round == polynomial.K.log_2() + 1 {
                    F_idx(j) + self.r_cycle_prime.unwrap() * (F_idx(j + half_T) - F_idx(j))
                } else {
                    H.as_ref().unwrap().Z[j]
                }
            };

            let gruen_eval_0 = if d_gruen.E_in_current_len() == 1 {
                let unreduced_gruen_eval_0 = (0..d_gruen.len() / 2)
                    .into_par_iter()
                    .map(|j| d_gruen.E_out_current()[j].mul_unreduced::<9>(ra_eval(j)))
                    .reduce(F::Unreduced::<9>::zero, |running, new| running + new);
                F::from_montgomery_reduce(unreduced_gruen_eval_0)
            } else {
                let d_e_in = d_gruen.E_in_current();
                let d_e_out = d_gruen.E_out_current();
                let num_x_in = d_gruen.E_in_current_len();
                let num_x_out = d_gruen.E_out_current_len();
                let num_x_out_bits = num_x_out.log_2();

                (0..num_x_in)
                    .into_par_iter()
                    .map(|x_in| {
                        let unreduced_inner_sum = (0..num_x_out)
                            .into_par_iter()
                            .map(|x_out| {
                                let j = (x_in << num_x_out_bits) | x_out;
                                d_e_out[x_out].mul_unreduced::<9>(ra_eval(j))
                            })
                            .reduce(F::Unreduced::<9>::zero, |running, new| running + new);
                        let inner_sum = F::from_montgomery_reduce(unreduced_inner_sum);
                        d_e_in[x_in] * inner_sum
                    })
                    .sum()
            };

            let gruen_univariate_evals: [F; 2] =
                d_gruen.gruen_evals_deg_2(gruen_eval_0, previous_claim / eq_r_address_claim);

            vec![
                eq_r_address_claim * gruen_univariate_evals[0],
                eq_r_address_claim * gruen_univariate_evals[1],
            ]
        }
    }

    #[tracing::instrument(skip_all, name = "OneHotPolynomialProverOpening::bind")]
    pub fn bind(&mut self, r: F::Challenge, round: usize) {
        let mut shared_eq_address = self.eq_address_state.write().unwrap();
        let mut shared_eq_cycle = self.eq_cycle_state.write().unwrap();
        let polynomial = &mut self.polynomial;
        let num_variables_bound =
            shared_eq_address.num_variables_bound + shared_eq_cycle.num_variables_bound;

        // Bind shared state if not already bound
        if num_variables_bound <= round {
            if round < polynomial.K.log_2() {
                shared_eq_address
                    .B
                    .bind_parallel(r, BindingOrder::HighToLow);
                shared_eq_address.F.update(r);
                shared_eq_address.num_variables_bound += 1;
            } else {
                shared_eq_cycle.D.bind(r);
                shared_eq_cycle.num_variables_bound += 1;
            }
        }

        // For the first two log T rounds we want to use F still
        if round == polynomial.K.log_2() {
            self.r_cycle_prime = Some(r);
        } else if round == polynomial.K.log_2() + 1 {
            let F = &shared_eq_address.F;
            let nonzero_indices = &polynomial.nonzero_indices;
            let half_T = nonzero_indices.len() / 2;
            let quoter_T = nonzero_indices.len() / 4;
            let r_prev = self.r_cycle_prime.unwrap();
            let F_idx = |j: usize| -> F { nonzero_indices[j].map_or(F::zero(), |k| F[k]) };

            // Initialize H by binding F values
            let mut lock = polynomial.H.write().unwrap();
            if lock.as_ref().is_none() {
                *lock = Some(DensePolynomial::new(
                    (0..quoter_T)
                        .into_par_iter()
                        .map(|j| {
                            let h_0 = F_idx(j) + r_prev * (F_idx(j + half_T) - F_idx(j));
                            let h_1 = F_idx(j + quoter_T)
                                + r_prev * (F_idx(j + half_T + quoter_T) - F_idx(j + quoter_T));
                            h_0 + r * (h_1 - h_0)
                        })
                        .collect(),
                ));
            }

            let g = mem::take(&mut polynomial.G);
            drop_in_background_thread(g);
        } else if round > polynomial.K.log_2() + 1 {
            // Bind H for subsequent T rounds
            let mut H = polynomial.H.write().unwrap();
            let H = H.as_mut().unwrap();
            if H.num_vars == self.log_T + polynomial.K.log_2() - round {
                H.bind_parallel(r, BindingOrder::HighToLow);
            }
        }
    }

    pub fn final_sumcheck_claim(&self) -> F {
        self.polynomial.H.read().unwrap().as_ref().unwrap().Z[0]
    }
}

impl<F: JoltField> Default for OneHotPolynomial<F> {
    fn default() -> Self {
        Self {
            K: 1,
            nonzero_indices: Arc::new(vec![]),
            num_variables_bound: 0,
            G: vec![],
            H: Arc::new(RwLock::new(None)),
        }
    }
}

impl<F: JoltField> OneHotPolynomial<F> {
    pub fn get_num_vars(&self) -> usize {
        self.K.log_2() + self.nonzero_indices.len().log_2()
    }

    #[cfg(test)]
    fn to_dense_poly(&self) -> DensePolynomial<F> {
        let T = DoryGlobals::get_T();
        let mut dense_coeffs: Vec<F> = vec![F::zero(); self.K * T];
        for (t, k) in self.nonzero_indices.iter().enumerate() {
            if let Some(k) = k {
                dense_coeffs[k * T + t] = F::one();
            }
        }
        DensePolynomial::new(dense_coeffs)
    }

    pub fn evaluate<C>(&self, r: &[C]) -> F
    where
        C: Copy + Send + Sync + Into<F>,
        F: std::ops::Mul<C, Output = F> + std::ops::SubAssign<F>,
    {
        assert_eq!(
            r.len(),
            DoryGlobals::get_num_rows().log_2() + DoryGlobals::get_num_columns().log_2(),
            "K = {}",
            self.K
        );
        let (r_left, r_right) = r.split_at(DoryGlobals::get_num_rows().log_2());
        let eq_left = EqPolynomial::<F>::evals(r_left);
        let eq_right = EqPolynomial::<F>::evals(r_right);
        let mut left_product = unsafe_allocate_zero_vec(eq_right.len());
        self.vector_matrix_product(&eq_left, F::one(), &mut left_product);
        left_product
            .into_par_iter()
            .zip_eq(eq_right.par_iter())
            .map(|(l, r)| l * r)
            .sum()
    }

    pub fn from_indices(nonzero_indices: Vec<Option<usize>>, K: usize) -> Self {
        debug_assert_eq!(DoryGlobals::get_T(), nonzero_indices.len());

        Self {
            K,
            nonzero_indices: Arc::new(nonzero_indices),
            ..Default::default()
        }
    }

    #[tracing::instrument(skip_all, name = "OneHotPolynomial::commit_rows")]
    pub fn commit_rows<G: CurveGroup<ScalarField = F> + VariableBaseMSM>(
        &self,
        bases: &[G::Affine],
    ) -> Vec<JoltGroupWrapper<G>> {
        let num_rows = DoryGlobals::get_num_rows();
        let row_len = DoryGlobals::get_num_columns();
        let T = DoryGlobals::get_T();

        assert!(T > num_rows, "T = {T}, why are you doing this");
        let cycles_per_row = T / num_rows;
        let K = row_len / cycles_per_row;

        // Safety: This function is only called with G1Affine
        let g1_bases: &[G1Affine] =
            unsafe { std::mem::transmute::<&[G::Affine], &[G1Affine]>(bases) };

<<<<<<< HEAD
        let rows_small: Vec<SmallRow> = self
            .nonzero_indices
            .par_chunks(cycles_per_row)
            .map(|row| {
                if use_u16 {
                    let mut v = unsafe_allocate_zero_vec::<u16>(cycles_per_row);
                    let mut len = 0;
                    for (i, kopt) in row.iter().enumerate() {
                        if let Some(kk) = kopt {
                            v[len] = (i * K + kk) as u16;
                            len += 1;
                        }
                    }
                    v.truncate(len);
                    SmallRow::from_u16(v)
                } else {
                    let mut v = unsafe_allocate_zero_vec::<u32>(cycles_per_row);
                    let mut len = 0;
                    for (i, kopt) in row.iter().enumerate() {
                        if let Some(kk) = kopt {
                            v[len] = (i * K + kk) as u32;
                            len += 1;
                        }
                    }
                    v.truncate(len);
                    SmallRow::from_u32(v)
                }
            })
            .collect();

=======
>>>>>>> d81cdbfb
        let proj_vec: Vec<G1Projective> = {
            let _span = tracing::trace_span!("batch_addition");
            let _enter = _span.enter();
            msm_rows_sparse_streaming(
                &g1_bases[..row_len],
                &self.nonzero_indices,
                cycles_per_row,
                K as usize,
                row_len,
            )
        };

        proj_vec
            .into_par_iter()
            .map(|p| {
                // Safety: G is the projective type expected by this call site
                let projective: G =
                    unsafe { std::ptr::read(&p as *const G1Projective as *const G) };
                JoltGroupWrapper(projective)
            })
            .collect()
    }

    #[tracing::instrument(skip_all, name = "OneHotPolynomial::vector_matrix_product")]
    pub fn vector_matrix_product(&self, left_vec: &[F], coeff: F, result: &mut [F]) {
        let T = DoryGlobals::get_T();
        let num_columns = DoryGlobals::get_num_columns();
        debug_assert_eq!(result.len(), num_columns);
        let row_len = num_columns;

        assert!(
            T > DoryGlobals::get_num_rows(),
            "T = {T}, why are you doing this",
        );
        let cycles_per_row = T / DoryGlobals::get_num_rows();
        let K = row_len / cycles_per_row;

        result
            .par_chunks_mut(K)
            .enumerate()
            .for_each(|(i, result_chunk)| {
                self.nonzero_indices
                    .iter()
                    .skip(i)
                    .step_by(cycles_per_row)
                    .enumerate()
                    .for_each(|(row_index, k)| {
                        if let Some(k) = k {
                            result_chunk[*k] += coeff * left_vec[row_index];
                        }
                    });
            });
    }
}

#[cfg(test)]
mod tests {
    use super::*;
    use crate::poly::unipoly::UniPoly;
    use ark_bn254::Fr;
    use ark_std::{test_rng, Zero};
    use rand_core::RngCore;
    use serial_test::serial;

    fn dense_polynomial_equivalence<const LOG_K: usize, const LOG_T: usize>() {
        let K: usize = 1 << LOG_K;
        let T: usize = 1 << LOG_T;
        let _guard = DoryGlobals::initialize(K, T);

        let mut rng = test_rng();

        let nonzero_indices: Vec<_> = std::iter::repeat_with(|| Some(rng.next_u64() as usize % K))
            .take(T)
            .collect();
        let one_hot_poly = OneHotPolynomial::<Fr>::from_indices(nonzero_indices, K);
        let mut dense_poly = one_hot_poly.to_dense_poly();

        let r_address = std::iter::repeat_with(|| <Fr as JoltField>::Challenge::random(&mut rng))
            .take(LOG_K)
            .collect::<Vec<_>>();
        let r_cycle = std::iter::repeat_with(|| <Fr as JoltField>::Challenge::random(&mut rng))
            .take(LOG_T)
            .collect::<Vec<_>>();

        let eq_address_state = EqAddressState::new(&r_address);
        let mut eq_cycle_state = EqCycleState::new(&r_cycle);
        eq_cycle_state.merge_D();

        let mut one_hot_opening = OneHotPolynomialProverOpening::new(
            Arc::new(RwLock::new(eq_address_state)),
            Arc::new(RwLock::new(eq_cycle_state)),
        );
        one_hot_opening.initialize(one_hot_poly.clone());

        let r_concat = [r_address.as_slice(), r_cycle.as_slice()].concat();
        let mut eq = DensePolynomial::new(EqPolynomial::<Fr>::evals(&r_concat));

        // Compute the initial input claim
        let input_claim: Fr = (0..dense_poly.len()).map(|i| dense_poly[i] * eq[i]).sum();
        let mut previous_claim = input_claim;

        for round in 0..LOG_K + LOG_T {
            let one_hot_message = one_hot_opening.compute_prover_message(round, previous_claim);
            let mut expected_message = vec![Fr::zero(), Fr::zero()];
            let mle_half = dense_poly.len() / 2;

            expected_message[0] = (0..mle_half).map(|i| dense_poly[i] * eq[i]).sum();
            expected_message[1] = (0..mle_half)
                .map(|i| {
                    let poly_bound_point =
                        dense_poly[i + mle_half] + dense_poly[i + mle_half] - dense_poly[i];
                    let eq_bound_point = eq[i + mle_half] + eq[i + mle_half] - eq[i];
                    poly_bound_point * eq_bound_point
                })
                .sum();
            assert_eq!(
                one_hot_message, expected_message,
                "round {round} prover message mismatch"
            );

            let r = <Fr as JoltField>::Challenge::random(&mut rng);

            // Update previous_claim by evaluating the univariate polynomial at r
            let eval_at_1 = previous_claim - expected_message[0];
            let univariate_evals = vec![expected_message[0], eval_at_1, expected_message[1]];
            let univariate_poly = UniPoly::from_evals(&univariate_evals);
            previous_claim = univariate_poly.evaluate(&r);

            one_hot_opening.bind(r, round);
            dense_poly.bind_parallel(r, BindingOrder::HighToLow);
            eq.bind_parallel(r, BindingOrder::HighToLow);
        }
        assert_eq!(
            one_hot_opening.final_sumcheck_claim(),
            dense_poly[0],
            "final sumcheck claim"
        );
    }

    #[test]
    #[serial]
    fn sumcheck_K_less_than_T() {
        dense_polynomial_equivalence::<5, 6>();
    }

    #[test]
    #[serial]
    fn sumcheck_K_equals_T() {
        dense_polynomial_equivalence::<6, 6>();
    }

    #[test]
    #[serial]
    fn sumcheck_K_greater_than_T() {
        dense_polynomial_equivalence::<6, 5>();
    }

    fn evaluate_test<const LOG_K: usize, const LOG_T: usize>() {
        let K: usize = 1 << LOG_K;
        let T: usize = 1 << LOG_T;
        let _guard = DoryGlobals::initialize(K, T);

        let mut rng = test_rng();

        let nonzero_indices: Vec<_> = std::iter::repeat_with(|| Some(rng.next_u64() as usize % K))
            .take(T)
            .collect();
        let one_hot_poly = OneHotPolynomial::<Fr>::from_indices(nonzero_indices, K);
        let dense_poly = one_hot_poly.to_dense_poly();

        let r: Vec<<Fr as JoltField>::Challenge> =
            std::iter::repeat_with(|| <Fr as JoltField>::Challenge::random(&mut rng))
                .take(LOG_K + LOG_T)
                .collect();

        assert_eq!(one_hot_poly.evaluate(&r), dense_poly.evaluate(&r));
    }

    #[test]
    #[serial]
    fn evaluate_K_less_than_T() {
        evaluate_test::<5, 6>();
    }

    #[test]
    #[serial]
    fn evaluate_K_equals_T() {
        evaluate_test::<6, 6>();
    }

    #[test]
    #[serial]
    fn evaluate_K_greater_than_T() {
        evaluate_test::<6, 5>();
    }
}<|MERGE_RESOLUTION|>--- conflicted
+++ resolved
@@ -455,39 +455,6 @@
         let g1_bases: &[G1Affine] =
             unsafe { std::mem::transmute::<&[G::Affine], &[G1Affine]>(bases) };
 
-<<<<<<< HEAD
-        let rows_small: Vec<SmallRow> = self
-            .nonzero_indices
-            .par_chunks(cycles_per_row)
-            .map(|row| {
-                if use_u16 {
-                    let mut v = unsafe_allocate_zero_vec::<u16>(cycles_per_row);
-                    let mut len = 0;
-                    for (i, kopt) in row.iter().enumerate() {
-                        if let Some(kk) = kopt {
-                            v[len] = (i * K + kk) as u16;
-                            len += 1;
-                        }
-                    }
-                    v.truncate(len);
-                    SmallRow::from_u16(v)
-                } else {
-                    let mut v = unsafe_allocate_zero_vec::<u32>(cycles_per_row);
-                    let mut len = 0;
-                    for (i, kopt) in row.iter().enumerate() {
-                        if let Some(kk) = kopt {
-                            v[len] = (i * K + kk) as u32;
-                            len += 1;
-                        }
-                    }
-                    v.truncate(len);
-                    SmallRow::from_u32(v)
-                }
-            })
-            .collect();
-
-=======
->>>>>>> d81cdbfb
         let proj_vec: Vec<G1Projective> = {
             let _span = tracing::trace_span!("batch_addition");
             let _enter = _span.enter();
