use crate::field::{JoltField, MontU128};
use crate::poly::opening_proof::{Endianness, OpeningPoint};
use crate::utils::{math::Math, thread::unsafe_allocate_zero_vec};
use rayon::prelude::*;
use std::marker::PhantomData;

const PARALLEL_THRESHOLD: usize = 16;

pub struct EqPolynomial<F: JoltField>(PhantomData<F>);
impl<F: JoltField> EqPolynomial<F> {
    pub fn mle_half_and_half(x: &[MontU128], y: &[F]) -> F {
        assert_eq!(x.len(), y.len());
        x.par_iter()
            .zip(y.par_iter())
            .map(|(x_i, y_i)| {
                y_i.mul_u128_mont_form(*x_i)
                    + (F::one() - F::from_u128_mont(*x_i)) * (F::one() - *y_i)
            })
            .product()
    }
    /// Computes the MLE evaluation EQ(x, y)
    pub fn mle(x: &[MontU128], y: &[MontU128]) -> F {
        assert_eq!(x.len(), y.len());
        x.par_iter()
            .zip(y.par_iter())
            .map(|(x_i, y_i)| {
                //F::from_u128_mont(*x_i) * F::from_u128_mont(*y_i)
                //    + (F::one() - F::from_u128_mont(*x_i)) * (F::one() - F::from_u128_mont(*y_i))
                let x_f = F::from_u128_mont(*x_i);
                let y_f = F::from_u128_mont(*y_i);
                let xy_f = x_f.mul_u128_mont_form(*y_i);
                F::one() - x_f - y_f + xy_f + xy_f
            })
            .product()
    }

    /// Computes the MLE evaluation EQ(x, y)
    pub fn mle_endian<const E1: Endianness, const E2: Endianness>(
        x: &OpeningPoint<E1>,
        y: &OpeningPoint<E2>,
    ) -> F {
        assert_eq!(x.len(), y.len());
        // TODO:(ari, question): What is the difference in the two blocks here?
        if E1 == E2 {
            x.r.par_iter()
                .zip(y.r.par_iter())
                .map(|(x_i, y_i)| {
                    let x_i_f = F::from_u128_mont(*x_i);
                    let prod = x_i_f.mul_u128_mont_form(*y_i);
                    prod + (F::one() - x_i_f) * (F::one() - F::from_u128_mont(*y_i))
                })
                .product()
        } else {
            x.r.par_iter()
                .zip(y.r.par_iter().rev())
                .map(|(x_i, y_i)| {
                    let x_i_f = F::from_u128_mont(*x_i);
                    let prod = x_i_f.mul_u128_mont_form(*y_i);
                    prod + (F::one() - x_i_f) * (F::one() - F::from_u128_mont(*y_i))
                })
                .product()
        }
    }

    pub fn evals_field(r: &[F]) -> Vec<F> {
        match r.len() {
            0..=PARALLEL_THRESHOLD => Self::evals_serial_field(r, None),
            _ => Self::evals_parallel_field(r, None),
        }
    }
    #[tracing::instrument(skip_all, name = "EqPolynomial::evals")]
    /// Computes the table of coefficients: `{eq(r, x) for all x in {0, 1}^n}`
    pub fn evals(r: &[MontU128]) -> Vec<F> {
        match r.len() {
            0..=PARALLEL_THRESHOLD => Self::evals_serial(r, None),
            _ => Self::evals_parallel(r, None),
        }
    }

    //pub fn evals_u128(r: &[MontU128]) -> Vec<F> {
    //    match r.len() {
    //        0..=PARALLEL_THRESHOLD => Self::evals_serial_u128(r, None),
    //        _ => Self::evals_parallel_u128(r, None),
    //    }
    //}

    #[tracing::instrument(skip_all, name = "EqPolynomial::evals_cached")]
    /// Computes the table of coefficients like `evals`, but also caches the intermediate results
    ///
    /// In other words, computes `{eq(r[i..], x) for all x in {0, 1}^{n - i}}` and for all `i in
    /// 0..r.len()`.
    pub fn evals_cached(r: &[MontU128]) -> Vec<Vec<F>> {
        // TODO: implement parallel version & determine switchover point
        Self::evals_serial_cached(r, None)
    }

    /// Same as evals_cached but for high-to-low (reverse) binding order
    pub fn evals_cached_rev(r: &[MontU128]) -> Vec<Vec<F>> {
        Self::evals_serial_cached_rev(r, None)
    }

    /// Computes the table of coefficients:
    ///     scaling_factor * eq(r, x) for all x in {0, 1}^n
    /// serially. More efficient for short `r`.
    fn evals_serial(r: &[MontU128], scaling_factor: Option<F>) -> Vec<F> {
        let mut evals: Vec<F> = vec![scaling_factor.unwrap_or(F::one()); r.len().pow2()];
        let mut size = 1;
        for j in 0..r.len() {
            // in each iteration, we double the size of chis
            size *= 2;
            for i in (0..size).rev().step_by(2) {
                // copy each element from the prior iteration twice
                let scalar = evals[i / 2];
                evals[i] = scalar.mul_u128_mont_form(r[j]);
                evals[i - 1] = scalar - evals[i];
            }
        }
        evals
    }

    fn evals_serial_field(r: &[F], scaling_factor: Option<F>) -> Vec<F> {
        let mut evals: Vec<F> = vec![scaling_factor.unwrap_or(F::one()); r.len().pow2()];
        let mut size = 1;
        for j in 0..r.len() {
            // in each iteration, we double the size of chis
            size *= 2;
            for i in (0..size).rev().step_by(2) {
                // copy each element from the prior iteration twice
                let scalar = evals[i / 2];
                evals[i] = scalar * r[j];
                evals[i - 1] = scalar - evals[i];
            }
        }
        evals
    }

    //fn evals_serial_u128(r: &[MontU128], scaling_factor: Option<F>) -> Vec<F> {
    //    let mut evals: Vec<F> = vec![scaling_factor.unwrap_or(F::one()); r.len().pow2()];
    //    let mut size = 1;
    //    for j in 0..r.len() {
    //        // in each iteration, we double the size of chis
    //        size *= 2;
    //        for i in (0..size).rev().step_by(2) {
    //            // copy each element from the prior iteration twice
    //            let scalar = evals[i / 2];
    //            evals[i] = scalar.mul_u128_mont_form(r[j]);
    //            evals[i - 1] = scalar - evals[i];
    //        }
    //    }
    //    evals
    //}

    /// Computes the table of coefficients like `evals_serial`, but also caches the intermediate results.
    ///
    /// Returns a vector of vectors, where the `j`th vector contains the coefficients for the polynomial
    /// `eq(r[..j], x)` for all `x in {0, 1}^{j}`.
    ///
    /// Performance seems at most 10% worse than `evals_serial`
    fn evals_serial_cached(r: &[MontU128], scaling_factor: Option<F>) -> Vec<Vec<F>> {
        let mut evals: Vec<Vec<F>> = (0..r.len() + 1)
            .map(|i| vec![scaling_factor.unwrap_or(F::one()); 1 << i])
            .collect();
        let mut size = 1;
        for j in 0..r.len() {
            size *= 2;
            for i in (0..size).rev().step_by(2) {
                let scalar = evals[j][i / 2];
                evals[j + 1][i] = scalar.mul_u128_mont_form(r[j]);
                evals[j + 1][i - 1] = scalar - evals[j + 1][i];
            }
        }
        evals
    }
    /// evals_serial_cached but for "high to low" ordering, used specifically in the Gruen x Dao Thaler optimization.
    fn evals_serial_cached_rev(r: &[MontU128], scaling_factor: Option<F>) -> Vec<Vec<F>> {
        let rev_r = r.iter().rev().collect::<Vec<_>>();
        let mut evals: Vec<Vec<F>> = (0..r.len() + 1)
            .map(|i| vec![scaling_factor.unwrap_or(F::one()); 1 << i])
            .collect();
        let mut size = 1;
        for j in 0..r.len() {
            for i in 0..size {
                let scalar = evals[j][i];
                let multiple = 1 << j;
                evals[j + 1][i + multiple] = scalar.mul_u128_mont_form(*rev_r[j]);
                evals[j + 1][i] = scalar - evals[j + 1][i + multiple];
            }
            size *= 2;
        }
        evals
    }

    /// Computes the table of coefficients:
    ///
    /// scaling_factor * eq(r, x) for all x in {0, 1}^n
    ///
    /// computing biggest layers of the dynamic programming tree in parallel.
    #[tracing::instrument(skip_all, "EqPolynomial::evals_parallel")]
    pub fn evals_parallel(r: &[MontU128], scaling_factor: Option<F>) -> Vec<F> {
        let final_size = r.len().pow2();
        let mut evals: Vec<F> = unsafe_allocate_zero_vec(final_size);
        let mut size = 1;
        evals[0] = scaling_factor.unwrap_or(F::one());

        for r in r.iter().rev() {
            let (evals_left, evals_right) = evals.split_at_mut(size);
            let (evals_right, _) = evals_right.split_at_mut(size);

            evals_left
                .par_iter_mut()
                .zip(evals_right.par_iter_mut())
                .for_each(|(x, y)| {
                    *y = x.mul_u128_mont_form(*r);
                    *x -= *y;
                });

            size *= 2;
        }

        evals
    }

    pub fn evals_parallel_field(r: &[F], scaling_factor: Option<F>) -> Vec<F> {
        let final_size = r.len().pow2();
        let mut evals: Vec<F> = unsafe_allocate_zero_vec(final_size);
        let mut size = 1;
        evals[0] = scaling_factor.unwrap_or(F::one());

        for r in r.iter().rev() {
            let (evals_left, evals_right) = evals.split_at_mut(size);
            let (evals_right, _) = evals_right.split_at_mut(size);

            evals_left
                .par_iter_mut()
                .zip(evals_right.par_iter_mut())
                .for_each(|(x, y)| {
                    *y = *x * *r;
                    *x -= *y;
                });

            size *= 2;
        }

        evals
    }
}

pub struct EqPlusOnePolynomial<F> {
    x: Vec<MontU128>,
    _phantom: std::marker::PhantomData<F>,
}

impl<F: JoltField> EqPlusOnePolynomial<F> {
    pub fn new(x: Vec<MontU128>) -> Self {
        EqPlusOnePolynomial {
            x,
            _phantom: PhantomData,
        }
    }

    /* This MLE is 1 if y = x + 1 for x in the range [0... 2^l-2].
    That is, it ignores the case where x is all 1s, outputting 0.
    Assumes x and y are provided big-endian. */
    pub fn evaluate(&self, y: &[MontU128]) -> F {
        let l = self.x.len();
        let x = &self.x;
        assert_eq!(y.len(), l);
        let one = F::one();

        /* If y+1 = x, then the two bit vectors are of the following form.
            Let k be the longest suffix of 1s in x.
            In y, those k bits are 0.
            Then, the next bit in x is 0 and the next bit in y is 1.
            The remaining higher bits are the same in x and y.
        */
        (0..l)
            .into_par_iter()
            .map(|k| {
                let lower_bits_product = (0..k)
                    .map(|i| {
                        (F::one() - F::from_u128_mont(y[l - 1 - i]))
                            .mul_u128_mont_form(x[l - 1 - i])
                    })
                    .product::<F>();
                let kth_bit_product =
                    (F::one() - F::from_u128_mont(x[l - 1 - k])).mul_u128_mont_form(y[l - 1 - k]);
                let higher_bits_product = ((k + 1)..l)
                    .map(|i| {
                        let x_f = F::from_u128_mont(x[l - 1 - i]);
                        let y_f = F::from_u128_mont(y[l - 1 - i]);
                        let xy_f = x_f.mul_u128_mont_form(y[l - 1 - i]);
                        one - x_f - y_f + xy_f + xy_f
                    })
                    .product::<F>();
                lower_bits_product * kth_bit_product * higher_bits_product
            })
            .sum()
    }

    #[tracing::instrument(skip_all, "EqPlusOnePolynomial::evals")]
    pub fn evals(r: &[MontU128], scaling_factor: Option<F>) -> (Vec<F>, Vec<F>) {
        let ell = r.len();
        let mut eq_evals: Vec<F> = unsafe_allocate_zero_vec(ell.pow2());
        eq_evals[0] = scaling_factor.unwrap_or(F::one());
        let mut eq_plus_one_evals: Vec<F> = unsafe_allocate_zero_vec(ell.pow2());

        // i indicates the LENGTH of the prefix of r for which the eq_table is calculated
        let eq_evals_helper = |eq_evals: &mut Vec<F>, r: &[MontU128], i: usize| {
            debug_assert!(i != 0);
            let step = 1 << (ell - i); // step = (full / size)/2

            let mut selected: Vec<_> = eq_evals.par_iter_mut().step_by(step).collect();

            selected.par_chunks_mut(2).for_each(|chunk| {
                *chunk[1] = chunk[0].mul_u128_mont_form(r[i - 1]);
                *chunk[0] -= *chunk[1];
            });
        };

        for i in 0..ell {
            let step = 1 << (ell - i);
            let half_step = step / 2;

<<<<<<< HEAD
            // this is not efficient is it?
            let r_lower_product = (F::one() - F::from_u128_mont(r[i]))
                * r.iter()
                    .skip(i + 1)
                    .copied()
                    .map(F::from_u128_mont)
                    .product::<F>();
=======
            // Taking advantage of the faster multiplication when we can
            let mut r_lower_product = F::one();
            for &x in r.iter().skip(i + 1) {
                r_lower_product = r_lower_product.mul_u128_mont_form(x);
            }
            r_lower_product *= F::one() - F::from_u128_mont(r[i]);
>>>>>>> 7c6ba4bc

            eq_plus_one_evals
                .par_iter_mut()
                .enumerate()
                .skip(half_step)
                .step_by(step)
                .for_each(|(index, v)| {
                    *v = eq_evals[index - half_step] * r_lower_product;
                });

            eq_evals_helper(&mut eq_evals, r, i + 1);
        }

        (eq_evals, eq_plus_one_evals)
    }
}

#[cfg(test)]
mod tests {
    use super::*;
    use ark_bn254::Fr;
    use ark_std::test_rng;
    use rand::Rng;
    use std::time::Instant;

    #[test]
    /// Test that the results of running `evals_serial`, `evals_parallel`, and `evals_serial_cached`
    /// (taking the last vector) are the same (and also benchmark them)
    fn test_evals() {
        let mut rng = test_rng();
        for len in 5..22 {
            // let r = (0..len).map(|_| Fr::random(&mut rng)).collect::<Vec<_>>();
            let r: Vec<MontU128> = (0..len)
                .map(|_| MontU128::from(rng.gen::<u128>()))
                .collect();
            let start = Instant::now();
            let evals_serial = EqPolynomial::<Fr>::evals_serial(&r, None);
            let end_first = Instant::now();
            let evals_parallel = EqPolynomial::<Fr>::evals_parallel(&r, None);
            let end_second = Instant::now();
            let evals_serial_cached = EqPolynomial::<Fr>::evals_serial_cached(&r, None);
            let end_third = Instant::now();
            println!(
                "len: {}, Time taken to compute evals_serial: {:?}",
                len,
                end_first - start
            );
            println!(
                "len: {}, Time taken to compute evals_parallel: {:?}",
                len,
                end_second - end_first
            );
            println!(
                "len: {}, Time taken to compute evals_serial_cached: {:?}",
                len,
                end_third - end_second
            );
            assert_eq!(evals_serial, evals_parallel);
            assert_eq!(evals_serial, *evals_serial_cached.last().unwrap());
        }
    }

    #[test]
    /// Test that the `i`th vector of `evals_serial_cached` is equivalent to
    /// `evals(&r[..i])`, for all `i`.
    fn test_evals_cached() {
        let mut rng = test_rng();
        for len in 2..22 {
            let r: Vec<MontU128> = (0..len)
                .map(|_| MontU128::from(rng.gen::<u128>()))
                .collect();
            let evals_serial_cached = EqPolynomial::<Fr>::evals_serial_cached(&r, None);
            for i in 0..len {
                let evals = EqPolynomial::<Fr>::evals(&r[..i]);
                assert_eq!(evals_serial_cached[i], evals);
            }
        }
    }
}<|MERGE_RESOLUTION|>--- conflicted
+++ resolved
@@ -321,22 +321,12 @@
             let step = 1 << (ell - i);
             let half_step = step / 2;
 
-<<<<<<< HEAD
-            // this is not efficient is it?
-            let r_lower_product = (F::one() - F::from_u128_mont(r[i]))
-                * r.iter()
-                    .skip(i + 1)
-                    .copied()
-                    .map(F::from_u128_mont)
-                    .product::<F>();
-=======
             // Taking advantage of the faster multiplication when we can
             let mut r_lower_product = F::one();
             for &x in r.iter().skip(i + 1) {
                 r_lower_product = r_lower_product.mul_u128_mont_form(x);
             }
             r_lower_product *= F::one() - F::from_u128_mont(r[i]);
->>>>>>> 7c6ba4bc
 
             eq_plus_one_evals
                 .par_iter_mut()
