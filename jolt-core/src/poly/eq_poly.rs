use rayon::prelude::*;

use crate::field::JoltField;
<<<<<<< HEAD
use crate::utils::streaming::Oracle;
=======
>>>>>>> cd62f647
use crate::utils::{math::Math, thread::unsafe_allocate_zero_vec};

pub struct EqPolynomial<F> {
    r: Vec<F>,
}

pub struct EqPlusOnePolynomial<F> {
    x: Vec<F>,
}

pub struct StreamingEqPolynomial<F> {
    r: Vec<F>,
    num_vars: usize,
    ratios: Vec<F>,
    idx: usize,
    prev_eval: F,
    scaling_factor: Option<F>,
}

const PARALLEL_THRESHOLD: usize = 16;

impl<F: JoltField> EqPolynomial<F> {
    pub fn new(r: Vec<F>) -> Self {
        EqPolynomial { r }
    }

    pub fn evaluate(&self, rx: &[F]) -> F {
        assert_eq!(self.r.len(), rx.len());
        (0..rx.len())
            .map(|i| self.r[i] * rx[i] + (F::one() - self.r[i]) * (F::one() - rx[i]))
            .product()
    }

    #[tracing::instrument(skip_all, name = "EqPolynomial::evals")]
    pub fn evals(r: &[F]) -> Vec<F> {
        match r.len() {
            0..=PARALLEL_THRESHOLD => Self::evals_serial(r, None),
            _ => Self::evals_parallel(r, None),
        }
    }

    /// When evaluating a multilinear polynomial on a point `r`, we first compute the EQ evaluation table
    /// for `r`, then dot-product those values with the coefficients of the polynomial.
    ///
    /// However, if the polynomial in question is a `CompactPolynomial`, its coefficients are represented
    /// by primitive integers while the dot product needs to be computed using Montgomery multiplication.
    ///
    /// To avoid converting every polynomial coefficient to Montgomery form, we can instead introduce an
    /// additional R^2 factor to every element in the EQ evaluation table and performing the dot product
    /// using `JoltField::mul_u64_unchecked`.
    ///
    /// We can efficiently compute the EQ table with this additional R^2 factor by initializing the root of
    /// the dynamic programming tree to R^2 instead of 1.
    #[tracing::instrument(skip_all, name = "EqPolynomial::evals_with_r2")]
    pub fn evals_with_r2(r: &[F]) -> Vec<F> {
        match r.len() {
            0..=PARALLEL_THRESHOLD => Self::evals_serial(r, F::montgomery_r2()),
            _ => Self::evals_parallel(r, F::montgomery_r2()),
        }
    }

    /// Computes the table of coefficients:
    ///     scaling_factor * eq(r, x) for all x in {0, 1}^n
    /// serially. More efficient for short `r`.
    fn evals_serial(r: &[F], scaling_factor: Option<F>) -> Vec<F> {
        let mut evals: Vec<F> = vec![scaling_factor.unwrap_or(F::one()); r.len().pow2()];
        let mut size = 1;
        for j in 0..r.len() {
            // in each iteration, we double the size of chis
            size *= 2;
            for i in (0..size).rev().step_by(2) {
                // copy each element from the prior iteration twice
                let scalar = evals[i / 2];
                evals[i] = scalar * r[j];
                evals[i - 1] = scalar - evals[i];
            }
        }
        evals
    }

    /// Computes the table of coefficients:
    ///     scaling_factor * eq(r, x) for all x in {0, 1}^n
    /// computing biggest layers of the dynamic programming tree in parallel.
    #[tracing::instrument(skip_all, "EqPolynomial::evals_parallel")]
    pub fn evals_parallel(r: &[F], scaling_factor: Option<F>) -> Vec<F> {
        let final_size = r.len().pow2();
        let mut evals: Vec<F> = unsafe_allocate_zero_vec(final_size);
        let mut size = 1;
        evals[0] = scaling_factor.unwrap_or(F::one());

        for r in r.iter().rev() {
            let (evals_left, evals_right) = evals.split_at_mut(size);
            let (evals_right, _) = evals_right.split_at_mut(size);

            evals_left
                .par_iter_mut()
                .zip(evals_right.par_iter_mut())
                .for_each(|(x, y)| {
                    *y = *x * *r;
                    *x -= *y;
                });

            size *= 2;
        }

        evals
    }
}

impl<F: JoltField> EqPlusOnePolynomial<F> {
    pub fn new(x: Vec<F>) -> Self {
        EqPlusOnePolynomial { x }
    }

    /* This MLE is 1 if y = x + 1 for x in the range [0... 2^l-2].
    That is, it ignores the case where x is all 1s, outputting 0.
    Assumes x and y are provided big-endian. */
    pub fn evaluate(&self, y: &[F]) -> F {
        let l = self.x.len();
        let x = &self.x;
        assert!(y.len() == l);
        let one = F::from_u64(1_u64);

        /* If y+1 = x, then the two bit vectors are of the following form.
            Let k be the longest suffix of 1s in x.
            In y, those k bits are 0.
            Then, the next bit in x is 0 and the next bit in y is 1.
            The remaining higher bits are the same in x and y.
        */
        (0..l)
            .into_par_iter()
            .map(|k| {
                let lower_bits_product = (0..k)
                    .map(|i| x[l - 1 - i] * (F::one() - y[l - 1 - i]))
                    .product::<F>();
                let kth_bit_product = (F::one() - x[l - 1 - k]) * y[l - 1 - k];
                let higher_bits_product = ((k + 1)..l)
                    .map(|i| {
                        x[l - 1 - i] * y[l - 1 - i] + (one - x[l - 1 - i]) * (one - y[l - 1 - i])
                    })
                    .product::<F>();
                lower_bits_product * kth_bit_product * higher_bits_product
            })
            .sum()
    }

    #[tracing::instrument(skip_all, "EqPlusOnePolynomial::evals")]
    pub fn evals(r: &[F], scaling_factor: Option<F>) -> (Vec<F>, Vec<F>) {
        let ell = r.len();
        let mut eq_evals: Vec<F> = unsafe_allocate_zero_vec(ell.pow2());
        eq_evals[0] = scaling_factor.unwrap_or(F::one());
        let mut eq_plus_one_evals: Vec<F> = unsafe_allocate_zero_vec(ell.pow2());

        // i indicates the LENGTH of the prefix of r for which the eq_table is calculated
        let eq_evals_helper = |eq_evals: &mut Vec<F>, r: &[F], i: usize| {
            debug_assert!(i != 0);
            let step = 1 << (ell - i); // step = (full / size)/2

            let mut selected: Vec<_> = eq_evals.par_iter_mut().step_by(step).collect();

            selected.par_chunks_mut(2).for_each(|chunk| {
                *chunk[1] = *chunk[0] * r[i - 1];
                *chunk[0] -= *chunk[1];
            });
        };

        for i in 0..ell {
            let step = 1 << (ell - i);
            let half_step = step / 2;

            let r_lower_product = (F::one() - r[i]) * r.iter().skip(i + 1).copied().product::<F>();

            eq_plus_one_evals
                .par_iter_mut()
                .enumerate()
                .skip(half_step)
                .step_by(step)
                .for_each(|(index, v)| {
                    *v = eq_evals[index - half_step] * r_lower_product;
                });

            eq_evals_helper(&mut eq_evals, r, i + 1);
        }

        (eq_evals, eq_plus_one_evals)
    }
}

impl<F: JoltField> StreamingEqPolynomial<F> {
    pub fn new(r: Vec<F>, num_vars: usize, scaling_factor: Option<F>) -> Self {
        let mut ratios = vec![F::one(); num_vars];
        for i in 0..r.len() {
            ratios[i] = (F::one() - r[i]) / r[i];
        }
        Self {
            r,
            num_vars,
            ratios,
            idx: 0,
            prev_eval: F::zero(),
            scaling_factor,
        }
    }

    pub fn next_eval(&mut self) -> F {
        let mut eval: F;

        if (self.idx == 0) {
            eval = self.scaling_factor.unwrap_or(F::one())
                * (self.r.iter().map(|r_i| F::one() - r_i).product::<F>());
        } else {
            let i = self.idx;
            eval = self.prev_eval;
            for j in 0..self.num_vars {
                if (i >> j) & 1 == 0 {
                    eval *= self.ratios[j];
                } else {
                    eval *= F::one() / self.ratios[j];
                    break;
                }
            }
        }

        self.idx += 1;
        self.prev_eval = eval;
        eval
    }

    pub fn next_shard(&mut self, shard_len: usize) -> Vec<F> {
        (0..shard_len).map(|_| self.next_eval()).collect()
    }
}
impl<F: JoltField> Oracle for StreamingEqPolynomial<F> {
    type Item = Vec<F>;

<<<<<<< HEAD
    fn next_shard(&mut self, shard_len: usize) -> Self::Item {
        self.next_shard(shard_len)
    }

    fn reset_oracle(&mut self) {
        todo!()
    }

    fn peek(&mut self) -> Option<Self::Item> {
        todo!()
    }

    fn get_len(&self) -> usize {
        todo!()
    }

    fn get_step(&self) -> usize {
        todo!()
    }
}
=======
>>>>>>> cd62f647
mod test {
    use ark_bn254::Fr;
    use rand::{thread_rng, Rng};

    use super::*;

    #[test]
    fn evals() {
        let mut rng = thread_rng();
        let len = 6;
        let num_vars = 13;
        let mut r: Vec<Fr> = (0..len).map(|_| Fr::from_u64(rng.gen())).collect();

        let mut streaming_eq = StreamingEqPolynomial::new(r.clone(), num_vars, None);
<<<<<<< HEAD
        let eq = EqPolynomial::new(r.clone());
=======
>>>>>>> cd62f647

        // For StreamingPolyEq, x_0 is the LSB. For EqPolynomial::evals, x_0 is the MSB
        r.reverse();
        let evals = EqPolynomial::evals(&r);

        for _ in 0..(1 << (num_vars - len)) {
            for j in 0..(1 << len) {
                assert_eq!(
                    streaming_eq.next_eval(),
                    evals[j as usize],
                    "{}, {j}",
                    streaming_eq.idx
                );
            }
        }
    }
    #[test]
    fn evals_r2() {
        let mut rng = thread_rng();
        let len = 6;
        let num_vars = 13;
        let mut r: Vec<Fr> = (0..len).map(|_| Fr::from_u64(rng.gen())).collect();

        let mut streaming_eq = StreamingEqPolynomial::new(r.clone(), num_vars, Fr::montgomery_r2());

        // For StreamingPolyEq, x_0 is the LSB. For EqPolynomial::evals, x_0 is the MSB
        r.reverse();
        let evals = EqPolynomial::evals_with_r2(&r);

        for _ in 0..(1 << (num_vars - len)) {
            for j in 0..(1 << len) {
                assert_eq!(
                    streaming_eq.next_eval(),
                    evals[j as usize],
                    "{}, {j}",
                    streaming_eq.idx
                );
            }
        }
    }
}<|MERGE_RESOLUTION|>--- conflicted
+++ resolved
@@ -1,10 +1,7 @@
 use rayon::prelude::*;
 
 use crate::field::JoltField;
-<<<<<<< HEAD
 use crate::utils::streaming::Oracle;
-=======
->>>>>>> cd62f647
 use crate::utils::{math::Math, thread::unsafe_allocate_zero_vec};
 
 pub struct EqPolynomial<F> {
@@ -240,7 +237,6 @@
 impl<F: JoltField> Oracle for StreamingEqPolynomial<F> {
     type Item = Vec<F>;
 
-<<<<<<< HEAD
     fn next_shard(&mut self, shard_len: usize) -> Self::Item {
         self.next_shard(shard_len)
     }
@@ -261,8 +257,6 @@
         todo!()
     }
 }
-=======
->>>>>>> cd62f647
 mod test {
     use ark_bn254::Fr;
     use rand::{thread_rng, Rng};
@@ -277,10 +271,6 @@
         let mut r: Vec<Fr> = (0..len).map(|_| Fr::from_u64(rng.gen())).collect();
 
         let mut streaming_eq = StreamingEqPolynomial::new(r.clone(), num_vars, None);
-<<<<<<< HEAD
-        let eq = EqPolynomial::new(r.clone());
-=======
->>>>>>> cd62f647
 
         // For StreamingPolyEq, x_0 is the LSB. For EqPolynomial::evals, x_0 is the MSB
         r.reverse();
