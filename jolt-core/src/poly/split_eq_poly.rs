--- conflicted
+++ resolved
@@ -665,7 +665,6 @@
             assert_eq!(regular_eq.Z[..regular_eq.len()], merged.Z[..merged.len()]);
         }
     }
-<<<<<<< HEAD
 
     #[test]
     fn par_iter_low_to_high() {
@@ -814,6 +813,4 @@
             split_eq.bind(r);
         }
     }
-=======
->>>>>>> df30fe4e
 }