use super::{
    multilinear_polynomial::MultilinearPolynomial,
    sparse_interleaved_poly::SparseCoefficient,
    split_eq_poly::{OldSplitEqPolynomial, SplitEqPolynomial},
    unipoly::{CompressedUniPoly, UniPoly},
};
#[cfg(test)]
use crate::poly::dense_mlpoly::DensePolynomial;
#[cfg(test)]
use crate::r1cs::inputs::JoltR1CSInputs;
use crate::{
    field::{JoltField, OptimizedMul},
    r1cs::builder::{eval_offset_lc, Constraint, OffsetEqConstraint},
    utils::{
        math::Math,
        transcript::{AppendToTranscript, Transcript},
    },
};
use ark_ff::Zero;
use rayon::prelude::*;

#[derive(Default, Debug, Clone)]
pub struct SpartanInterleavedPolynomial<F: JoltField> {
    /// A sparse vector representing the (interleaved) coefficients in the Az, Bz, Cz
    /// polynomials used in the first Spartan sumcheck. Before the polynomial is bound
    /// the first time, all the coefficients can be represented by `i128`s.
    pub(crate) unbound_coeffs: Vec<SparseCoefficient<i128>>,
    /// A sparse vector representing the (interleaved) coefficients in the Az, Bz, Cz
    /// polynomials used in the first Spartan sumcheck. Once the polynomial has been
    /// bound, we switch to using `bound_coeffs` instead of `unbound_coeffs`, because
    /// coefficients will be full-width field elements rather than `i128`s.
    pub(crate) bound_coeffs: Vec<SparseCoefficient<F>>,
    /// A reused buffer where bound values are written to during `bind`.
    /// With every bind, `coeffs` and `binding_scratch_space` are swapped.
    binding_scratch_space: Vec<SparseCoefficient<F>>,
    /// The length of one of the Az, Bz, or Cz polynomials if it were represented by
    /// a single dense vector.
    dense_len: usize,
}

impl<F: JoltField> SpartanInterleavedPolynomial<F> {
    /// Computes the matrix-vector products Az, Bz, and Cz as a single interleaved sparse vector
    #[tracing::instrument(skip_all, name = "SpartanInterleavedPolynomial::new")]
    pub fn new(
        uniform_constraints: &[Constraint],
        cross_step_constraints: &[OffsetEqConstraint],
        flattened_polynomials: &[&MultilinearPolynomial<F>], // N variables of (S steps)
        padded_num_constraints: usize,
    ) -> Self {
        let num_steps = flattened_polynomials[0].len();

        let num_chunks = rayon::current_num_threads().next_power_of_two() * 4;
        let chunk_size = num_steps.div_ceil(num_chunks);

        let unbound_coeffs: Vec<SparseCoefficient<i128>> = (0..num_chunks)
            .into_par_iter()
            .flat_map_iter(|chunk_index| {
                let mut coeffs = Vec::with_capacity(chunk_size * padded_num_constraints * 3);
                for step_index in chunk_size * chunk_index..chunk_size * (chunk_index + 1) {
                    // Uniform constraints
                    for (constraint_index, constraint) in uniform_constraints.iter().enumerate() {
                        let global_index =
                            3 * (step_index * padded_num_constraints + constraint_index);

                        // Az
                        let mut az_coeff = 0;
                        if !constraint.a.terms().is_empty() {
                            az_coeff = constraint
                                .a
                                .evaluate_row(flattened_polynomials, step_index);
                            if !az_coeff.is_zero() {
                                coeffs.push((global_index, az_coeff).into());
                            }
                        }
                        // Bz
                        let mut bz_coeff = 0;
                        if !constraint.b.terms().is_empty() {
                            bz_coeff = constraint
                                .b
                                .evaluate_row(flattened_polynomials, step_index);
                            if !bz_coeff.is_zero() {
                                coeffs.push((global_index + 1, bz_coeff).into());
                            }
                        }
                        // Cz = Az ⊙ Cz
                        if !az_coeff.is_zero() && !bz_coeff.is_zero() {
                            let cz_coeff = az_coeff * bz_coeff;
                            #[cfg(test)]
                            {
                                if cz_coeff != constraint
                                    .c
                                    .evaluate_row(flattened_polynomials, step_index) {
                                        let mut constraint_string = String::new();
                                        let _ = constraint
                                            .pretty_fmt::<4, JoltR1CSInputs, F>(
                                                &mut constraint_string,
                                                flattened_polynomials,
                                                step_index,
                                            );
                                        println!("{constraint_string}");
                                        panic!(
                                            "Uniform constraint {constraint_index} violated at step {step_index}",
                                        );
                                    }
                            }
                            coeffs.push((global_index + 2, cz_coeff).into());
                        }
                    }

                    // For the final step we will not compute the offset terms, and will assume the condition to be set to 0
                    let next_step_index = if step_index + 1 < num_steps {
                        Some(step_index + 1)
                    } else {
                        None
                    };

                    // Cross-step constraints
                    for (constraint_index, constraint) in cross_step_constraints.iter().enumerate()
                    {
                        let global_index = 3
                            * (step_index * padded_num_constraints
                                + uniform_constraints.len()
                                + constraint_index);

                        // Az
                        let eq_a_eval = eval_offset_lc(
                            &constraint.a,
                            flattened_polynomials,
                            step_index,
                            next_step_index,
                        );
                        let eq_b_eval = eval_offset_lc(
                            &constraint.b,
                            flattened_polynomials,
                            step_index,
                            next_step_index,
                        );
                        let az_coeff = eq_a_eval - eq_b_eval;
                        if !az_coeff.is_zero() {
                            coeffs.push((global_index, az_coeff).into());
                            // If Az != 0, then the condition must be false (i.e. Bz = 0)
                            #[cfg(test)]
                            {
                                let bz_coeff = eval_offset_lc(
                                    &constraint.cond,
                                    flattened_polynomials,
                                    step_index,
                                    next_step_index,
                                );
                                assert_eq!(bz_coeff, 0, "Non-uniform constraint {constraint_index} violated at step {step_index}");
                            }
                        } else {
                            // Bz
                            let bz_coeff = eval_offset_lc(
                                &constraint.cond,
                                flattened_polynomials,
                                step_index,
                                next_step_index,
                            );
                            if !bz_coeff.is_zero() {
                                coeffs.push((global_index + 1, bz_coeff).into());
                            }
                        }
                        // Cz is always 0 for cross-step constraints
                    }
                }

                coeffs
            })
            .collect();

        #[cfg(test)]
        {
            // Check that indices are monotonically increasing
            let mut prev_index = unbound_coeffs[0].index;
            for coeff in unbound_coeffs[1..].iter() {
                assert!(coeff.index > prev_index);
                prev_index = coeff.index;
            }
        }

        Self {
            unbound_coeffs,
            bound_coeffs: vec![],
            binding_scratch_space: vec![],
            dense_len: num_steps * padded_num_constraints,
        }
    }

    #[cfg(test)]
    fn uninterleave(&self) -> (DensePolynomial<F>, DensePolynomial<F>, DensePolynomial<F>) {
        let mut az = vec![F::zero(); self.dense_len];
        let mut bz = vec![F::zero(); self.dense_len];
        let mut cz = vec![F::zero(); self.dense_len];

        if !self.is_bound() {
            for coeff in &self.unbound_coeffs {
                match coeff.index % 3 {
                    0 => az[coeff.index / 3] = F::from_i128(coeff.value),
                    1 => bz[coeff.index / 3] = F::from_i128(coeff.value),
                    2 => cz[coeff.index / 3] = F::from_i128(coeff.value),
                    _ => unreachable!(),
                }
            }
        } else {
            for coeff in &self.bound_coeffs {
                match coeff.index % 3 {
                    0 => az[coeff.index / 3] = coeff.value,
                    1 => bz[coeff.index / 3] = coeff.value,
                    2 => cz[coeff.index / 3] = coeff.value,
                    _ => unreachable!(),
                }
            }
        }
        (
            DensePolynomial::new(az),
            DensePolynomial::new(bz),
            DensePolynomial::new(cz),
        )
    }

    pub fn is_bound(&self) -> bool {
        !self.bound_coeffs.is_empty()
    }

    /// The first round of the first Spartan sumcheck. Since the polynomials
    /// are still unbound at the beginning of this round, we can replace some
    /// of the field arithmetic with `i128` arithmetic.
    pub fn first_sumcheck_round<ProofTranscript: Transcript>(
        &mut self,
        eq_poly: &mut SplitEqPolynomial<F>,
        transcript: &mut ProofTranscript,
        r: &mut Vec<F>,
        polys: &mut Vec<CompressedUniPoly<F>>,
        claim: &mut F,
    ) {
        assert!(!self.is_bound());

        // In order to parallelize, we do a first pass over the coefficients to
        // determine how to divide it into chunks that can be processed independently.
        // In particular, coefficients whose indices are the same modulo 6 cannot
        // be processed independently.
        let block_size = self
            .unbound_coeffs
            .len()
            .div_ceil(rayon::current_num_threads())
            .next_multiple_of(6);
        let chunks: Vec<_> = self
            .unbound_coeffs
            .par_chunk_by(|x, y| x.index / block_size == y.index / block_size)
            .collect();

        // We start by computing the E1 evals:
        // (1 - j) * E1[0, x1] + j * E1[1, x1]
        let E1_evals: Vec<_> = eq_poly
            .E1
            .last()
            .unwrap()
            .par_chunks(2)
            .map(|E1_chunk| {
                let eval_point_0 = E1_chunk[0];
                let eval_point_infty = E1_chunk[1] - E1_chunk[0];
                (eval_point_0, eval_point_infty)
            })
            .collect();

        let num_x1_bits = eq_poly.E1.last().unwrap().len().log_2() - 1;
        let x1_bitmask = (1 << num_x1_bits) - 1;

        let evals: (F, F) = chunks
            .par_iter()
            .map(|chunk| {
                let mut eval_point_0 = F::zero();
                let mut eval_point_infty = F::zero();

                let mut inner_sums = (F::zero(), F::zero());
                let mut prev_x2 = 0;

                let E2_current = eq_poly.E2.last().unwrap();

                for sparse_block in chunk.chunk_by(|x, y| x.index / 6 == y.index / 6) {
                    let block_index = sparse_block[0].index / 6;
                    let x1 = block_index & x1_bitmask;
                    let E1_evals = E1_evals[x1];
                    let x2 = block_index >> num_x1_bits;

                    if x2 != prev_x2 {
                        eval_point_0 += E2_current[prev_x2] * inner_sums.0;
                        eval_point_infty += E2_current[prev_x2] * inner_sums.1;

                        inner_sums = (F::zero(), F::zero());
                        prev_x2 = x2;
                    }

                    let mut block = [0; 6];
                    for coeff in sparse_block {
                        block[coeff.index % 6] = coeff.value;
                    }

                    let az_eval_infty = block[3] - block[0];
                    let bz_eval_infty = block[4] - block[1];
                    let cz_eval_infty = block[5] - block[2];

                    // TODO(moodlezoup): optimize
                    inner_sums.0 += E1_evals.0 * F::from_i128(block[0] * block[1] - block[2]);
                    inner_sums.1 +=
                        E1_evals.1 * F::from_i128(az_eval_infty * bz_eval_infty - cz_eval_infty);
                }

                eval_point_0 += E2_current[prev_x2] * inner_sums.0;
                eval_point_infty += E2_current[prev_x2] * inner_sums.1;

                (eval_point_0, eval_point_infty)
            })
            .reduce(
                || (F::zero(), F::zero()),
                |sum, evals| (sum.0 + evals.0, sum.1 + evals.1),
            );

        let scalar_times_w_i = eq_poly.current_scalar * eq_poly.w[eq_poly.current_index];

        let cubic_poly = UniPoly::from_linear_times_quadratic_with_hint(
            // The coefficients of \prod_{j < i} eq(w[..j], r[..j]) * eq(w_i, X)
            [
                eq_poly.current_scalar - scalar_times_w_i,
                scalar_times_w_i + scalar_times_w_i - eq_poly.current_scalar,
            ],
            evals.0,
            evals.1,
            F::zero(),
        );

        let compressed_poly = cubic_poly.compress();

        // append the prover's message to the transcript
        compressed_poly.append_to_transcript(transcript);

        // derive the verifier's challenge for the next round
        let r_i = transcript.challenge_scalar();
        r.push(r_i);
        polys.push(compressed_poly);

        // Set up next round
        *claim = cubic_poly.evaluate(&r_i);

        // Bind polynomials
        eq_poly.bind(r_i);

        #[cfg(test)]
        let (mut az, mut bz, mut cz) = self.uninterleave();

        // Compute the number of non-zero bound coefficients that will be produced
        // per chunk.
        let output_sizes: Vec<_> = chunks
            .par_iter()
            .map(|chunk| Self::binding_output_length(chunk))
            .collect();

        let total_output_len = output_sizes.iter().sum();
        self.bound_coeffs = Vec::with_capacity(total_output_len);
        #[allow(clippy::uninit_vec)]
        unsafe {
            self.bound_coeffs.set_len(total_output_len);
        }
        let mut output_slices: Vec<&mut [SparseCoefficient<F>]> = Vec::with_capacity(chunks.len());
        let mut remainder = self.bound_coeffs.as_mut_slice();
        for slice_len in output_sizes {
            let (first, second) = remainder.split_at_mut(slice_len);
            output_slices.push(first);
            remainder = second;
        }
        debug_assert_eq!(remainder.len(), 0);

        chunks
            .par_iter()
            .zip_eq(output_slices.into_par_iter())
            .for_each(|(unbound_coeffs, output_slice)| {
                let mut output_index = 0;
                for block in unbound_coeffs.chunk_by(|x, y| x.index / 6 == y.index / 6) {
                    let block_index = block[0].index / 6;

                    let mut az_coeff: (Option<i128>, Option<i128>) = (None, None);
                    let mut bz_coeff: (Option<i128>, Option<i128>) = (None, None);
                    let mut cz_coeff: (Option<i128>, Option<i128>) = (None, None);

                    for coeff in block {
                        match coeff.index % 6 {
                            0 => az_coeff.0 = Some(coeff.value),
                            1 => bz_coeff.0 = Some(coeff.value),
                            2 => cz_coeff.0 = Some(coeff.value),
                            3 => az_coeff.1 = Some(coeff.value),
                            4 => bz_coeff.1 = Some(coeff.value),
                            5 => cz_coeff.1 = Some(coeff.value),
                            _ => unreachable!(),
                        }
                    }
                    if az_coeff != (None, None) {
                        let (low, high) = (az_coeff.0.unwrap_or(0), az_coeff.1.unwrap_or(0));
                        output_slice[output_index] = (
                            3 * block_index,
                            F::from_i128(low) + r_i * F::from_i128(high - low),
                        )
                            .into();
                        output_index += 1;
                    }
                    if bz_coeff != (None, None) {
                        let (low, high) = (bz_coeff.0.unwrap_or(0), bz_coeff.1.unwrap_or(0));
                        output_slice[output_index] = (
                            3 * block_index + 1,
                            F::from_i128(low) + r_i * F::from_i128(high - low),
                        )
                            .into();
                        output_index += 1;
                    }
                    if cz_coeff != (None, None) {
                        let (low, high) = (cz_coeff.0.unwrap_or(0), cz_coeff.1.unwrap_or(0));
                        output_slice[output_index] = (
                            3 * block_index + 2,
                            F::from_i128(low) + r_i * F::from_i128(high - low),
                        )
                            .into();
                        output_index += 1;
                    }
                }
                debug_assert_eq!(output_index, output_slice.len())
            });
        self.dense_len /= 2;

        #[cfg(test)]
        {
            // Check that the binding is consistent with binding
            // Az, Bz, Cz individually
            let (az_bound, bz_bound, cz_bound) = self.uninterleave();
            az.bound_poly_var_bot(&r_i);
            bz.bound_poly_var_bot(&r_i);
            cz.bound_poly_var_bot(&r_i);
            for i in 0..az.len() {
                if az_bound[i] != az[i] {
                    println!("{i} {} != {}", az_bound[i], az[i]);
                }
            }
            assert!(az_bound.Z[..az_bound.len()] == az.Z[..az.len()]);
            assert!(bz_bound.Z[..bz_bound.len()] == bz.Z[..bz.len()]);
            assert!(cz_bound.Z[..cz_bound.len()] == cz.Z[..cz.len()]);
        }
    }

    /// All subsequent rounds of the first Spartan sumcheck.
    pub fn subsequent_sumcheck_round<ProofTranscript: Transcript>(
        &mut self,
        eq_poly: &mut SplitEqPolynomial<F>,
        transcript: &mut ProofTranscript,
        r: &mut Vec<F>,
        polys: &mut Vec<CompressedUniPoly<F>>,
        claim: &mut F,
    ) {
        assert!(self.is_bound());

        // In order to parallelize, we do a first pass over the coefficients to
        // determine how to divide it into chunks that can be processed independently.
        // In particular, coefficients whose indices are the same modulo 6 cannot
        // be processed independently.
        let block_size = self
            .bound_coeffs
            .len()
            .div_ceil(rayon::current_num_threads())
            .next_multiple_of(6);
        let chunks: Vec<_> = self
            .bound_coeffs
            .par_chunk_by(|x, y| x.index / block_size == y.index / block_size)
            .collect();

        let cubic_poly: UniPoly<F> = if eq_poly.current_index < eq_poly.w.len() / 2 {
            let eq_evals: Vec<(F, F)> = eq_poly
                .E2
                .last()
                .unwrap()
                .par_chunks(2)
                .map(|eq_chunk| {
                    let eval_point_0 = eq_chunk[0];
                    let eval_point_infty = eq_chunk[1] - eq_chunk[0];
                    (eval_point_0, eval_point_infty)
                })
                .collect();

            let evals: (F, F) = chunks
                .par_iter()
                .flat_map_iter(|chunk| {
                    chunk
                        .chunk_by(|x, y| x.index / 6 == y.index / 6)
                        .map(|sparse_block| {
                            let block_index = sparse_block[0].index / 6;
                            let mut block = [F::zero(); 6];
                            for coeff in sparse_block {
                                block[coeff.index % 6] = coeff.value;
                            }

                            let az_eval_infty = block[3] - block[0];
                            let bz_eval_infty = block[4] - block[1];
                            let cz_eval_infty = block[5] - block[2];

                            let eq_evals = eq_evals[block_index];

                            (
                                eq_evals
                                    .0
                                    .mul_0_optimized(block[0].mul_0_optimized(block[1]) - block[2]),
                                eq_evals.1.mul_0_optimized(
                                    az_eval_infty.mul_0_optimized(bz_eval_infty) - cz_eval_infty,
                                ),
                            )
                        })
                })
                .reduce(
                    || (F::zero(), F::zero()),
                    |sum, evals| (sum.0 + evals.0, sum.1 + evals.1),
                );

            let scalar_times_w_i = eq_poly.current_scalar * eq_poly.w[eq_poly.current_index];

            UniPoly::from_linear_times_quadratic_with_hint(
                // The coefficients of \prod_{j < i} eq(w[..j], r[..j]) * eq(w_i, X)
                [
                    eq_poly.current_scalar - scalar_times_w_i,
                    scalar_times_w_i + scalar_times_w_i - eq_poly.current_scalar,
                ],
                evals.0,
                evals.1,
                *claim,
            )
        } else {
            // We start by computing the E1 evals:
            // (1 - j) * E1[0, x1] + j * E1[1, x1]
            let E1_evals: Vec<(F, F)> = eq_poly
                .E1
                .last()
                .unwrap()
                .par_chunks(2)
                .map(|E1_chunk| {
                    let eval_point_0 = E1_chunk[0];
                    let eval_point_infty = E1_chunk[1] - E1_chunk[0];
                    (eval_point_0, eval_point_infty)
                })
                .collect();

            let num_x1_bits = eq_poly.E1.last().unwrap().len().log_2() - 1;
            let x1_bitmask = (1 << num_x1_bits) - 1;

            let evals: (F, F) = chunks
                .par_iter()
                .map(|chunk| {
                    let mut eval_point_0 = F::zero();
                    let mut eval_point_infty = F::zero();

                    let mut inner_sums = (F::zero(), F::zero());
                    let mut prev_x2 = 0;

                    let E2_current = eq_poly.E2.last().unwrap();

                    for sparse_block in chunk.chunk_by(|x, y| x.index / 6 == y.index / 6) {
                        let block_index = sparse_block[0].index / 6;
                        let x1 = block_index & x1_bitmask;
                        let E1_evals = E1_evals[x1];
                        let x2 = block_index >> num_x1_bits;

                        if x2 != prev_x2 {
                            eval_point_0 += E2_current[prev_x2] * inner_sums.0;
                            eval_point_infty += E2_current[prev_x2] * inner_sums.1;

                            inner_sums = (F::zero(), F::zero());
                            prev_x2 = x2;
                        }

                        let mut block = [F::zero(); 6];
                        for coeff in sparse_block {
                            block[coeff.index % 6] = coeff.value;
                        }

                        let az_eval_infty = block[3] - block[0];
                        let bz_eval_infty = block[4] - block[1];
                        let cz_eval_infty = block[5] - block[2];

                        inner_sums.0 += E1_evals
                            .0
                            .mul_0_optimized(block[0].mul_0_optimized(block[1]) - block[2]);
                        inner_sums.1 += E1_evals.1.mul_0_optimized(
                            az_eval_infty.mul_0_optimized(bz_eval_infty) - cz_eval_infty,
                        );
                    }

                    eval_point_0 += E2_current[prev_x2] * inner_sums.0;
                    eval_point_infty += E2_current[prev_x2] * inner_sums.1;

                    (eval_point_0, eval_point_infty)
                })
                .reduce(
                    || (F::zero(), F::zero()),
                    |sum, evals| (sum.0 + evals.0, sum.1 + evals.1),
                );

            let scalar_times_w_i = eq_poly.current_scalar * eq_poly.w[eq_poly.current_index];

            UniPoly::from_linear_times_quadratic_with_hint(
                // The coefficients of \prod_{j < i} eq(w[..j], r[..j]) * eq(w_i, X)
                [
                    eq_poly.current_scalar - scalar_times_w_i,
                    scalar_times_w_i + scalar_times_w_i - eq_poly.current_scalar,
                ],
                evals.0,
                evals.1,
                *claim,
            )
        };

        let compressed_poly = cubic_poly.compress();

        // append the prover's message to the transcript
        compressed_poly.append_to_transcript(transcript);

        // derive the verifier's challenge for the next round
        let r_i = transcript.challenge_scalar();
        r.push(r_i);
        polys.push(compressed_poly);

        // Set up next round
        *claim = cubic_poly.evaluate(&r_i);

        // Bind polynomials
        eq_poly.bind(r_i);

        #[cfg(test)]
        let (mut az, mut bz, mut cz) = self.uninterleave();

        let output_sizes: Vec<_> = chunks
            .par_iter()
            .map(|chunk| Self::binding_output_length(chunk))
            .collect();

        let total_output_len = output_sizes.iter().sum();
        if self.binding_scratch_space.is_empty() {
            self.binding_scratch_space = Vec::with_capacity(total_output_len);
        }
        unsafe {
            self.binding_scratch_space.set_len(total_output_len);
        }

        let mut output_slices: Vec<&mut [SparseCoefficient<F>]> = Vec::with_capacity(chunks.len());
        let mut remainder = self.binding_scratch_space.as_mut_slice();
        for slice_len in output_sizes {
            let (first, second) = remainder.split_at_mut(slice_len);
            output_slices.push(first);
            remainder = second;
        }
        debug_assert_eq!(remainder.len(), 0);

        chunks
            .par_iter()
            .zip_eq(output_slices.into_par_iter())
            .for_each(|(coeffs, output_slice)| {
                let mut output_index = 0;
                for block in coeffs.chunk_by(|x, y| x.index / 6 == y.index / 6) {
                    let block_index = block[0].index / 6;

                    let mut az_coeff: (Option<F>, Option<F>) = (None, None);
                    let mut bz_coeff: (Option<F>, Option<F>) = (None, None);
                    let mut cz_coeff: (Option<F>, Option<F>) = (None, None);

                    for coeff in block {
                        match coeff.index % 6 {
                            0 => az_coeff.0 = Some(coeff.value),
                            1 => bz_coeff.0 = Some(coeff.value),
                            2 => cz_coeff.0 = Some(coeff.value),
                            3 => az_coeff.1 = Some(coeff.value),
                            4 => bz_coeff.1 = Some(coeff.value),
                            5 => cz_coeff.1 = Some(coeff.value),
                            _ => unreachable!(),
                        }
                    }
                    if az_coeff != (None, None) {
                        let (low, high) = (
                            az_coeff.0.unwrap_or(F::zero()),
                            az_coeff.1.unwrap_or(F::zero()),
                        );
                        output_slice[output_index] =
                            (3 * block_index, low + r_i * (high - low)).into();
                        output_index += 1;
                    }
                    if bz_coeff != (None, None) {
                        let (low, high) = (
                            bz_coeff.0.unwrap_or(F::zero()),
                            bz_coeff.1.unwrap_or(F::zero()),
                        );
                        output_slice[output_index] =
                            (3 * block_index + 1, low + r_i * (high - low)).into();
                        output_index += 1;
                    }
                    if cz_coeff != (None, None) {
                        let (low, high) = (
                            cz_coeff.0.unwrap_or(F::zero()),
                            cz_coeff.1.unwrap_or(F::zero()),
                        );
                        output_slice[output_index] =
                            (3 * block_index + 2, low + r_i * (high - low)).into();
                        output_index += 1;
                    }
                }
                debug_assert_eq!(output_index, output_slice.len())
            });

        std::mem::swap(&mut self.bound_coeffs, &mut self.binding_scratch_space);
        self.dense_len /= 2;

        #[cfg(test)]
        {
            // Check that the binding is consistent with binding
            // Az, Bz, Cz individually
            let (az_bound, bz_bound, cz_bound) = self.uninterleave();
            az.bound_poly_var_bot(&r_i);
            bz.bound_poly_var_bot(&r_i);
            cz.bound_poly_var_bot(&r_i);
            assert!(az_bound.Z[..az_bound.len()] == az.Z[..az.len()]);
            assert!(bz_bound.Z[..bz_bound.len()] == bz.Z[..bz.len()]);
            assert!(cz_bound.Z[..cz_bound.len()] == cz.Z[..cz.len()]);
        }
    }

    /// The first round of the first Spartan sumcheck. Since the polynomials
    /// are still unbound at the beginning of this round, we can replace some
    /// of the field arithmetic with `i128` arithmetic.
    ///
    /// This is the old implementation without Gruen's optimization
    pub fn first_sumcheck_round_old<ProofTranscript: Transcript>(
        &mut self,
        eq_poly: &mut SplitEqPolynomial<F>,
        transcript: &mut ProofTranscript,
        r: &mut Vec<F>,
        polys: &mut Vec<CompressedUniPoly<F>>,
        claim: &mut F,
    ) {
        assert!(!self.is_bound());

        // In order to parallelize, we do a first pass over the coefficients to
        // determine how to divide it into chunks that can be processed independently.
        // In particular, coefficients whose indices are the same modulo 6 cannot
        // be processed independently.
        let block_size = self
            .unbound_coeffs
            .len()
            .div_ceil(rayon::current_num_threads())
            .next_multiple_of(6);
        let chunks: Vec<_> = self
            .unbound_coeffs
            .par_chunk_by(|x, y| x.index / block_size == y.index / block_size)
            .collect();

        // We start by computing the E1 evals:
        // (1 - j) * E1[0, x1] + j * E1[1, x1]
        let E1_evals: Vec<_> = eq_poly.E1[..eq_poly.E1_len]
            .par_chunks(2)
            .map(|E1_chunk| {
                let eval_point_0 = E1_chunk[0];
                let m_eq = E1_chunk[1] - E1_chunk[0];
                let eval_point_2 = E1_chunk[1] + m_eq;
                let eval_point_3 = eval_point_2 + m_eq;
                (eval_point_0, eval_point_2, eval_point_3)
            })
            .collect();

        let num_x1_bits = eq_poly.E1_len.log_2() - 1;
        let x1_bitmask = (1 << num_x1_bits) - 1;

        let evals: (F, F, F) = chunks
            .par_iter()
            .map(|chunk| {
                let mut eval_point_0 = F::zero();
                let mut eval_point_2 = F::zero();
                let mut eval_point_3 = F::zero();

                let mut inner_sums = (F::zero(), F::zero(), F::zero());
                let mut prev_x2 = 0;

                for sparse_block in chunk.chunk_by(|x, y| x.index / 6 == y.index / 6) {
                    let block_index = sparse_block[0].index / 6;
                    let x1 = block_index & x1_bitmask;
                    let E1_evals = E1_evals[x1];
                    let x2 = block_index >> num_x1_bits;

                    if x2 != prev_x2 {
                        eval_point_0 += eq_poly.E2[prev_x2] * inner_sums.0;
                        eval_point_2 += eq_poly.E2[prev_x2] * inner_sums.1;
                        eval_point_3 += eq_poly.E2[prev_x2] * inner_sums.2;

                        inner_sums = (F::zero(), F::zero(), F::zero());
                        prev_x2 = x2;
                    }

                    let mut block = [0; 6];
                    for coeff in sparse_block {
                        block[coeff.index % 6] = coeff.value;
                    }

                    let az = (block[0], block[3]);
                    let bz = (block[1], block[4]);
                    let cz = (block[2], block[5]);

                    let m_az = az.1 - az.0;
                    let m_bz = bz.1 - bz.0;
                    let m_cz = cz.1 - cz.0;

                    let az_eval_2 = az.1 + m_az;
                    let az_eval_3 = az_eval_2 + m_az;

                    let bz_eval_2 = bz.1 + m_bz;
                    let bz_eval_3 = bz_eval_2 + m_bz;

                    let cz_eval_2 = cz.1 + m_cz;
                    let cz_eval_3 = cz_eval_2 + m_cz;

                    // TODO(moodlezoup): optimize
                    inner_sums.0 += E1_evals.0 * F::from_i128(az.0 * bz.0 - cz.0);
                    inner_sums.1 += E1_evals.1 * F::from_i128(az_eval_2 * bz_eval_2 - cz_eval_2);
                    inner_sums.2 += E1_evals.2 * F::from_i128(az_eval_3 * bz_eval_3 - cz_eval_3);
                }

                eval_point_0 += eq_poly.E2[prev_x2] * inner_sums.0;
                eval_point_2 += eq_poly.E2[prev_x2] * inner_sums.1;
                eval_point_3 += eq_poly.E2[prev_x2] * inner_sums.2;

                (eval_point_0, eval_point_2, eval_point_3)
            })
            .reduce(
                || (F::zero(), F::zero(), F::zero()),
                |sum, evals| (sum.0 + evals.0, sum.1 + evals.1, sum.2 + evals.2),
            );

        let cubic_evals = [evals.0, /* 0 */ -evals.0, evals.1, evals.2];
        let cubic_poly = UniPoly::from_evals(&cubic_evals);

        let compressed_poly = cubic_poly.compress();

        // append the prover's message to the transcript
        compressed_poly.append_to_transcript(transcript);

        // derive the verifier's challenge for the next round
        let r_i = transcript.challenge_scalar();
        r.push(r_i);
        polys.push(compressed_poly);

        // Set up next round
        *claim = cubic_poly.evaluate(&r_i);

        // Bind polynomials
        eq_poly.bind(r_i);

        #[cfg(test)]
        let (mut az, mut bz, mut cz) = self.uninterleave();

        // Compute the number of non-zero bound coefficients that will be produced
        // per chunk.
        let output_sizes: Vec<_> = chunks
            .par_iter()
            .map(|chunk| Self::binding_output_length(chunk))
            .collect();

        let total_output_len = output_sizes.iter().sum();
        self.bound_coeffs = Vec::with_capacity(total_output_len);
        #[allow(clippy::uninit_vec)]
        unsafe {
            self.bound_coeffs.set_len(total_output_len);
        }
        let mut output_slices: Vec<&mut [SparseCoefficient<F>]> = Vec::with_capacity(chunks.len());
        let mut remainder = self.bound_coeffs.as_mut_slice();
        for slice_len in output_sizes {
            let (first, second) = remainder.split_at_mut(slice_len);
            output_slices.push(first);
            remainder = second;
        }
        debug_assert_eq!(remainder.len(), 0);

        chunks
            .par_iter()
            .zip_eq(output_slices.into_par_iter())
            .for_each(|(unbound_coeffs, output_slice)| {
                let mut output_index = 0;
                for block in unbound_coeffs.chunk_by(|x, y| x.index / 6 == y.index / 6) {
                    let block_index = block[0].index / 6;

                    let mut az_coeff: (Option<i128>, Option<i128>) = (None, None);
                    let mut bz_coeff: (Option<i128>, Option<i128>) = (None, None);
                    let mut cz_coeff: (Option<i128>, Option<i128>) = (None, None);

                    for coeff in block {
                        match coeff.index % 6 {
                            0 => az_coeff.0 = Some(coeff.value),
                            1 => bz_coeff.0 = Some(coeff.value),
                            2 => cz_coeff.0 = Some(coeff.value),
                            3 => az_coeff.1 = Some(coeff.value),
                            4 => bz_coeff.1 = Some(coeff.value),
                            5 => cz_coeff.1 = Some(coeff.value),
                            _ => unreachable!(),
                        }
                    }
                    if az_coeff != (None, None) {
                        let (low, high) = (az_coeff.0.unwrap_or(0), az_coeff.1.unwrap_or(0));
                        output_slice[output_index] = (
                            3 * block_index,
                            F::from_i128(low) + r_i * F::from_i128(high - low),
                        )
                            .into();
                        output_index += 1;
                    }
                    if bz_coeff != (None, None) {
                        let (low, high) = (bz_coeff.0.unwrap_or(0), bz_coeff.1.unwrap_or(0));
                        output_slice[output_index] = (
                            3 * block_index + 1,
                            F::from_i128(low) + r_i * F::from_i128(high - low),
                        )
                            .into();
                        output_index += 1;
                    }
                    if cz_coeff != (None, None) {
                        let (low, high) = (cz_coeff.0.unwrap_or(0), cz_coeff.1.unwrap_or(0));
                        output_slice[output_index] = (
                            3 * block_index + 2,
                            F::from_i128(low) + r_i * F::from_i128(high - low),
                        )
                            .into();
                        output_index += 1;
                    }
                }
                debug_assert_eq!(output_index, output_slice.len())
            });
        self.dense_len /= 2;

        #[cfg(test)]
        {
            // Check that the binding is consistent with binding
            // Az, Bz, Cz individually
            let (az_bound, bz_bound, cz_bound) = self.uninterleave();
            az.bound_poly_var_bot(&r_i);
            bz.bound_poly_var_bot(&r_i);
            cz.bound_poly_var_bot(&r_i);
            for i in 0..az.len() {
                if az_bound[i] != az[i] {
                    println!("{i} {} != {}", az_bound[i], az[i]);
                }
            }
            assert!(az_bound.Z[..az_bound.len()] == az.Z[..az.len()]);
            assert!(bz_bound.Z[..bz_bound.len()] == bz.Z[..bz.len()]);
            assert!(cz_bound.Z[..cz_bound.len()] == cz.Z[..cz.len()]);
        }
    }

    /// All subsequent rounds of the first Spartan sumcheck.
<<<<<<< HEAD
    /// This is the old implementation without Gruen's optimization
    pub fn subsequent_sumcheck_round_old<ProofTranscript: Transcript>(
=======
    pub fn subsequent_sumcheck_round<ProofTranscript: Transcript>(
>>>>>>> ad83ce7d
        &mut self,
        eq_poly: &mut SplitEqPolynomial<F>,
        transcript: &mut ProofTranscript,
        r: &mut Vec<F>,
        polys: &mut Vec<CompressedUniPoly<F>>,
        claim: &mut F,
    ) {
        assert!(self.is_bound());

        // In order to parallelize, we do a first pass over the coefficients to
        // determine how to divide it into chunks that can be processed independently.
        // In particular, coefficients whose indices are the same modulo 6 cannot
        // be processed independently.
        let block_size = self
            .bound_coeffs
            .len()
            .div_ceil(rayon::current_num_threads())
            .next_multiple_of(6);
        let chunks: Vec<_> = self
            .bound_coeffs
            .par_chunk_by(|x, y| x.index / block_size == y.index / block_size)
            .collect();

        let cubic_poly = if eq_poly.E1_len == 1 {
            let eq_evals: Vec<(F, F, F)> = eq_poly.E2[..eq_poly.E2_len]
                .par_chunks(2)
                .map(|eq_chunk| {
                    let eval_point_0 = eq_chunk[0];
                    let m_eq = eq_chunk[1] - eq_chunk[0];
                    let eval_point_2 = eq_chunk[1] + m_eq;
                    let eval_point_3 = eval_point_2 + m_eq;
                    (eval_point_0, eval_point_2, eval_point_3)
                })
                .collect();

            let evals: (F, F, F) = chunks
                .par_iter()
                .flat_map_iter(|chunk| {
                    chunk
                        .chunk_by(|x, y| x.index / 6 == y.index / 6)
                        .map(|sparse_block| {
                            let block_index = sparse_block[0].index / 6;
                            let mut block = [F::zero(); 6];
                            for coeff in sparse_block {
                                block[coeff.index % 6] = coeff.value;
                            }

                            let az = (block[0], block[3]);
                            let bz = (block[1], block[4]);
                            let cz = (block[2], block[5]);

                            let m_az = az.1 - az.0;
                            let m_bz = bz.1 - bz.0;
                            let m_cz = cz.1 - cz.0;

                            let az_eval_2 = az.1 + m_az;
                            let az_eval_3 = az_eval_2 + m_az;

                            let bz_eval_2 = bz.1 + m_bz;
                            let bz_eval_3 = bz_eval_2 + m_bz;

                            let cz_eval_2 = cz.1 + m_cz;
                            let cz_eval_3 = cz_eval_2 + m_cz;

                            let eq_evals = eq_evals[block_index];

                            (
                                eq_evals
                                    .0
                                    .mul_0_optimized(az.0.mul_0_optimized(bz.0) - cz.0),
                                eq_evals.1.mul_0_optimized(
                                    az_eval_2.mul_0_optimized(bz_eval_2) - cz_eval_2,
                                ),
                                eq_evals.2.mul_0_optimized(
                                    az_eval_3.mul_0_optimized(bz_eval_3) - cz_eval_3,
                                ),
                            )
                        })
                })
                .reduce(
                    || (F::zero(), F::zero(), F::zero()),
                    |sum, evals| (sum.0 + evals.0, sum.1 + evals.1, sum.2 + evals.2),
                );

            let cubic_evals = [evals.0, *claim - evals.0, evals.1, evals.2];
            UniPoly::from_evals(&cubic_evals)
        } else {
            // We start by computing the E1 evals:
            // (1 - j) * E1[0, x1] + j * E1[1, x1]
            let E1_evals: Vec<_> = eq_poly.E1[..eq_poly.E1_len]
                .par_chunks(2)
                .map(|E1_chunk| {
                    let eval_point_0 = E1_chunk[0];
                    let m_eq = E1_chunk[1] - E1_chunk[0];
                    let eval_point_2 = E1_chunk[1] + m_eq;
                    let eval_point_3 = eval_point_2 + m_eq;
                    (eval_point_0, eval_point_2, eval_point_3)
                })
                .collect();

            let num_x1_bits = eq_poly.E1_len.log_2() - 1;
            let x1_bitmask = (1 << num_x1_bits) - 1;

            let evals: (F, F, F) = chunks
                .par_iter()
                .map(|chunk| {
                    let mut eval_point_0 = F::zero();
                    let mut eval_point_2 = F::zero();
                    let mut eval_point_3 = F::zero();

                    let mut inner_sums = (F::zero(), F::zero(), F::zero());
                    let mut prev_x2 = 0;

                    for sparse_block in chunk.chunk_by(|x, y| x.index / 6 == y.index / 6) {
                        let block_index = sparse_block[0].index / 6;
                        let x1 = block_index & x1_bitmask;
                        let E1_evals = E1_evals[x1];
                        let x2 = block_index >> num_x1_bits;

                        if x2 != prev_x2 {
                            eval_point_0 += eq_poly.E2[prev_x2] * inner_sums.0;
                            eval_point_2 += eq_poly.E2[prev_x2] * inner_sums.1;
                            eval_point_3 += eq_poly.E2[prev_x2] * inner_sums.2;

                            inner_sums = (F::zero(), F::zero(), F::zero());
                            prev_x2 = x2;
                        }

                        let mut block = [F::zero(); 6];
                        for coeff in sparse_block {
                            block[coeff.index % 6] = coeff.value;
                        }

                        let az = (block[0], block[3]);
                        let bz = (block[1], block[4]);
                        let cz = (block[2], block[5]);

                        let m_az = az.1 - az.0;
                        let m_bz = bz.1 - bz.0;
                        let m_cz = cz.1 - cz.0;

                        let az_eval_2 = az.1 + m_az;
                        let az_eval_3 = az_eval_2 + m_az;

                        let bz_eval_2 = bz.1 + m_bz;
                        let bz_eval_3 = bz_eval_2 + m_bz;

                        let cz_eval_2 = cz.1 + m_cz;
                        let cz_eval_3 = cz_eval_2 + m_cz;

                        inner_sums.0 += E1_evals
                            .0
                            .mul_0_optimized(az.0.mul_0_optimized(bz.0) - cz.0);
                        inner_sums.1 += E1_evals
                            .1
                            .mul_0_optimized(az_eval_2.mul_0_optimized(bz_eval_2) - cz_eval_2);
                        inner_sums.2 += E1_evals
                            .2
                            .mul_0_optimized(az_eval_3.mul_0_optimized(bz_eval_3) - cz_eval_3);
                    }

                    eval_point_0 += eq_poly.E2[prev_x2] * inner_sums.0;
                    eval_point_2 += eq_poly.E2[prev_x2] * inner_sums.1;
                    eval_point_3 += eq_poly.E2[prev_x2] * inner_sums.2;

                    (eval_point_0, eval_point_2, eval_point_3)
                })
                .reduce(
                    || (F::zero(), F::zero(), F::zero()),
                    |sum, evals| (sum.0 + evals.0, sum.1 + evals.1, sum.2 + evals.2),
                );

            let cubic_evals = [evals.0, *claim - evals.0, evals.1, evals.2];
            UniPoly::from_evals(&cubic_evals)
        };

        let compressed_poly = cubic_poly.compress();

        // append the prover's message to the transcript
        compressed_poly.append_to_transcript(transcript);

        // derive the verifier's challenge for the next round
        let r_i = transcript.challenge_scalar();
        r.push(r_i);
        polys.push(compressed_poly);

        // Set up next round
        *claim = cubic_poly.evaluate(&r_i);

        // Bind polynomials
        eq_poly.bind(r_i);

        #[cfg(test)]
        let (mut az, mut bz, mut cz) = self.uninterleave();

        let output_sizes: Vec<_> = chunks
            .par_iter()
            .map(|chunk| Self::binding_output_length(chunk))
            .collect();

        let total_output_len = output_sizes.iter().sum();
        if self.binding_scratch_space.is_empty() {
            self.binding_scratch_space = Vec::with_capacity(total_output_len);
        }
        unsafe {
            self.binding_scratch_space.set_len(total_output_len);
        }

        let mut output_slices: Vec<&mut [SparseCoefficient<F>]> = Vec::with_capacity(chunks.len());
        let mut remainder = self.binding_scratch_space.as_mut_slice();
        for slice_len in output_sizes {
            let (first, second) = remainder.split_at_mut(slice_len);
            output_slices.push(first);
            remainder = second;
        }
        debug_assert_eq!(remainder.len(), 0);

        chunks
            .par_iter()
            .zip_eq(output_slices.into_par_iter())
            .for_each(|(coeffs, output_slice)| {
                let mut output_index = 0;
                for block in coeffs.chunk_by(|x, y| x.index / 6 == y.index / 6) {
                    let block_index = block[0].index / 6;

                    let mut az_coeff: (Option<F>, Option<F>) = (None, None);
                    let mut bz_coeff: (Option<F>, Option<F>) = (None, None);
                    let mut cz_coeff: (Option<F>, Option<F>) = (None, None);

                    for coeff in block {
                        match coeff.index % 6 {
                            0 => az_coeff.0 = Some(coeff.value),
                            1 => bz_coeff.0 = Some(coeff.value),
                            2 => cz_coeff.0 = Some(coeff.value),
                            3 => az_coeff.1 = Some(coeff.value),
                            4 => bz_coeff.1 = Some(coeff.value),
                            5 => cz_coeff.1 = Some(coeff.value),
                            _ => unreachable!(),
                        }
                    }
                    if az_coeff != (None, None) {
                        let (low, high) = (
                            az_coeff.0.unwrap_or(F::zero()),
                            az_coeff.1.unwrap_or(F::zero()),
                        );
                        output_slice[output_index] =
                            (3 * block_index, low + r_i * (high - low)).into();
                        output_index += 1;
                    }
                    if bz_coeff != (None, None) {
                        let (low, high) = (
                            bz_coeff.0.unwrap_or(F::zero()),
                            bz_coeff.1.unwrap_or(F::zero()),
                        );
                        output_slice[output_index] =
                            (3 * block_index + 1, low + r_i * (high - low)).into();
                        output_index += 1;
                    }
                    if cz_coeff != (None, None) {
                        let (low, high) = (
                            cz_coeff.0.unwrap_or(F::zero()),
                            cz_coeff.1.unwrap_or(F::zero()),
                        );
                        output_slice[output_index] =
                            (3 * block_index + 2, low + r_i * (high - low)).into();
                        output_index += 1;
                    }
                }
                debug_assert_eq!(output_index, output_slice.len())
            });

        std::mem::swap(&mut self.bound_coeffs, &mut self.binding_scratch_space);
        self.dense_len /= 2;

        #[cfg(test)]
        {
            // Check that the binding is consistent with binding
            // Az, Bz, Cz individually
            let (az_bound, bz_bound, cz_bound) = self.uninterleave();
            az.bound_poly_var_bot(&r_i);
            bz.bound_poly_var_bot(&r_i);
            cz.bound_poly_var_bot(&r_i);
            assert!(az_bound.Z[..az_bound.len()] == az.Z[..az.len()]);
            assert!(bz_bound.Z[..bz_bound.len()] == bz.Z[..bz.len()]);
            assert!(cz_bound.Z[..cz_bound.len()] == cz.Z[..cz.len()]);
        }
    }

    /// Computes the number of non-zero coefficients that would result from
    /// binding the given slice of coefficients.
    fn binding_output_length<T>(coeffs: &[SparseCoefficient<T>]) -> usize {
        let mut output_size = 0;
        for block in coeffs.chunk_by(|x, y| x.index / 6 == y.index / 6) {
            let mut Az_coeff_found = false;
            let mut Bz_coeff_found = false;
            let mut Cz_coeff_found = false;
            for coeff in block {
                match coeff.index % 3 {
                    0 => {
                        if !Az_coeff_found {
                            Az_coeff_found = true;
                            output_size += 1;
                        }
                    }
                    1 => {
                        if !Bz_coeff_found {
                            Bz_coeff_found = true;
                            output_size += 1;
                        }
                    }
                    2 => {
                        if !Cz_coeff_found {
                            Cz_coeff_found = true;
                            output_size += 1;
                        }
                    }
                    _ => unreachable!(),
                }
            }
        }

        output_size
    }

    pub fn final_sumcheck_evals(&self) -> [F; 3] {
        let mut final_az_eval = F::zero();
        let mut final_bz_eval = F::zero();
        let mut final_cz_eval = F::zero();
        for i in 0..3 {
            if let Some(coeff) = self.bound_coeffs.get(i) {
                match coeff.index {
                    0 => final_az_eval = coeff.value,
                    1 => final_bz_eval = coeff.value,
                    2 => final_cz_eval = coeff.value,
                    _ => {}
                }
            }
        }

        [final_az_eval, final_bz_eval, final_cz_eval]
    }
}<|MERGE_RESOLUTION|>--- conflicted
+++ resolved
@@ -952,12 +952,7 @@
     }
 
     /// All subsequent rounds of the first Spartan sumcheck.
-<<<<<<< HEAD
-    /// This is the old implementation without Gruen's optimization
-    pub fn subsequent_sumcheck_round_old<ProofTranscript: Transcript>(
-=======
     pub fn subsequent_sumcheck_round<ProofTranscript: Transcript>(
->>>>>>> ad83ce7d
         &mut self,
         eq_poly: &mut SplitEqPolynomial<F>,
         transcript: &mut ProofTranscript,
