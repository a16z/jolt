--- conflicted
+++ resolved
@@ -241,20 +241,9 @@
             .unwrap()
     }
 
-<<<<<<< HEAD
-=======
-    pub fn reset_Q(&mut self) {
-        self.Q.iter_mut().for_each(|poly| {
-            poly.len = self.chunk_len.pow2();
-            poly.num_vars = self.chunk_len;
-            unsafe_zero_slice(&mut poly.Z);
-        });
-    }
-
     /// P array is defined as P[x] = prefix(x)
     /// Read more about prefix-suffix argument in Appendix A of the paper
     /// https://eprint.iacr.org/2025/611.pdf
->>>>>>> a11fa89d
     #[tracing::instrument(skip_all, name = "PrefixSuffix::init_P")]
     pub fn init_P(&mut self, prefix_registry: &mut PrefixRegistry<F>) {
         self.P = self
