--- conflicted
+++ resolved
@@ -120,46 +120,6 @@
 }
 
 #[derive(Hash, PartialEq, Eq, Copy, Clone, Debug)]
-<<<<<<< HEAD
-pub enum OpeningsKeys {
-    SpartanZ(JoltR1CSInputs),
-    InstructionTypeFlag(usize),
-    InstructionRa(usize),
-    InstructionBooleanityRa(usize), // Ra openings for booleanity instruction lookup
-    InstructionHammingRa(usize),    // Ra openings for hamming weight instruction lookup
-    LookupTableFlag(usize),         // Flag openings for lookup tables
-    InstructionRafFlag,             // RAF flag opening
-    OuterSumcheckAz,                // Az claim from outer sumcheck
-    OuterSumcheckBz,                // Bz claim from outer sumcheck
-    OuterSumcheckCz,                // Cz claim from outer sumcheck
-    PCSumcheckUnexpandedPC,         // UnexpandedPC evaluation from PC sumcheck
-    PCSumcheckPC,                   // PC evaluation from PC sumcheck
-    PCSumcheckIsNoop,               // IsNoop evaluation from PC sumcheck
-    RegistersReadWriteVal,          // Val claim from registers read/write checking
-    RegistersReadWriteRs1Ra,        // Rs1 claim from registers read/write checking
-    RegistersReadWriteRs2Ra,        // Rs2 claim from registers read/write checking
-    RegistersReadWriteRdWa,         // Rd claim from registers read/write checking
-    RegistersReadWriteInc,          // Inc claim from registers read/write checking
-    RegistersValEvaluationInc,      // Inc claim from registers Val evaluation sumcheck
-    RegistersValEvaluationWa,       // Wa claim from registers Val evaluation sumcheck
-    RamReadWriteCheckingVal,        // Val claim from RAM read/write checking
-    RamReadWriteCheckingRa,         // ra claim from RAM read/write checking
-    RamReadWriteCheckingInc,        // Inc claim from RAM read/write checking
-    RamRafEvaluationRa,             // ra claim from RAM raf-evaluation
-    RamValInit,                     // Val_init claim from RAM output sumcheck
-    RamValFinal,                    // Val_final claim from RAM output sumcheck
-    RamValEvaluationInc,            // Inc claim from RAM Val evaluation
-    RamValEvaluationWa,             // wa claim from RAM Val evaluation
-    ValFinalInc,                    // Inc claim from RAM Val_final evaluation
-    ValFinalWa,                     // wa claim from RAM Val_final evaluation
-    RamHammingRa(usize),            // ra_i openings for RAM Hamming weight
-    RamBooleanityRa(usize),         // ra_i openings for RAM booleanity
-    RamRaVirtualization(usize),     // ra_i openings for RAM ra virtualization
-    BytecodeRa(usize),              // ra_i openings for bytecode
-    BytecodeBooleanityRa(usize),    // ra_i openings for bytecode booleanity
-    BytecodeHammingWeightRa(usize), // ra_i openings for bytecode hamming weight
-    OpeningReduction(usize),        // claims from the opening proof reduction sumcheck
-=======
 pub enum SumcheckId {
     SpartanOuter,
     SpartanInner,
@@ -177,12 +137,10 @@
     RamValFinalEvaluation,
     RegistersReadWriteChecking,
     RegistersValEvaluation,
-    BytecodeReadChecking(usize), // Three instances of bytecode read-checking
-    BytecodeRafEvaluation(usize), // Two instances of bytecode raf-evaluation
+    BytecodeReadRaf,
     BytecodeBooleanity,
     BytecodeHammingWeight,
     OpeningReduction,
->>>>>>> 788778b0
 }
 
 #[derive(Hash, PartialEq, Eq, Copy, Clone, Debug)]
