--- conflicted
+++ resolved
@@ -588,32 +588,10 @@
     #[tracing::instrument(skip_all, name = "MultilinearPolynomial::batch_evaluate")]
     fn batch_evaluate(polys: &[&Self], r: &[F]) -> (Vec<F>, Vec<F>) {
         let eq = EqPolynomial::evals(r);
-<<<<<<< HEAD
-        if polys
-            .iter()
-            .any(|poly| !matches!(poly, MultilinearPolynomial::LargeScalars(_)))
-        {
-            let evals: Vec<F> = polys
-                .into_par_iter()
-                .map(|&poly| match poly {
-                    MultilinearPolynomial::LargeScalars(poly) => {
-                        poly.evaluate_at_chi_low_optimized(&eq)
-                    }
-                    _ => poly.dot_product(&eq),
-                })
-                .collect();
-            (evals, eq)
-        } else {
-            let evals: Vec<F> = polys
-                .into_par_iter()
-                .map(|&poly| {
-                    let poly: &DensePolynomial<F> = poly.try_into().unwrap();
-=======
         let evals: Vec<F> = polys
             .into_par_iter()
             .map(|&poly| match poly {
                 MultilinearPolynomial::LargeScalars(poly) => {
->>>>>>> 3cf7b098
                     poly.evaluate_at_chi_low_optimized(&eq)
                 }
                 _ => poly.dot_product(&eq),
@@ -637,128 +615,95 @@
 
         let mut final_evals = vec![F::zero(); num_polys];
 
-        if polys
-            .iter()
-            .any(|poly| !matches!(poly, MultilinearPolynomial::LargeScalars(_)))
-        {
-            for shard_idx in 0..num_shards {
-                let base_poly_idx = shard_idx * shard_length;
-                (_, polys) = rayon::join(
-                    || {
-                        polys.par_iter().zip(final_evals.par_iter_mut()).for_each(
-                            |(poly, final_eval)| {
-                                match poly {
-                                    MultilinearPolynomial::LargeScalars(poly) => {
-                                        process_large_scalar_polys(
-                                            &poly.Z,
-                                            final_eval,
-                                            &eq,
-                                            base_poly_idx,
-                                            x1_bitmask,
-                                            num_x1_bits,
-                                            shard_length,
-                                        );
-                                    }
-                                    MultilinearPolynomial::U8Scalars(poly) => {
-                                        process_small_scalar_polys(
-                                            &poly.coeffs,
-                                            final_eval,
-                                            &eq,
-                                            base_poly_idx,
-                                            x1_bitmask,
-                                            num_x1_bits,
-                                            shard_length,
-                                        );
-                                    }
-                                    MultilinearPolynomial::U16Scalars(poly) => {
-                                        process_small_scalar_polys(
-                                            &poly.coeffs,
-                                            final_eval,
-                                            &eq,
-                                            base_poly_idx,
-                                            x1_bitmask,
-                                            num_x1_bits,
-                                            shard_length,
-                                        );
-                                    }
-                                    MultilinearPolynomial::U32Scalars(poly) => {
-                                        process_small_scalar_polys(
-                                            &poly.coeffs,
-                                            final_eval,
-                                            &eq,
-                                            base_poly_idx,
-                                            x1_bitmask,
-                                            num_x1_bits,
-                                            shard_length,
-                                        );
-                                    }
-                                    MultilinearPolynomial::U64Scalars(poly) => {
-                                        process_small_scalar_polys(
-                                            &poly.coeffs,
-                                            final_eval,
-                                            &eq,
-                                            base_poly_idx,
-                                            x1_bitmask,
-                                            num_x1_bits,
-                                            shard_length,
-                                        );
-                                    }
-                                    MultilinearPolynomial::I64Scalars(poly) => {
-                                        process_small_scalar_polys(
-                                            &poly.coeffs,
-                                            final_eval,
-                                            &eq,
-                                            base_poly_idx,
-                                            x1_bitmask,
-                                            num_x1_bits,
-                                            shard_length,
-                                        );
-                                    }
-                                };
-                            },
-                        );
-                    },
-                    || {
-                        let mut polys = Vec::new();
-                        if shard_idx != num_shards - 1 {
-                            polys = oracle.next_shard()
-                        }
-                        polys
-                    },
-                );
-            }
-        } else {
-            for shard_idx in 0..num_shards {
-                let base_poly_idx = shard_idx * shard_length;
-                (_, polys) = rayon::join(
-                    || {
-                        polys
-                            .into_par_iter()
-                            .zip(final_evals.par_iter_mut())
-                            .for_each(|(poly, final_eval)| {
-                                let poly: &DensePolynomial<F> = (&poly).try_into().unwrap();
-                                process_large_scalar_polys(
-                                    &poly.Z,
-                                    final_eval,
-                                    &eq,
-                                    base_poly_idx,
-                                    x1_bitmask,
-                                    num_x1_bits,
-                                    shard_length,
-                                );
-                            });
-                    },
-                    || {
-                        let mut polys = Vec::new();
-                        if shard_idx != num_shards - 1 {
-                            polys = oracle.next_shard()
-                        }
-                        polys
-                    },
-                );
-            }
-        }
-        final_evals.to_vec()
+        for shard_idx in 0..num_shards {
+            let base_poly_idx = shard_idx * shard_length;
+            (_, polys) = rayon::join(
+                || {
+                    polys.par_iter().zip(final_evals.par_iter_mut()).for_each(
+                        |(poly, final_eval)| {
+                            match poly {
+                                MultilinearPolynomial::LargeScalars(poly) => {
+                                    process_large_scalar_polys(
+                                        &poly.Z,
+                                        final_eval,
+                                        &eq,
+                                        base_poly_idx,
+                                        x1_bitmask,
+                                        num_x1_bits,
+                                        shard_length,
+                                    );
+                                }
+                                MultilinearPolynomial::U8Scalars(poly) => {
+                                    process_small_scalar_polys(
+                                        &poly.coeffs,
+                                        final_eval,
+                                        &eq,
+                                        base_poly_idx,
+                                        x1_bitmask,
+                                        num_x1_bits,
+                                        shard_length,
+                                    );
+                                }
+                                MultilinearPolynomial::U16Scalars(poly) => {
+                                    process_small_scalar_polys(
+                                        &poly.coeffs,
+                                        final_eval,
+                                        &eq,
+                                        base_poly_idx,
+                                        x1_bitmask,
+                                        num_x1_bits,
+                                        shard_length,
+                                    );
+                                }
+                                MultilinearPolynomial::U32Scalars(poly) => {
+                                    process_small_scalar_polys(
+                                        &poly.coeffs,
+                                        final_eval,
+                                        &eq,
+                                        base_poly_idx,
+                                        x1_bitmask,
+                                        num_x1_bits,
+                                        shard_length,
+                                    );
+                                }
+                                MultilinearPolynomial::U64Scalars(poly) => {
+                                    process_small_scalar_polys(
+                                        &poly.coeffs,
+                                        final_eval,
+                                        &eq,
+                                        base_poly_idx,
+                                        x1_bitmask,
+                                        num_x1_bits,
+                                        shard_length,
+                                    );
+                                }
+                                MultilinearPolynomial::I64Scalars(poly) => {
+                                    process_small_scalar_polys(
+                                        &poly.coeffs,
+                                        final_eval,
+                                        &eq,
+                                        base_poly_idx,
+                                        x1_bitmask,
+                                        num_x1_bits,
+                                        shard_length,
+                                    );
+                                }
+                                _ => unimplemented!("Unexpected MultilinearPolynomial variant"),
+                            };
+                        },
+                    );
+                },
+                || {
+                    let mut polys = Vec::new();
+                    if shard_idx != num_shards - 1 {
+                        polys = oracle.next_shard()
+                    }
+                    polys
+                },
+            );
+        }
+
+        final_evals
     }
 
     #[inline]
