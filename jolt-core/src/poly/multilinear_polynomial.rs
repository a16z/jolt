use crate::{
    poly::{one_hot_polynomial::OneHotPolynomial, rlc_polynomial::RLCPolynomial},
    utils::{compute_dotproduct, math::Math},
};
use num_traits::MulAdd;
use rayon::prelude::*;
use strum_macros::EnumIter;

use super::{
    compact_polynomial::{CompactPolynomial, SmallScalar},
    dense_mlpoly::DensePolynomial,
    eq_poly::EqPolynomial,
};
use crate::poly::split_eq_poly::SplitEqPolynomial;
use crate::{
    field::{JoltField, OptimizedMul},
    utils::thread::unsafe_allocate_zero_vec,
};

/// Wrapper enum for the various multilinear polynomial types used in Jolt
#[repr(u8)]
#[derive(Clone, Debug, EnumIter, PartialEq)]
pub enum MultilinearPolynomial<F: JoltField> {
    LargeScalars(DensePolynomial<F>),
    U8Scalars(CompactPolynomial<u8, F>),
    U16Scalars(CompactPolynomial<u16, F>),
    U32Scalars(CompactPolynomial<u32, F>),
    U64Scalars(CompactPolynomial<u64, F>),
    I64Scalars(CompactPolynomial<i64, F>),
    RLC(RLCPolynomial<F>),
    OneHot(OneHotPolynomial<F>),
}

/// The order in which polynomial variables are bound in sumcheck
#[derive(Clone, Copy, Debug, PartialEq)]
pub enum BindingOrder {
    LowToHigh,
    HighToLow,
}

impl<F: JoltField> Default for MultilinearPolynomial<F> {
    fn default() -> Self {
        Self::LargeScalars(DensePolynomial::default())
    }
}

impl<F: JoltField> MultilinearPolynomial<F> {
    /// The length of the polynomial before it was bound
    pub fn original_len(&self) -> usize {
        match self {
            MultilinearPolynomial::LargeScalars(poly) => poly.Z.len(),
            MultilinearPolynomial::U8Scalars(poly) => poly.coeffs.len(),
            MultilinearPolynomial::U16Scalars(poly) => poly.coeffs.len(),
            MultilinearPolynomial::U32Scalars(poly) => poly.coeffs.len(),
            MultilinearPolynomial::U64Scalars(poly) => poly.coeffs.len(),
            MultilinearPolynomial::I64Scalars(poly) => poly.coeffs.len(),
            _ => unimplemented!("Unexpected MultilinearPolynomial variant"),
        }
    }

    /// The current length of the polynomial
    pub fn len(&self) -> usize {
        match self {
            MultilinearPolynomial::LargeScalars(poly) => poly.len(),
            MultilinearPolynomial::U8Scalars(poly) => poly.len(),
            MultilinearPolynomial::U16Scalars(poly) => poly.len(),
            MultilinearPolynomial::U32Scalars(poly) => poly.len(),
            MultilinearPolynomial::U64Scalars(poly) => poly.len(),
            MultilinearPolynomial::I64Scalars(poly) => poly.len(),
            _ => unimplemented!("Unexpected MultilinearPolynomial variant"),
        }
    }

    pub fn get_num_vars(&self) -> usize {
        match self {
            MultilinearPolynomial::LargeScalars(poly) => poly.get_num_vars(),
            MultilinearPolynomial::U8Scalars(poly) => poly.get_num_vars(),
            MultilinearPolynomial::U16Scalars(poly) => poly.get_num_vars(),
            MultilinearPolynomial::U32Scalars(poly) => poly.get_num_vars(),
            MultilinearPolynomial::U64Scalars(poly) => poly.get_num_vars(),
            MultilinearPolynomial::I64Scalars(poly) => poly.get_num_vars(),
            _ => unimplemented!("Unexpected MultilinearPolynomial variant"),
        }
    }

    /// The maximum number of bits occupied by one of the polynomial's coefficients.
    #[tracing::instrument(skip_all)]
    pub fn max_num_bits(&self) -> usize {
        match self {
            MultilinearPolynomial::LargeScalars(poly) => poly
                .evals_ref()
                .par_iter()
                .map(|s| s.num_bits())
                .max()
                .unwrap() as usize,
            MultilinearPolynomial::U8Scalars(poly) => {
                (*poly.coeffs.iter().max().unwrap() as usize).num_bits()
            }
            MultilinearPolynomial::U16Scalars(poly) => {
                (*poly.coeffs.iter().max().unwrap() as usize).num_bits()
            }
            MultilinearPolynomial::U32Scalars(poly) => {
                (*poly.coeffs.iter().max().unwrap() as usize).num_bits()
            }
            MultilinearPolynomial::U64Scalars(poly) => {
                (*poly.coeffs.iter().max().unwrap() as usize).num_bits()
            }
            MultilinearPolynomial::I64Scalars(_) => {
                // HACK(moodlezoup): i64 coefficients are converted into full-width field
                // elements before computing the MSM
                F::NUM_BYTES * 8
            }
            _ => unimplemented!("Unexpected MultilinearPolynomial variant"),
        }
    }

    #[tracing::instrument(skip_all)]
    pub fn linear_combination(polynomials: &[&Self], coefficients: &[F]) -> Self {
        debug_assert_eq!(polynomials.len(), coefficients.len());

        // If there's at least one sparse polynomial in `polynomials`, the linear
        // combination will be represented by an `RLCPolynomial`. Otherwise, it will
        // be represented by a `DensePolynomial`.
        if polynomials
            .iter()
            .any(|poly| matches!(poly, MultilinearPolynomial::OneHot(_)))
        {
            let mut result = RLCPolynomial::<F>::new();
            for (coeff, polynomial) in coefficients.iter().zip(polynomials.iter()) {
                result = match polynomial {
                    MultilinearPolynomial::LargeScalars(poly) => poly.mul_add(*coeff, result),
                    MultilinearPolynomial::U8Scalars(poly) => poly.mul_add(*coeff, result),
                    MultilinearPolynomial::U16Scalars(poly) => poly.mul_add(*coeff, result),
                    MultilinearPolynomial::U32Scalars(poly) => poly.mul_add(*coeff, result),
                    MultilinearPolynomial::U64Scalars(poly) => poly.mul_add(*coeff, result),
                    MultilinearPolynomial::I64Scalars(poly) => poly.mul_add(*coeff, result),
                    MultilinearPolynomial::OneHot(poly) => poly.mul_add(*coeff, result),
                    _ => unimplemented!("Unexpected polynomial type"),
                };
            }
            return MultilinearPolynomial::RLC(result);
        }

        let max_length = polynomials
            .iter()
            .map(|poly| poly.original_len())
            .max()
            .unwrap();
        let num_chunks = rayon::current_num_threads()
            .next_power_of_two()
            .min(max_length);
        let chunk_size = (max_length / num_chunks).max(1);

        let lc_coeffs: Vec<F> = (0..num_chunks)
            .into_par_iter()
            .flat_map_iter(|chunk_index| {
                let index = chunk_index * chunk_size;
                let mut chunk = unsafe_allocate_zero_vec::<F>(chunk_size);

                for (coeff, poly) in coefficients.iter().zip(polynomials.iter()) {
                    let poly_len = poly.original_len();
                    if index >= poly_len {
                        continue;
                    }

                    match poly {
                        MultilinearPolynomial::LargeScalars(poly) => {
                            debug_assert!(!poly.is_bound());
                            let poly_evals = &poly.evals_ref()[index..];
                            for (rlc, poly_eval) in chunk.iter_mut().zip(poly_evals.iter()) {
                                *rlc += poly_eval.mul_01_optimized(*coeff);
                            }
                        }
                        MultilinearPolynomial::U8Scalars(poly) => {
                            let poly_evals = &poly.coeffs[index..];
                            for (rlc, poly_eval) in chunk.iter_mut().zip(poly_evals.iter()) {
                                *rlc += poly_eval.field_mul(*coeff);
                            }
                        }
                        MultilinearPolynomial::U16Scalars(poly) => {
                            let poly_evals = &poly.coeffs[index..];
                            for (rlc, poly_eval) in chunk.iter_mut().zip(poly_evals.iter()) {
                                *rlc += poly_eval.field_mul(*coeff);
                            }
                        }
                        MultilinearPolynomial::U32Scalars(poly) => {
                            let poly_evals = &poly.coeffs[index..];
                            for (rlc, poly_eval) in chunk.iter_mut().zip(poly_evals.iter()) {
                                *rlc += poly_eval.field_mul(*coeff);
                            }
                        }
                        MultilinearPolynomial::U64Scalars(poly) => {
                            let poly_evals = &poly.coeffs[index..];
                            for (rlc, poly_eval) in chunk.iter_mut().zip(poly_evals.iter()) {
                                *rlc += poly_eval.field_mul(*coeff);
                            }
                        }
                        MultilinearPolynomial::I64Scalars(poly) => {
                            let poly_evals = &poly.coeffs[index..];
                            for (rlc, poly_eval) in chunk.iter_mut().zip(poly_evals.iter()) {
                                *rlc += poly_eval.field_mul(*coeff);
                            }
                        }
                        _ => unimplemented!("Unexpected MultilinearPolynomial variant"),
                    }
                }
                chunk
            })
            .collect();

        MultilinearPolynomial::from(lc_coeffs)
    }

    /// Gets the polynomial coefficient at the given `index`
    pub fn get_coeff(&self, index: usize) -> F {
        match self {
            MultilinearPolynomial::LargeScalars(poly) => poly[index],
            MultilinearPolynomial::U8Scalars(poly) => F::from_u8(poly.coeffs[index]),
            MultilinearPolynomial::U16Scalars(poly) => F::from_u16(poly.coeffs[index]),
            MultilinearPolynomial::U32Scalars(poly) => F::from_u32(poly.coeffs[index]),
            MultilinearPolynomial::U64Scalars(poly) => F::from_u64(poly.coeffs[index]),
            MultilinearPolynomial::I64Scalars(poly) => F::from_i64(poly.coeffs[index]),
            _ => unimplemented!("Unexpected MultilinearPolynomial variant"),
        }
    }
    /// Gets the polynomial coefficient at the given `index`, as an `i64`.
    /// Panics if the polynomial is a large-scalar polynomial.
    pub fn get_coeff_i64(&self, index: usize) -> i64 {
        match self {
            MultilinearPolynomial::LargeScalars(_) => {
                panic!("Unexpected large-scalar polynomial")
            }
            MultilinearPolynomial::U8Scalars(poly) => i64::from(poly.coeffs[index]),
            MultilinearPolynomial::U16Scalars(poly) => i64::from(poly.coeffs[index]),
            MultilinearPolynomial::U32Scalars(poly) => i64::from(poly.coeffs[index]),
            MultilinearPolynomial::U64Scalars(poly) => i64::try_from(poly.coeffs[index]).unwrap(),
            MultilinearPolynomial::I64Scalars(poly) => poly.coeffs[index],
            _ => unimplemented!("Unexpected MultilinearPolynomial variant"),
        }
    }

    /// Gets the polynomial coefficient at the given `index`, as an `i128`.
    /// Panics if the polynomial is a large-scalar polynomial.
    pub fn get_coeff_i128(&self, index: usize) -> i128 {
        match self {
            MultilinearPolynomial::LargeScalars(_) => {
                panic!("Unexpected large-scalar polynomial")
            }
            MultilinearPolynomial::U8Scalars(poly) => i128::from(poly.coeffs[index]),
            MultilinearPolynomial::U16Scalars(poly) => i128::from(poly.coeffs[index]),
            MultilinearPolynomial::U32Scalars(poly) => i128::from(poly.coeffs[index]),
            MultilinearPolynomial::U64Scalars(poly) => i128::from(poly.coeffs[index]),
            MultilinearPolynomial::I64Scalars(poly) => i128::from(poly.coeffs[index]),
            _ => unimplemented!("Unexpected MultilinearPolynomial variant"),
        }
    }

    /// Gets the polynomial coefficient at the given `index`. The polynomial may have
    /// been bound over the course of sumcheck.
    #[inline]
    pub fn get_bound_coeff(&self, index: usize) -> F {
        match self {
            MultilinearPolynomial::LargeScalars(poly) => poly[index],
            MultilinearPolynomial::U8Scalars(poly) => {
                if poly.is_bound() {
                    poly.bound_coeffs[index]
                } else {
                    F::from_u8(poly.coeffs[index])
                }
            }
            MultilinearPolynomial::U16Scalars(poly) => {
                if poly.is_bound() {
                    poly.bound_coeffs[index]
                } else {
                    F::from_u16(poly.coeffs[index])
                }
            }
            MultilinearPolynomial::U32Scalars(poly) => {
                if poly.is_bound() {
                    poly.bound_coeffs[index]
                } else {
                    F::from_u32(poly.coeffs[index])
                }
            }
            MultilinearPolynomial::U64Scalars(poly) => {
                if poly.is_bound() {
                    poly.bound_coeffs[index]
                } else {
                    F::from_u64(poly.coeffs[index])
                }
            }
            MultilinearPolynomial::I64Scalars(poly) => {
                if poly.is_bound() {
                    poly.bound_coeffs[index]
                } else {
                    F::from_i64(poly.coeffs[index])
                }
            }
            _ => unimplemented!("Unexpected MultilinearPolynomial variant"),
        }
    }

    pub fn optimised_evaluate(&self, r: &[F]) -> F {
        match self {
            MultilinearPolynomial::LargeScalars(poly) => poly.optimised_evaluate(r),
            MultilinearPolynomial::U8Scalars(poly) => poly.optimised_evaluate(r),
            MultilinearPolynomial::U16Scalars(poly) => poly.optimised_evaluate(r),
            MultilinearPolynomial::U32Scalars(poly) => poly.optimised_evaluate(r),
            MultilinearPolynomial::U64Scalars(poly) => poly.optimised_evaluate(r),
            MultilinearPolynomial::I64Scalars(poly) => poly.optimised_evaluate(r),
            MultilinearPolynomial::RLC(_) => F::zero(),
            _ => {
                let chis = EqPolynomial::evals(r);
                self.dot_product(&chis)
            }
        }
    }

    /// Computes the dot product of the polynomial's coefficients and a vector
    /// of field elements.
    pub fn dot_product(&self, other: &[F]) -> F {
        match self {
            MultilinearPolynomial::LargeScalars(poly) => compute_dotproduct(&poly.Z, other),
            MultilinearPolynomial::U8Scalars(poly) => poly
                .coeffs
                .par_iter()
                .zip_eq(other.par_iter())
                .map(|(a, b)| a.field_mul(*b))
                .sum(),
            MultilinearPolynomial::U16Scalars(poly) => poly
                .coeffs
                .par_iter()
                .zip_eq(other.par_iter())
                .map(|(a, b)| a.field_mul(*b))
                .sum(),
            MultilinearPolynomial::U32Scalars(poly) => poly
                .coeffs
                .par_iter()
                .zip_eq(other.par_iter())
                .map(|(a, b)| a.field_mul(*b))
                .sum(),
            MultilinearPolynomial::U64Scalars(poly) => poly
                .coeffs
                .par_iter()
                .zip_eq(other.par_iter())
                .map(|(a, b)| a.field_mul(*b))
                .sum(),
            MultilinearPolynomial::I64Scalars(poly) => poly
                .coeffs
                .par_iter()
                .zip_eq(other.par_iter())
                .map(|(a, b)| a.field_mul(*b))
                .sum(),
            _ => unimplemented!("Unexpected MultilinearPolynomial variant"),
        }
    }

    /// Multiplies the polynomial's coefficient at `index` by a field element.
    pub fn scale_coeff(&self, index: usize, scaling_factor: F, scaling_factor_r2_adjusted: F) -> F {
        match self {
            MultilinearPolynomial::LargeScalars(poly) => poly.Z[index] * scaling_factor,
            MultilinearPolynomial::U8Scalars(poly) => {
                poly.coeffs[index].field_mul(scaling_factor_r2_adjusted)
            }
            MultilinearPolynomial::U16Scalars(poly) => {
                poly.coeffs[index].field_mul(scaling_factor_r2_adjusted)
            }
            MultilinearPolynomial::U32Scalars(poly) => {
                poly.coeffs[index].field_mul(scaling_factor_r2_adjusted)
            }
            MultilinearPolynomial::U64Scalars(poly) => {
                poly.coeffs[index].field_mul(scaling_factor_r2_adjusted)
            }
            MultilinearPolynomial::I64Scalars(poly) => {
                poly.coeffs[index].field_mul(scaling_factor_r2_adjusted)
            }
            _ => unimplemented!("Unexpected MultilinearPolynomial variant"),
        }
    }
}

impl<F: JoltField> From<Vec<F>> for MultilinearPolynomial<F> {
    fn from(coeffs: Vec<F>) -> Self {
        let poly = DensePolynomial::new(coeffs);
        Self::LargeScalars(poly)
    }
}

impl<F: JoltField> From<Vec<u8>> for MultilinearPolynomial<F> {
    fn from(coeffs: Vec<u8>) -> Self {
        let poly = CompactPolynomial::from_coeffs(coeffs);
        Self::U8Scalars(poly)
    }
}

impl<F: JoltField> From<Vec<u16>> for MultilinearPolynomial<F> {
    fn from(coeffs: Vec<u16>) -> Self {
        let poly = CompactPolynomial::from_coeffs(coeffs);
        Self::U16Scalars(poly)
    }
}

impl<F: JoltField> From<Vec<u32>> for MultilinearPolynomial<F> {
    fn from(coeffs: Vec<u32>) -> Self {
        let poly = CompactPolynomial::from_coeffs(coeffs);
        Self::U32Scalars(poly)
    }
}

impl<F: JoltField> From<Vec<u64>> for MultilinearPolynomial<F> {
    fn from(coeffs: Vec<u64>) -> Self {
        let poly = CompactPolynomial::from_coeffs(coeffs);
        Self::U64Scalars(poly)
    }
}

impl<F: JoltField> From<Vec<i64>> for MultilinearPolynomial<F> {
    fn from(coeffs: Vec<i64>) -> Self {
        let poly = CompactPolynomial::from_coeffs(coeffs);
        Self::I64Scalars(poly)
    }
}

impl<'a, F: JoltField> TryFrom<&'a MultilinearPolynomial<F>> for &'a DensePolynomial<F> {
    type Error = (); // TODO(moodlezoup)

    fn try_from(poly: &'a MultilinearPolynomial<F>) -> Result<Self, Self::Error> {
        match poly {
            MultilinearPolynomial::LargeScalars(poly) => Ok(poly),
            _ => Err(()),
        }
    }
}

impl<'a, F: JoltField> TryFrom<&'a MultilinearPolynomial<F>> for &'a CompactPolynomial<u8, F> {
    type Error = (); // TODO(moodlezoup)

    fn try_from(poly: &'a MultilinearPolynomial<F>) -> Result<Self, Self::Error> {
        match poly {
            MultilinearPolynomial::U8Scalars(poly) => Ok(poly),
            _ => Err(()),
        }
    }
}

impl<'a, F: JoltField> TryFrom<&'a MultilinearPolynomial<F>> for &'a CompactPolynomial<u16, F> {
    type Error = (); // TODO(moodlezoup)

    fn try_from(poly: &'a MultilinearPolynomial<F>) -> Result<Self, Self::Error> {
        match poly {
            MultilinearPolynomial::U16Scalars(poly) => Ok(poly),
            _ => Err(()),
        }
    }
}

impl<'a, F: JoltField> TryFrom<&'a MultilinearPolynomial<F>> for &'a CompactPolynomial<u32, F> {
    type Error = (); // TODO(moodlezoup)

    fn try_from(poly: &'a MultilinearPolynomial<F>) -> Result<Self, Self::Error> {
        match poly {
            MultilinearPolynomial::U32Scalars(poly) => Ok(poly),
            _ => Err(()),
        }
    }
}

impl<'a, F: JoltField> TryFrom<&'a MultilinearPolynomial<F>> for &'a CompactPolynomial<u64, F> {
    type Error = (); // TODO(moodlezoup)

    fn try_from(poly: &'a MultilinearPolynomial<F>) -> Result<Self, Self::Error> {
        match poly {
            MultilinearPolynomial::U64Scalars(poly) => Ok(poly),
            _ => Err(()),
        }
    }
}

impl<'a, F: JoltField> TryFrom<&'a MultilinearPolynomial<F>> for &'a CompactPolynomial<i64, F> {
    type Error = (); // TODO(moodlezoup)

    fn try_from(poly: &'a MultilinearPolynomial<F>) -> Result<Self, Self::Error> {
        match poly {
            MultilinearPolynomial::I64Scalars(poly) => Ok(poly),
            _ => Err(()),
        }
    }
}

pub trait PolynomialBinding<F: JoltField> {
    /// Returns whether or not the polynomial has been bound (in a sumcheck)
    fn is_bound(&self) -> bool;
    /// Binds the polynomial to a random field element `r`.
    fn bind(&mut self, r: F, order: BindingOrder);
    /// Binds the polynomial to a random field element `r`, parallelizing
    /// by coefficient.
    fn bind_parallel(&mut self, r: F, order: BindingOrder);
    /// Returns the final sumcheck claim about the polynomial.
    fn final_sumcheck_claim(&self) -> F;
}

pub trait PolynomialEvaluation<F: JoltField> {
    /// Returns the final sumcheck claim about the polynomial.
    fn evaluate(&self, r: &[F]) -> F;
    /// Evaluates a batch of polynomials on the same point `r`.
    /// Returns: (evals, EQ table)
    /// where EQ table is EQ(x, r) for x \in {0, 1}^|r|. This is used for
    /// batched opening proofs (see opening_proof.rs)
<<<<<<< HEAD
    fn batch_evaluate(polys: &[&Self], r: &[F]) -> (Vec<F>, Vec<F>);
    fn stream_batch_evaluate<I>(_: &mut I, _: &[F], _: usize, _: usize) -> Vec<F>
    where
        I: Iterator<Item = Vec<MultilinearPolynomial<F>>> + Send,
    {
        unimplemented!("stream batch evaluate not implemented")
    }
=======
    fn batch_evaluate(polys: &[&Self], r: &[F]) -> (Vec<F>, Vec<F>)
    where
        Self: Sized;
>>>>>>> 10db953f
    /// Computes this polynomial's contribution to the computation of a prover
    /// sumcheck message (i.e. a univariate polynomial of the given `degree`).
    fn sumcheck_evals(&self, index: usize, degree: usize, order: BindingOrder) -> Vec<F>;
}

impl<F: JoltField> PolynomialBinding<F> for MultilinearPolynomial<F> {
    fn is_bound(&self) -> bool {
        match self {
            MultilinearPolynomial::LargeScalars(poly) => poly.is_bound(),
            MultilinearPolynomial::U8Scalars(poly) => poly.is_bound(),
            MultilinearPolynomial::U16Scalars(poly) => poly.is_bound(),
            MultilinearPolynomial::U32Scalars(poly) => poly.is_bound(),
            MultilinearPolynomial::U64Scalars(poly) => poly.is_bound(),
            MultilinearPolynomial::I64Scalars(poly) => poly.is_bound(),
            _ => unimplemented!("Unexpected MultilinearPolynomial variant"),
        }
    }

    #[tracing::instrument(skip_all, name = "MultilinearPolynomial::bind")]
    fn bind(&mut self, r: F, order: BindingOrder) {
        match self {
            MultilinearPolynomial::LargeScalars(poly) => poly.bind(r, order),
            MultilinearPolynomial::U8Scalars(poly) => poly.bind(r, order),
            MultilinearPolynomial::U16Scalars(poly) => poly.bind(r, order),
            MultilinearPolynomial::U32Scalars(poly) => poly.bind(r, order),
            MultilinearPolynomial::U64Scalars(poly) => poly.bind(r, order),
            MultilinearPolynomial::I64Scalars(poly) => poly.bind(r, order),
            _ => unimplemented!("Unexpected MultilinearPolynomial variant"),
        }
    }

    #[tracing::instrument(skip_all, name = "MultilinearPolynomial::bind_parallel")]
    fn bind_parallel(&mut self, r: F, order: BindingOrder) {
        match self {
            MultilinearPolynomial::LargeScalars(poly) => poly.bind_parallel(r, order),
            MultilinearPolynomial::U8Scalars(poly) => poly.bind_parallel(r, order),
            MultilinearPolynomial::U16Scalars(poly) => poly.bind_parallel(r, order),
            MultilinearPolynomial::U32Scalars(poly) => poly.bind_parallel(r, order),
            MultilinearPolynomial::U64Scalars(poly) => poly.bind_parallel(r, order),
            MultilinearPolynomial::I64Scalars(poly) => poly.bind_parallel(r, order),
            _ => unimplemented!("Unexpected MultilinearPolynomial variant"),
        }
    }

    fn final_sumcheck_claim(&self) -> F {
        match self {
            MultilinearPolynomial::LargeScalars(poly) => {
                assert_eq!(poly.len(), 1);
                poly.Z[0]
            }
            MultilinearPolynomial::U8Scalars(poly) => poly.final_sumcheck_claim(),
            MultilinearPolynomial::U16Scalars(poly) => poly.final_sumcheck_claim(),
            MultilinearPolynomial::U32Scalars(poly) => poly.final_sumcheck_claim(),
            MultilinearPolynomial::U64Scalars(poly) => poly.final_sumcheck_claim(),
            MultilinearPolynomial::I64Scalars(poly) => poly.final_sumcheck_claim(),
            _ => unimplemented!("Unexpected MultilinearPolynomial variant"),
        }
    }
}

impl<F: JoltField> PolynomialEvaluation<F> for MultilinearPolynomial<F> {
    #[tracing::instrument(skip_all, name = "MultilinearPolynomial::evaluate")]
    fn evaluate(&self, r: &[F]) -> F {
        match self {
            MultilinearPolynomial::LargeScalars(poly) => poly.evaluate(r),
            MultilinearPolynomial::RLC(_) => {
                // TODO(moodlezoup): This case is only hit in the Dory opening proof,
                // which doesn't actually do anything with this value. We should
                // remove that call from Dory.
                F::zero()
            }
            _ => {
                let chis = EqPolynomial::evals(r);
                self.dot_product(&chis)
            }
        }
    }

    #[tracing::instrument(skip_all, name = "MultilinearPolynomial::batch_evaluate")]
    fn batch_evaluate(polys: &[&Self], r: &[F]) -> (Vec<F>, Vec<F>) {
        let eq = EqPolynomial::evals(r);
        let evals: Vec<F> = polys
            .into_par_iter()
            .map(|&poly| match poly {
                MultilinearPolynomial::LargeScalars(poly) => {
                    poly.evaluate_at_chi_low_optimized(&eq)
                }
                _ => poly.dot_product(&eq),
            })
            .collect();
        (evals, eq)
    }

    fn stream_batch_evaluate<I>(
        oracle: &mut I,
        r: &[F],
        num_shards: usize,
        shard_length: usize,
    ) -> Vec<F>
    where
        I: Iterator<Item = Vec<MultilinearPolynomial<F>>> + Send,
    {
        let mut polys = oracle.next().unwrap();
        let num_polys = polys.len();

        let eq = SplitEqPolynomial::new(r);
        let num_x1_bits = eq.E1_len.log_2();
        let x1_bitmask = (1 << (num_x1_bits)) - 1;

        let mut final_evals = vec![F::zero(); num_polys];

        for shard_idx in 0..num_shards {
            let base_poly_idx = shard_idx * shard_length;
            (_, polys) = rayon::join(
                || {
                    polys.par_iter().zip(final_evals.par_iter_mut()).for_each(
                        |(poly, final_eval)| {
                            match poly {
                                MultilinearPolynomial::LargeScalars(poly) => {
                                    process_large_scalar_polys(
                                        &poly.Z,
                                        final_eval,
                                        &eq,
                                        base_poly_idx,
                                        x1_bitmask,
                                        num_x1_bits,
                                        shard_length,
                                    );
                                }
                                MultilinearPolynomial::U8Scalars(poly) => {
                                    process_small_scalar_polys(
                                        &poly.coeffs,
                                        final_eval,
                                        &eq,
                                        base_poly_idx,
                                        x1_bitmask,
                                        num_x1_bits,
                                        shard_length,
                                    );
                                }
                                MultilinearPolynomial::U16Scalars(poly) => {
                                    process_small_scalar_polys(
                                        &poly.coeffs,
                                        final_eval,
                                        &eq,
                                        base_poly_idx,
                                        x1_bitmask,
                                        num_x1_bits,
                                        shard_length,
                                    );
                                }
                                MultilinearPolynomial::U32Scalars(poly) => {
                                    process_small_scalar_polys(
                                        &poly.coeffs,
                                        final_eval,
                                        &eq,
                                        base_poly_idx,
                                        x1_bitmask,
                                        num_x1_bits,
                                        shard_length,
                                    );
                                }
                                MultilinearPolynomial::U64Scalars(poly) => {
                                    process_small_scalar_polys(
                                        &poly.coeffs,
                                        final_eval,
                                        &eq,
                                        base_poly_idx,
                                        x1_bitmask,
                                        num_x1_bits,
                                        shard_length,
                                    );
                                }
                                MultilinearPolynomial::I64Scalars(poly) => {
                                    process_small_scalar_polys(
                                        &poly.coeffs,
                                        final_eval,
                                        &eq,
                                        base_poly_idx,
                                        x1_bitmask,
                                        num_x1_bits,
                                        shard_length,
                                    );
                                }
                                _ => unimplemented!("Unexpected MultilinearPolynomial variant"),
                            };
                        },
                    );
                },
                || {
                    let mut polys = Vec::new();
                    if shard_idx != num_shards - 1 {
                        polys = oracle.next().unwrap();
                    }
                    polys
                },
            );
        }

        final_evals
    }

    #[inline]
    fn sumcheck_evals(&self, index: usize, degree: usize, order: BindingOrder) -> Vec<F> {
        debug_assert!(degree > 0);
        debug_assert!(index < self.len() / 2);

        let mut evals = vec![F::zero(); degree];
        match order {
            BindingOrder::HighToLow => {
                evals[0] = self.get_bound_coeff(index);
                if degree == 1 {
                    return evals;
                }
                let mut eval = self.get_bound_coeff(index + self.len() / 2);
                let m = eval - evals[0];
                for i in 1..degree {
                    eval += m;
                    evals[i] = eval;
                }
            }
            BindingOrder::LowToHigh => {
                evals[0] = self.get_bound_coeff(2 * index);
                if degree == 1 {
                    return evals;
                }
                let mut eval = self.get_bound_coeff(2 * index + 1);
                let m = eval - evals[0];
                for i in 1..degree {
                    eval += m;
                    evals[i] = eval;
                }
            }
        };
        evals
    }
}

#[inline(always)]
pub(crate) fn process_small_scalar_polys<F, T>(
    coeffs: &[T],
    final_eval: &mut F,
    eq: &SplitEqPolynomial<F>,
    base_poly_idx: usize,
    x1_bitmask: usize,
    num_x1_bits: usize,
    shard_length: usize,
) where
    F: JoltField,
    T: SmallScalar,
{
    let e1 = &eq.E1;
    let e2 = &eq.E2;
    let chunk_size = e1.len();
    let no_of_chunks = shard_length / chunk_size;

    *final_eval += (0..no_of_chunks).fold(F::zero(), |mut acc, chunk_iter| {
        let start_idx = chunk_iter * chunk_size;
        let end_idx = start_idx + chunk_size;
        let x2 = (base_poly_idx + (end_idx - 1)) >> num_x1_bits;
        acc += (start_idx..end_idx).fold(F::zero(), |mut acc, i| {
            let poly_idx = base_poly_idx + i;
            let x1 = poly_idx & x1_bitmask;
            acc += coeffs[i].field_mul(e1[x1]);
            acc
        }) * e2[x2];
        acc
    });
}

#[inline(always)]
pub(crate) fn process_large_scalar_polys<F>(
    coeffs: &[F],
    final_eval: &mut F,
    eq: &SplitEqPolynomial<F>,
    base_poly_idx: usize,
    x1_bitmask: usize,
    num_x1_bits: usize,
    shard_length: usize,
) where
    F: JoltField,
{
    let e1 = &eq.E1;
    let e2 = &eq.E2;
    let chunk_size = e1.len();
    let no_of_chunks = shard_length / chunk_size;

    *final_eval += (0..no_of_chunks).fold(F::zero(), |mut acc, chunk_iter| {
        let start_idx = chunk_iter * chunk_size;
        let end_idx = start_idx + chunk_size;
        let x2 = (base_poly_idx + (end_idx - 1)) >> num_x1_bits;
        acc += (start_idx..end_idx).fold(F::zero(), |mut acc, i| {
            let poly_idx = base_poly_idx + i;
            let x1 = poly_idx & x1_bitmask;
            acc += coeffs[i].mul_01_optimized(e1[x1]);
            acc
        }) * e2[x2];
        acc
    });
}
#[cfg(test)]
mod tests {
    use super::*;
    use ark_bn254::Fr;
    use rand_chacha::ChaCha20Rng;
    use rand_core::{RngCore, SeedableRng};

    fn random_poly(max_num_bits: usize, len: usize) -> MultilinearPolynomial<Fr> {
        let mut rng = ChaCha20Rng::seed_from_u64(len as u64);
        match max_num_bits {
            0 => MultilinearPolynomial::from(vec![0u8; len]),
            1..=8 => MultilinearPolynomial::from(
                (0..len)
                    .map(|_| {
                        let mask = if max_num_bits == 8 {
                            u8::MAX
                        } else {
                            (1u8 << max_num_bits) - 1
                        };
                        (rng.next_u32() & (mask as u32)) as u8
                    })
                    .collect::<Vec<_>>(),
            ),
            9..=16 => MultilinearPolynomial::from(
                (0..len)
                    .map(|_| {
                        let mask = if max_num_bits == 16 {
                            u16::MAX
                        } else {
                            (1u16 << max_num_bits) - 1
                        };
                        (rng.next_u32() & (mask as u32)) as u16
                    })
                    .collect::<Vec<_>>(),
            ),
            17..=32 => MultilinearPolynomial::from(
                (0..len)
                    .map(|_| {
                        let mask = if max_num_bits == 32 {
                            u32::MAX
                        } else {
                            (1u32 << max_num_bits) - 1
                        };
                        (rng.next_u64() & (mask as u64)) as u32
                    })
                    .collect::<Vec<_>>(),
            ),
            33..=64 => MultilinearPolynomial::from(
                (0..len)
                    .map(|_| {
                        let mask = if max_num_bits == 64 {
                            u64::MAX
                        } else {
                            (1u64 << max_num_bits) - 1
                        };
                        rng.next_u64() & mask
                    })
                    .collect::<Vec<_>>(),
            ),
            _ => MultilinearPolynomial::from(
                (0..len).map(|_| Fr::random(&mut rng)).collect::<Vec<_>>(),
            ),
        }
    }

    #[test]
    fn test_poly_to_field_elements() {
        let small_value_lookup_tables = <Fr as JoltField>::compute_lookup_tables();
        <Fr as JoltField>::initialize_lookup_tables(small_value_lookup_tables);

        let max_num_bits = [
            vec![8; 100],
            vec![16; 100],
            vec![32; 100],
            vec![64; 100],
            vec![256; 300],
        ]
        .concat();

        for &max_num_bits in max_num_bits.iter() {
            let len = 1 << 2;
            let poly = random_poly(max_num_bits, len);
            let field_elements: Vec<Fr> = match poly {
                MultilinearPolynomial::U8Scalars(poly) => poly.coeffs_as_field_elements(),
                MultilinearPolynomial::U16Scalars(poly) => poly.coeffs_as_field_elements(),
                MultilinearPolynomial::U32Scalars(poly) => poly.coeffs_as_field_elements(),
                MultilinearPolynomial::U64Scalars(poly) => poly.coeffs_as_field_elements(),
                MultilinearPolynomial::LargeScalars(poly) => poly.evals(),
                _ => {
                    panic!("Unexpected MultilinearPolynomial variant");
                }
            };
            assert_eq!(field_elements.len(), len);
        }
    }
}<|MERGE_RESOLUTION|>--- conflicted
+++ resolved
@@ -506,19 +506,18 @@
     /// Returns: (evals, EQ table)
     /// where EQ table is EQ(x, r) for x \in {0, 1}^|r|. This is used for
     /// batched opening proofs (see opening_proof.rs)
-<<<<<<< HEAD
-    fn batch_evaluate(polys: &[&Self], r: &[F]) -> (Vec<F>, Vec<F>);
+    fn batch_evaluate(polys: &[&Self], r: &[F]) -> (Vec<F>, Vec<F>)
+    where
+        Self: Sized;
+
     fn stream_batch_evaluate<I>(_: &mut I, _: &[F], _: usize, _: usize) -> Vec<F>
     where
+        Self: Sized,
         I: Iterator<Item = Vec<MultilinearPolynomial<F>>> + Send,
     {
         unimplemented!("stream batch evaluate not implemented")
     }
-=======
-    fn batch_evaluate(polys: &[&Self], r: &[F]) -> (Vec<F>, Vec<F>)
-    where
-        Self: Sized;
->>>>>>> 10db953f
+
     /// Computes this polynomial's contribution to the computation of a prover
     /// sumcheck message (i.e. a univariate polynomial of the given `degree`).
     fn sumcheck_evals(&self, index: usize, degree: usize, order: BindingOrder) -> Vec<F>;
