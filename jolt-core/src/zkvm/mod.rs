--- conflicted
+++ resolved
@@ -287,11 +287,7 @@
             program_size: Some(preprocessing.shared.memory_layout.program_size),
         };
 
-<<<<<<< HEAD
-        let (lazy_trace, mut trace, final_memory_state, mut program_io) =
-            guest::program::trace(elf_contents, None, inputs, &memory_config);
-=======
-        let (mut trace, final_memory_state, mut program_io) = {
+        let (lazy_trace, mut trace, final_memory_state, mut program_io) = {
             let _pprof_trace = pprof_scope!("trace");
             guest::program::trace(
                 elf_contents,
@@ -302,7 +298,6 @@
                 &memory_config,
             )
         };
->>>>>>> 44838470
         let num_riscv_cycles: usize = trace
             .par_iter()
             .map(|cycle| {
@@ -339,21 +334,12 @@
                 .map_or(0, |pos| pos + 1),
         );
 
-<<<<<<< HEAD
-        let state_manager = StateManager::new_prover(
-            preprocessing,
-            lazy_trace,
-            trace,
-            program_io.clone(),
-            final_memory_state,
-        );
-        let (proof, debug_info) = JoltDAG::prove(state_manager).ok().unwrap();
-=======
         let (proof, debug_info, prove_duration) = {
             let _pprof_prove = pprof_scope!("prove");
             let start = Instant::now();
             let state_manager = StateManager::new_prover(
                 preprocessing,
+                lazy_trace,
                 trace,
                 program_io.clone(),
                 trusted_advice_commitment,
@@ -369,7 +355,6 @@
             );
             (proof, debug_info, prove_duration)
         };
->>>>>>> 44838470
 
         (proof, program_io, debug_info, prove_duration)
     }
@@ -511,11 +496,7 @@
         let mut program = host::Program::new("fibonacci-guest");
         let inputs = postcard::to_stdvec(&9u32).unwrap();
         let (bytecode, init_memory_state, _) = program.decode();
-<<<<<<< HEAD
-        let (_, _, _, io_device) = program.trace(&inputs);
-=======
-        let (_, _, io_device) = program.trace(&inputs, &[], &[]);
->>>>>>> 44838470
+        let (_, _, _, io_device) = program.trace(&inputs, &[], &[]);
 
         let preprocessing = JoltRV64IMACMockPCS::prover_preprocess(
             bytecode.clone(),
@@ -549,11 +530,7 @@
         let mut program = host::Program::new("fibonacci-guest");
         let inputs = postcard::to_stdvec(&100u32).unwrap();
         let (bytecode, init_memory_state, _) = program.decode();
-<<<<<<< HEAD
-        let (_, _, _, io_device) = program.trace(&inputs);
-=======
-        let (_, _, io_device) = program.trace(&inputs, &[], &[]);
->>>>>>> 44838470
+        let (_, _, _, io_device) = program.trace(&inputs, &[], &[]);
 
         let preprocessing = JoltRV64IMAC::prover_preprocess(
             bytecode.clone(),
@@ -593,11 +570,7 @@
         let mut program = host::Program::new("sha3-guest");
         let (bytecode, init_memory_state, _) = program.decode();
         let inputs = postcard::to_stdvec(&[5u8; 32]).unwrap();
-<<<<<<< HEAD
-        let (_, _, _, io_device) = program.trace(&inputs);
-=======
-        let (_, _, io_device) = program.trace(&inputs, &[], &[]);
->>>>>>> 44838470
+        let (_, _, _, io_device) = program.trace(&inputs, &[], &[]);
 
         let preprocessing = JoltRV64IMAC::prover_preprocess(
             bytecode.clone(),
@@ -647,11 +620,7 @@
         let mut program = host::Program::new("sha2-guest");
         let (bytecode, init_memory_state, _) = program.decode();
         let inputs = postcard::to_stdvec(&[5u8; 32]).unwrap();
-<<<<<<< HEAD
-        let (_, _, _, io_device) = program.trace(&inputs);
-=======
-        let (_, _, io_device) = program.trace(&inputs, &[], &[]);
->>>>>>> 44838470
+        let (_, _, _, io_device) = program.trace(&inputs, &[], &[]);
 
         let preprocessing = JoltRV64IMAC::prover_preprocess(
             bytecode.clone(),
@@ -694,11 +663,7 @@
     fn memory_ops_e2e_dory() {
         let mut program = host::Program::new("memory-ops-guest");
         let (bytecode, init_memory_state, _) = program.decode();
-<<<<<<< HEAD
-        let (_, _, _, io_device) = program.trace(&[]);
-=======
-        let (_, _, io_device) = program.trace(&[], &[], &[]);
->>>>>>> 44838470
+        let (_, _, _, io_device) = program.trace(&[], &[], &[]);
 
         let preprocessing = JoltRV64IMAC::prover_preprocess(
             bytecode.clone(),
@@ -732,11 +697,7 @@
         let mut program = host::Program::new("btreemap-guest");
         let (bytecode, init_memory_state, _) = program.decode();
         let inputs = postcard::to_stdvec(&50u32).unwrap();
-<<<<<<< HEAD
-        let (_, _, _, io_device) = program.trace(&inputs);
-=======
-        let (_, _, io_device) = program.trace(&inputs, &[], &[]);
->>>>>>> 44838470
+        let (_, _, _, _, io_device) = program.trace(&inputs);
 
         let preprocessing = JoltRV64IMAC::prover_preprocess(
             bytecode.clone(),
@@ -770,11 +731,7 @@
         let mut program = host::Program::new("muldiv-guest");
         let (bytecode, init_memory_state, _) = program.decode();
         let inputs = postcard::to_stdvec(&[9u32, 5u32, 3u32]).unwrap();
-<<<<<<< HEAD
-        let (_, _, _, io_device) = program.trace(&inputs);
-=======
-        let (_, _, io_device) = program.trace(&inputs, &[], &[]);
->>>>>>> 44838470
+        let (_, _, _, io_device) = program.trace(&inputs, &[], &[]);
 
         let preprocessing = JoltRV64IMAC::prover_preprocess(
             bytecode.clone(),
