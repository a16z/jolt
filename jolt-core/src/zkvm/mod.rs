--- conflicted
+++ resolved
@@ -180,385 +180,5 @@
     }
 }
 
-<<<<<<< HEAD
-impl Serializable for RV64IMACJoltProof {}
-impl Serializable for JoltDevice {}
-
-#[cfg(test)]
-mod tests {
-    use ark_bn254::Fr;
-
-    use crate::host;
-    use crate::poly::commitment::mock::MockCommitScheme;
-    use crate::zkvm::JoltVerifierPreprocessing;
-    use crate::zkvm::{Jolt, JoltRV64IMAC};
-    use serial_test::serial;
-
-    use crate::transcripts::Blake2bTranscript;
-
-    pub struct JoltRV64IMACMockPCS;
-    impl Jolt<Fr, MockCommitScheme<Fr>, Blake2bTranscript> for JoltRV64IMACMockPCS {}
-
-    #[test]
-    #[serial]
-    fn fib_e2e_mock() {
-        let mut program = host::Program::new("fibonacci-guest");
-        let inputs = postcard::to_stdvec(&9u32).unwrap();
-        let (bytecode, init_memory_state, _) = program.decode();
-        let (_, _, _, io_device) = program.trace(&inputs, &[], &[]);
-
-        let preprocessing = JoltRV64IMACMockPCS::prover_preprocess(
-            bytecode.clone(),
-            io_device.memory_layout.clone(),
-            init_memory_state,
-            1 << 16,
-        );
-        let elf_contents_opt = program.get_elf_contents();
-        let elf_contents = elf_contents_opt.as_deref().expect("elf contents is None");
-        let (jolt_proof, io_device, debug_info, _) =
-            JoltRV64IMACMockPCS::prove(&preprocessing, elf_contents, &inputs, &[], &[], None);
-
-        let verifier_preprocessing = JoltVerifierPreprocessing::from(&preprocessing);
-        let verification_result = JoltRV64IMACMockPCS::verify(
-            &verifier_preprocessing,
-            jolt_proof,
-            io_device,
-            None,
-            debug_info,
-        );
-        assert!(
-            verification_result.is_ok(),
-            "Verification failed with error: {:?}",
-            verification_result.err()
-        );
-    }
-
-    #[test]
-    #[serial]
-    fn fib_e2e_dory() {
-        let mut program = host::Program::new("fibonacci-guest");
-        let inputs = postcard::to_stdvec(&100u32).unwrap();
-        let (bytecode, init_memory_state, _) = program.decode();
-        let (_, _, _, io_device) = program.trace(&inputs, &[], &[]);
-
-        let preprocessing = JoltRV64IMAC::prover_preprocess(
-            bytecode.clone(),
-            io_device.memory_layout.clone(),
-            init_memory_state,
-            1 << 16,
-        );
-        let elf_contents_opt = program.get_elf_contents();
-        let elf_contents = elf_contents_opt.as_deref().expect("elf contents is None");
-        let (jolt_proof, io_device, debug_info, _) =
-            JoltRV64IMAC::prove(&preprocessing, elf_contents, &inputs, &[], &[], None);
-
-        let verifier_preprocessing = JoltVerifierPreprocessing::from(&preprocessing);
-        let verification_result = JoltRV64IMAC::verify(
-            &verifier_preprocessing,
-            jolt_proof,
-            io_device,
-            None,
-            debug_info,
-        );
-        assert!(
-            verification_result.is_ok(),
-            "Verification failed with error: {:?}",
-            verification_result.err()
-        );
-    }
-
-    #[test]
-    #[serial]
-    fn sha3_e2e_dory() {
-        // Ensure SHA3 inline library is linked and auto-registered
-        #[cfg(feature = "host")]
-        use jolt_inlines_keccak256 as _;
-        // SHA3 inlines are automatically registered via #[ctor::ctor]
-        // when the jolt-inlines-keccak256 crate is linked (see lib.rs)
-
-        let mut program = host::Program::new("sha3-guest");
-        let (bytecode, init_memory_state, _) = program.decode();
-        let inputs = postcard::to_stdvec(&[5u8; 32]).unwrap();
-        let (_, _, _, io_device) = program.trace(&inputs, &[], &[]);
-
-        let preprocessing = JoltRV64IMAC::prover_preprocess(
-            bytecode.clone(),
-            io_device.memory_layout.clone(),
-            init_memory_state,
-            1 << 16,
-        );
-        let elf_contents_opt = program.get_elf_contents();
-        let elf_contents = elf_contents_opt.as_deref().expect("elf contents is None");
-        let (jolt_proof, io_device, debug_info, _) =
-            JoltRV64IMAC::prove(&preprocessing, elf_contents, &inputs, &[], &[], None);
-
-        let verifier_preprocessing = JoltVerifierPreprocessing::from(&preprocessing);
-        let verification_result = JoltRV64IMAC::verify(
-            &verifier_preprocessing,
-            jolt_proof,
-            io_device.clone(),
-            None,
-            debug_info,
-        );
-        assert!(
-            verification_result.is_ok(),
-            "Verification failed with error: {:?}",
-            verification_result.err()
-        );
-        assert_eq!(
-            io_device.inputs, inputs,
-            "Inputs mismatch: expected {:?}, got {:?}",
-            inputs, io_device.inputs
-        );
-        let expected_output = &[
-            0xd0, 0x3, 0x5c, 0x96, 0x86, 0x6e, 0xe2, 0x2e, 0x81, 0xf5, 0xc4, 0xef, 0xbd, 0x88,
-            0x33, 0xc1, 0x7e, 0xa1, 0x61, 0x10, 0x81, 0xfc, 0xd7, 0xa3, 0xdd, 0xce, 0xce, 0x7f,
-            0x44, 0x72, 0x4, 0x66,
-        ];
-        assert_eq!(io_device.outputs, expected_output, "Outputs mismatch",);
-    }
-
-    #[test]
-    #[serial]
-    fn sha2_e2e_dory() {
-        // Ensure SHA2 inline library is linked and auto-registered
-        #[cfg(feature = "host")]
-        use jolt_inlines_sha2 as _;
-        // SHA2 inlines are automatically registered via #[ctor::ctor]
-        // when the jolt-inlines-sha2 crate is linked (see lib.rs)
-        let mut program = host::Program::new("sha2-guest");
-        let (bytecode, init_memory_state, _) = program.decode();
-        let inputs = postcard::to_stdvec(&[5u8; 32]).unwrap();
-        let (_, _, _, io_device) = program.trace(&inputs, &[], &[]);
-
-        let preprocessing = JoltRV64IMAC::prover_preprocess(
-            bytecode.clone(),
-            io_device.memory_layout.clone(),
-            init_memory_state,
-            1 << 16,
-        );
-        let elf_contents_opt = program.get_elf_contents();
-        let elf_contents = elf_contents_opt.as_deref().expect("elf contents is None");
-        let (jolt_proof, io_device, debug_info, _) =
-            JoltRV64IMAC::prove(&preprocessing, elf_contents, &inputs, &[], &[], None);
-
-        let verifier_preprocessing = JoltVerifierPreprocessing::from(&preprocessing);
-        let verification_result = JoltRV64IMAC::verify(
-            &verifier_preprocessing,
-            jolt_proof,
-            io_device.clone(),
-            None,
-            debug_info,
-        );
-        assert!(
-            verification_result.is_ok(),
-            "Verification failed with error: {:?}",
-            verification_result.err()
-        );
-        let expected_output = &[
-            0x28, 0x9b, 0xdf, 0x82, 0x9b, 0x4a, 0x30, 0x26, 0x7, 0x9a, 0x3e, 0xa0, 0x89, 0x73,
-            0xb1, 0x97, 0x2d, 0x12, 0x4e, 0x7e, 0xaf, 0x22, 0x33, 0xc6, 0x3, 0x14, 0x3d, 0xc6,
-            0x3b, 0x50, 0xd2, 0x57,
-        ];
-        assert_eq!(
-            io_device.outputs, expected_output,
-            "Outputs mismatch: expected {:?}, got {:?}",
-            expected_output, io_device.outputs
-        );
-    }
-
-    #[test]
-    #[serial]
-    fn advice_e2e_dory() {
-        use crate::poly::{
-            commitment::commitment_scheme::CommitmentScheme,
-            multilinear_polynomial::MultilinearPolynomial,
-        };
-        use crate::zkvm::ram::populate_memory_states;
-
-        let mut program = host::Program::new("merkle-tree-guest");
-        let (bytecode, init_memory_state, _) = program.decode();
-        let leaf1: [u8; 32] = [5u8; 32];
-        let leaf2: [u8; 32] = [6u8; 32];
-        let leaf3: [u8; 32] = [7u8; 32];
-        let leaf4: [u8; 32] = [8u8; 32];
-        let inputs = postcard::to_stdvec(&leaf1.as_slice()).unwrap();
-        let untrusted_advice = postcard::to_stdvec(&leaf4).unwrap();
-        let mut trusted_advice = postcard::to_stdvec(&leaf2).unwrap();
-        trusted_advice.extend(postcard::to_stdvec(&leaf3).unwrap());
-
-        let (_, _, _, io_device) = program.trace(&inputs, &untrusted_advice, &trusted_advice);
-
-        let preprocessing = JoltRV64IMAC::prover_preprocess(
-            bytecode.clone(),
-            io_device.memory_layout.clone(),
-            init_memory_state,
-            1 << 16,
-        );
-        let elf_contents_opt = program.get_elf_contents();
-        let elf_contents = elf_contents_opt.as_deref().expect("elf contents is None");
-
-        let max_trusted_advice_size = preprocessing.memory_layout.max_trusted_advice_size;
-        let mut trusted_advice_words = vec![0u64; (max_trusted_advice_size as usize) / 8];
-        populate_memory_states(0, &trusted_advice, Some(&mut trusted_advice_words), None);
-        let trusted_advice_commitment = {
-            crate::poly::commitment::dory::DoryGlobals::initialize_trusted_advice(
-                1,
-                (max_trusted_advice_size as usize) / 8,
-            );
-            let _ctx = crate::poly::commitment::dory::DoryGlobals::with_context(
-                crate::poly::commitment::dory::DoryContext::TrustedAdvice,
-            );
-            let poly = MultilinearPolynomial::<ark_bn254::Fr>::from(trusted_advice_words);
-            let (trusted_advice_commitment, _hint) =
-                <crate::poly::commitment::dory::DoryCommitmentScheme as CommitmentScheme>::commit(
-                    &poly,
-                    &preprocessing.generators,
-                );
-            trusted_advice_commitment
-        };
-
-        let (jolt_proof, io_device, debug_info, _) = JoltRV64IMAC::prove(
-            &preprocessing,
-            elf_contents,
-            &inputs,
-            &untrusted_advice,
-            &trusted_advice,
-            Some(trusted_advice_commitment),
-        );
-
-        let verifier_preprocessing = JoltVerifierPreprocessing::from(&preprocessing);
-        let verification_result = JoltRV64IMAC::verify(
-            &verifier_preprocessing,
-            jolt_proof,
-            io_device.clone(),
-            Some(trusted_advice_commitment),
-            debug_info,
-        );
-        assert!(
-            verification_result.is_ok(),
-            "Verification failed with error: {:?}",
-            verification_result.err()
-        );
-        assert_eq!(
-            io_device.inputs, inputs,
-            "Inputs mismatch: expected {:?}, got {:?}",
-            inputs, io_device.inputs
-        );
-        let expected_output = &[
-            0xb4, 0x37, 0x0f, 0x3a, 0xb, 0x3d, 0x38, 0xa8, 0x7a, 0x6c, 0x4c, 0x46, 0x9, 0xe7, 0x83,
-            0xb3, 0xcc, 0xb7, 0x1c, 0x30, 0x1f, 0xf8, 0x54, 0xd, 0xf7, 0xdd, 0xc8, 0x42, 0x32,
-            0xbb, 0x16, 0xd7,
-        ];
-        assert_eq!(
-            io_device.outputs, expected_output,
-            "Outputs mismatch: expected {:?}, got {:?}",
-            expected_output, io_device.outputs
-        );
-    }
-
-    #[test]
-    #[serial]
-    fn memory_ops_e2e_dory() {
-        let mut program = host::Program::new("memory-ops-guest");
-        let (bytecode, init_memory_state, _) = program.decode();
-        let (_, _, _, io_device) = program.trace(&[], &[], &[]);
-
-        let preprocessing = JoltRV64IMAC::prover_preprocess(
-            bytecode.clone(),
-            io_device.memory_layout.clone(),
-            init_memory_state,
-            1 << 16,
-        );
-        let elf_contents_opt = program.get_elf_contents();
-        let elf_contents = elf_contents_opt.as_deref().expect("elf contents is None");
-        let (jolt_proof, io_device, debug_info, _) =
-            JoltRV64IMAC::prove(&preprocessing, elf_contents, &[], &[], &[], None);
-
-        let verifier_preprocessing = JoltVerifierPreprocessing::from(&preprocessing);
-        let verification_result = JoltRV64IMAC::verify(
-            &verifier_preprocessing,
-            jolt_proof,
-            io_device,
-            None,
-            debug_info,
-        );
-        assert!(
-            verification_result.is_ok(),
-            "Verification failed with error: {:?}",
-            verification_result.err()
-        );
-    }
-
-    #[test]
-    #[serial]
-    fn btreemap_e2e_dory() {
-        let mut program = host::Program::new("btreemap-guest");
-        let (bytecode, init_memory_state, _) = program.decode();
-        let inputs = postcard::to_stdvec(&50u32).unwrap();
-        let (_, _, _, io_device) = program.trace(&inputs, &[], &[]);
-
-        let preprocessing = JoltRV64IMAC::prover_preprocess(
-            bytecode.clone(),
-            io_device.memory_layout.clone(),
-            init_memory_state,
-            1 << 16,
-        );
-        let elf_contents_opt = program.get_elf_contents();
-        let elf_contents = elf_contents_opt.as_deref().expect("elf contents is None");
-        let (jolt_proof, io_device, debug_info, _) =
-            JoltRV64IMAC::prove(&preprocessing, elf_contents, &inputs, &[], &[], None);
-
-        let verifier_preprocessing = JoltVerifierPreprocessing::from(&preprocessing);
-        let verification_result = JoltRV64IMAC::verify(
-            &verifier_preprocessing,
-            jolt_proof,
-            io_device,
-            None,
-            debug_info,
-        );
-        assert!(
-            verification_result.is_ok(),
-            "Verification failed with error: {:?}",
-            verification_result.err()
-        );
-    }
-
-    #[test]
-    #[serial]
-    fn muldiv_e2e_dory() {
-        let mut program = host::Program::new("muldiv-guest");
-        let (bytecode, init_memory_state, _) = program.decode();
-        let inputs = postcard::to_stdvec(&[9u32, 5u32, 3u32]).unwrap();
-        let (_, _, _, io_device) = program.trace(&inputs, &[], &[]);
-
-        let preprocessing = JoltRV64IMAC::prover_preprocess(
-            bytecode.clone(),
-            io_device.memory_layout.clone(),
-            init_memory_state,
-            1 << 16,
-        );
-        let elf_contents_opt = program.get_elf_contents();
-        let elf_contents = elf_contents_opt.as_deref().expect("elf contents is None");
-        let (jolt_proof, io_device, debug_info, _) =
-            JoltRV64IMAC::prove(&preprocessing, elf_contents, &[50], &[], &[], None);
-
-        let verifier_preprocessing = JoltVerifierPreprocessing::from(&preprocessing);
-        let verification_result = JoltRV64IMAC::verify(
-            &verifier_preprocessing,
-            jolt_proof,
-            io_device,
-            None,
-            debug_info,
-        );
-        assert!(
-            verification_result.is_ok(),
-            "Verification failed with error: {:?}",
-            verification_result.err()
-        );
-    }
-}
-=======
 impl Serializable for RV64IMACProof {}
-impl Serializable for JoltDevice {}
->>>>>>> 43bbe3ae
+impl Serializable for JoltDevice {}