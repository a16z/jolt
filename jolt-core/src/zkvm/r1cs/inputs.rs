--- conflicted
+++ resolved
@@ -1,12 +1,12 @@
+#![allow(
+    clippy::len_without_is_empty,
+    clippy::type_complexity,
+    clippy::too_many_arguments
+)]
+
 use crate::poly::eq_poly::EqPolynomial;
 use crate::poly::multilinear_polynomial::MultilinearPolynomial;
 use crate::poly::opening_proof::{OpeningId, SumcheckId};
-use crate::utils::accumulation::{
-    acc5u_add_field, acc5u_fmadd_u64, acc5u_new, acc5u_reduce, acc6s_fmadd_i128, acc6s_new,
-    acc6s_reduce, acc6u_fmadd_u64, acc6u_new, acc6u_reduce, acc7s_fmadd_s128, acc7s_new,
-    acc7s_reduce, acc7u_fmadd_u128, acc7u_new, acc7u_reduce,
-};
-#[cfg(test)]
 use crate::utils::small_scalar::SmallScalar;
 use crate::zkvm::instruction::{
     CircuitFlags, Flags, InstructionFlags, LookupQuery, NUM_CIRCUIT_FLAGS,
@@ -17,328 +17,53 @@
 
 use crate::field::JoltField;
 use ark_ff::biginteger::{S128, S64};
-use ark_std::Zero;
 use common::constants::XLEN;
 use rayon::prelude::*;
 use std::fmt::Debug;
 use tracer::instruction::Cycle;
 
 use strum::IntoEnumIterator;
-
-/// The inputs to R1CS constraints. Everything is virtual.
-#[derive(Clone, Copy, Debug, PartialEq, Eq, Hash)]
-pub enum JoltR1CSInputs {
-    PC,                    // (bytecode raf)
-    UnexpandedPC,          // (bytecode rv)
-    Imm,                   // (bytecode rv)
-    RamAddress,            // (RAM raf)
-    Rs1Value,              // (registers rv)
-    Rs2Value,              // (registers rv)
-    RdWriteValue,          // (registers wv)
-    RamReadValue,          // (RAM rv)
-    RamWriteValue,         // (RAM wv)
-    LeftInstructionInput,  // (spartan instruction input)
-    RightInstructionInput, // (spartan instruction input)
-    LeftLookupOperand,     // (instruction lookup raf)
-    RightLookupOperand,    // (instruction lookup raf)
-    Product,               // (spartan product virtual)
-    WriteLookupOutputToRD, // (spartan product virtual)
-    WritePCtoRD,           // (spartan product virtual)
-    ShouldBranch,          // (spartan product virtual)
-    NextUnexpandedPC,      // (spartan pc shift)
-    NextPC,                // (spartan pc shift)
-    LookupOutput,          // (instruction rv)
-    ShouldJump,            // (spartan product virtual)
-    OpFlags(CircuitFlags),
-}
-
-const NUM_R1CS_INPUTS: usize = ALL_R1CS_INPUTS.len();
-/// This const serves to define a canonical ordering over inputs (and thus indices
-/// for each input). This is needed for sumcheck.
-pub const ALL_R1CS_INPUTS: [JoltR1CSInputs; 33] = [
-    JoltR1CSInputs::LeftInstructionInput,
-    JoltR1CSInputs::RightInstructionInput,
-    JoltR1CSInputs::Product,
-    JoltR1CSInputs::WriteLookupOutputToRD,
-    JoltR1CSInputs::WritePCtoRD,
-    JoltR1CSInputs::ShouldBranch,
-    JoltR1CSInputs::PC,
-    JoltR1CSInputs::UnexpandedPC,
-    JoltR1CSInputs::Imm,
-    JoltR1CSInputs::RamAddress,
-    JoltR1CSInputs::Rs1Value,
-    JoltR1CSInputs::Rs2Value,
-    JoltR1CSInputs::RdWriteValue,
-    JoltR1CSInputs::RamReadValue,
-    JoltR1CSInputs::RamWriteValue,
-    JoltR1CSInputs::LeftLookupOperand,
-    JoltR1CSInputs::RightLookupOperand,
-    JoltR1CSInputs::NextUnexpandedPC,
-    JoltR1CSInputs::NextPC,
-    JoltR1CSInputs::LookupOutput,
-    JoltR1CSInputs::ShouldJump,
-    JoltR1CSInputs::OpFlags(CircuitFlags::AddOperands),
-    JoltR1CSInputs::OpFlags(CircuitFlags::SubtractOperands),
-    JoltR1CSInputs::OpFlags(CircuitFlags::MultiplyOperands),
-    JoltR1CSInputs::OpFlags(CircuitFlags::Load),
-    JoltR1CSInputs::OpFlags(CircuitFlags::Store),
-    JoltR1CSInputs::OpFlags(CircuitFlags::Jump),
-    JoltR1CSInputs::OpFlags(CircuitFlags::WriteLookupOutputToRD),
-    JoltR1CSInputs::OpFlags(CircuitFlags::InlineSequenceInstruction),
-    JoltR1CSInputs::OpFlags(CircuitFlags::Assert),
-    JoltR1CSInputs::OpFlags(CircuitFlags::DoNotUpdateUnexpandedPC),
-    JoltR1CSInputs::OpFlags(CircuitFlags::Advice),
-    JoltR1CSInputs::OpFlags(CircuitFlags::IsCompressed),
-];
-
-impl JoltR1CSInputs {
-    /// The total number of unique constraint inputs
-    pub const fn num_inputs() -> usize {
-        NUM_R1CS_INPUTS
-    }
-
-    /// Converts an index to the corresponding constraint input.
-    pub fn from_index(index: usize) -> Self {
-        ALL_R1CS_INPUTS[index]
-    }
-
-    /// Converts a constraint input to its index in the canonical
-    /// ordering over inputs given by `ALL_R1CS_INPUTS`.
-    ///
-    /// This is tested to align with ALL_R1CS_INPUTS, and this is the default version
-    /// since it is simple pattern matching and not iteration over all r1cs inputs.
-    pub const fn to_index(&self) -> usize {
-        match self {
-            JoltR1CSInputs::LeftInstructionInput => 0,
-            JoltR1CSInputs::RightInstructionInput => 1,
-            JoltR1CSInputs::Product => 2,
-            JoltR1CSInputs::WriteLookupOutputToRD => 3,
-            JoltR1CSInputs::WritePCtoRD => 4,
-            JoltR1CSInputs::ShouldBranch => 5,
-            JoltR1CSInputs::PC => 6,
-            JoltR1CSInputs::UnexpandedPC => 7,
-            JoltR1CSInputs::Imm => 8,
-            JoltR1CSInputs::RamAddress => 9,
-            JoltR1CSInputs::Rs1Value => 10,
-            JoltR1CSInputs::Rs2Value => 11,
-            JoltR1CSInputs::RdWriteValue => 12,
-            JoltR1CSInputs::RamReadValue => 13,
-            JoltR1CSInputs::RamWriteValue => 14,
-            JoltR1CSInputs::LeftLookupOperand => 15,
-            JoltR1CSInputs::RightLookupOperand => 16,
-            JoltR1CSInputs::NextUnexpandedPC => 17,
-            JoltR1CSInputs::NextPC => 18,
-            JoltR1CSInputs::LookupOutput => 19,
-            JoltR1CSInputs::ShouldJump => 20,
-            JoltR1CSInputs::OpFlags(CircuitFlags::AddOperands) => 21,
-            JoltR1CSInputs::OpFlags(CircuitFlags::SubtractOperands) => 22,
-            JoltR1CSInputs::OpFlags(CircuitFlags::MultiplyOperands) => 23,
-            JoltR1CSInputs::OpFlags(CircuitFlags::Load) => 24,
-            JoltR1CSInputs::OpFlags(CircuitFlags::Store) => 25,
-            JoltR1CSInputs::OpFlags(CircuitFlags::Jump) => 26,
-            JoltR1CSInputs::OpFlags(CircuitFlags::WriteLookupOutputToRD) => 27,
-            JoltR1CSInputs::OpFlags(CircuitFlags::InlineSequenceInstruction) => 28,
-            JoltR1CSInputs::OpFlags(CircuitFlags::Assert) => 29,
-            JoltR1CSInputs::OpFlags(CircuitFlags::DoNotUpdateUnexpandedPC) => 30,
-            JoltR1CSInputs::OpFlags(CircuitFlags::Advice) => 31,
-            JoltR1CSInputs::OpFlags(CircuitFlags::IsCompressed) => 32,
-        }
-    }
-}
-
-impl From<&JoltR1CSInputs> for VirtualPolynomial {
-    fn from(input: &JoltR1CSInputs) -> Self {
-        match input {
-            JoltR1CSInputs::PC => VirtualPolynomial::PC,
-            JoltR1CSInputs::UnexpandedPC => VirtualPolynomial::UnexpandedPC,
-            JoltR1CSInputs::Imm => VirtualPolynomial::Imm,
-            JoltR1CSInputs::RamAddress => VirtualPolynomial::RamAddress,
-            JoltR1CSInputs::Rs1Value => VirtualPolynomial::Rs1Value,
-            JoltR1CSInputs::Rs2Value => VirtualPolynomial::Rs2Value,
-            JoltR1CSInputs::RdWriteValue => VirtualPolynomial::RdWriteValue,
-            JoltR1CSInputs::RamReadValue => VirtualPolynomial::RamReadValue,
-            JoltR1CSInputs::RamWriteValue => VirtualPolynomial::RamWriteValue,
-            JoltR1CSInputs::LeftLookupOperand => VirtualPolynomial::LeftLookupOperand,
-            JoltR1CSInputs::RightLookupOperand => VirtualPolynomial::RightLookupOperand,
-            JoltR1CSInputs::Product => VirtualPolynomial::Product,
-            JoltR1CSInputs::NextUnexpandedPC => VirtualPolynomial::NextUnexpandedPC,
-            JoltR1CSInputs::NextPC => VirtualPolynomial::NextPC,
-            JoltR1CSInputs::LookupOutput => VirtualPolynomial::LookupOutput,
-            JoltR1CSInputs::ShouldJump => VirtualPolynomial::ShouldJump,
-            JoltR1CSInputs::ShouldBranch => VirtualPolynomial::ShouldBranch,
-            JoltR1CSInputs::WritePCtoRD => VirtualPolynomial::WritePCtoRD,
-            JoltR1CSInputs::WriteLookupOutputToRD => VirtualPolynomial::WriteLookupOutputToRD,
-            JoltR1CSInputs::OpFlags(flag) => VirtualPolynomial::OpFlags(*flag),
-            JoltR1CSInputs::LeftInstructionInput => VirtualPolynomial::LeftInstructionInput,
-            JoltR1CSInputs::RightInstructionInput => VirtualPolynomial::RightInstructionInput,
-        }
-    }
-}
-
-impl From<&JoltR1CSInputs> for OpeningId {
-    fn from(input: &JoltR1CSInputs) -> Self {
-        let poly = VirtualPolynomial::from(input);
-        OpeningId::Virtual(poly, SumcheckId::SpartanOuter)
-    }
-}
-
-/// Canonical, de-duplicated list of product-virtual factor polynomials used by
-/// the Product Virtualization stage (in stable order).
-/// Order:
-/// 0: LeftInstructionInput, 1: RightInstructionInput,
-/// 2: RdWa, 3: OpFlags(WriteLookupOutputToRD), 4: OpFlags(Jump),
-/// 5: LookupOutput, 6: InstructionFlags(Branch), 7: NextIsNoop
-pub const PRODUCT_UNIQUE_FACTOR_VIRTUALS: [VirtualPolynomial; 8] = [
-    VirtualPolynomial::LeftInstructionInput,
-    VirtualPolynomial::RightInstructionInput,
-    VirtualPolynomial::RdWa,
-    VirtualPolynomial::OpFlags(CircuitFlags::WriteLookupOutputToRD),
-    VirtualPolynomial::OpFlags(CircuitFlags::Jump),
-    VirtualPolynomial::LookupOutput,
-    VirtualPolynomial::InstructionFlags(InstructionFlags::Branch),
-    VirtualPolynomial::NextIsNoop,
-];
-
-/// Compute z(r_cycle) for the 8 de-duplicated factor polynomials used by Product Virtualization.
-/// Order of outputs matches PRODUCT_UNIQUE_FACTOR_VIRTUALS:
-/// 0: LeftInstructionInput (u64)
-/// 1: RightInstructionInput (i128)
-/// 2: RdWa (u8)
-/// 3: OpFlags(WriteLookupOutputToRD) (bool)
-/// 4: OpFlags(Jump) (bool)
-/// 5: LookupOutput (u64)
-/// 6: InstructionFlags(Branch) (bool)
-/// 7: NextIsNoop (bool)
-#[tracing::instrument(skip_all)]
-pub fn compute_claimed_product_factor_evals<F: JoltField>(
-    trace: &[Cycle],
-    r_cycle: &[F::Challenge],
-) -> [F; 8] {
-    let m = r_cycle.len() / 2;
-    let (r2, r1) = r_cycle.split_at(m);
-    let (eq_one, eq_two) = rayon::join(|| EqPolynomial::evals(r2), || EqPolynomial::evals(r1));
-
-    let eq_two_len = eq_two.len();
-
-    let totals_unr: [F::Unreduced<9>; 8] = (0..eq_one.len())
-        .into_par_iter()
-        .map(|x1| {
-            let eq1_val = eq_one[x1];
-
-            // Accumulators for 8 outputs
-            let mut acc_left_u64 = acc6u_new::<F>();
-            let mut acc_right_i128 = acc6s_new::<F>();
-            let mut acc_rd_u8 = acc5u_new::<F>();
-            let mut acc_wl_flag = acc5u_new::<F>();
-            let mut acc_jump_flag = acc5u_new::<F>();
-            let mut acc_lookup_output = acc6u_new::<F>();
-            let mut acc_branch_flag = acc5u_new::<F>();
-            let mut acc_next_is_noop = acc5u_new::<F>();
-
-            for x2 in 0..eq_two_len {
-                let e_in = eq_two[x2];
-                let idx = x1 * eq_two_len + x2;
-                let row = ProductCycleInputs::from_trace::<F>(trace, idx);
-
-                // 0: LeftInstructionInput (u64)
-                acc6u_fmadd_u64(&mut acc_left_u64, &e_in, row.instruction_left_input);
-                // 1: RightInstructionInput (i128)
-                acc6s_fmadd_i128(&mut acc_right_i128, &e_in, row.instruction_right_input);
-                // 2: RdWa (u8) – either rd field is fine
-                acc5u_fmadd_u64(
-                    &mut acc_rd_u8,
-                    &e_in,
-                    row.write_lookup_output_to_rd_rd_addr as u64,
-                );
-                // 3: OpFlags(WriteLookupOutputToRD) (bool)
-                if row.write_lookup_output_to_rd_flag {
-                    acc5u_add_field(&mut acc_wl_flag, &e_in);
-                }
-                // 4: OpFlags(Jump) (bool)
-                if row.should_jump_flag {
-                    acc5u_add_field(&mut acc_jump_flag, &e_in);
-                }
-                // 5: LookupOutput (u64)
-                acc6u_fmadd_u64(
-                    &mut acc_lookup_output,
-                    &e_in,
-                    row.should_branch_lookup_output,
-                );
-                // 6: InstructionFlags(Branch) (bool)
-                if row.should_branch_flag {
-                    acc5u_add_field(&mut acc_branch_flag, &e_in);
-                }
-                // 7: NextIsNoop (bool) = !not_next_noop
-                if !row.not_next_noop {
-                    acc5u_add_field(&mut acc_next_is_noop, &e_in);
-                }
-            }
-
-            let mut out_unr = [F::Unreduced::<9>::zero(); 8];
-            out_unr[0] = eq1_val.mul_unreduced::<9>(acc6u_reduce::<F>(&acc_left_u64));
-            out_unr[1] = eq1_val.mul_unreduced::<9>(acc6s_reduce::<F>(&acc_right_i128));
-            out_unr[2] = eq1_val.mul_unreduced::<9>(acc5u_reduce::<F>(&acc_rd_u8));
-            out_unr[3] = eq1_val.mul_unreduced::<9>(acc5u_reduce::<F>(&acc_wl_flag));
-            out_unr[4] = eq1_val.mul_unreduced::<9>(acc5u_reduce::<F>(&acc_jump_flag));
-            out_unr[5] = eq1_val.mul_unreduced::<9>(acc6u_reduce::<F>(&acc_lookup_output));
-            out_unr[6] = eq1_val.mul_unreduced::<9>(acc5u_reduce::<F>(&acc_branch_flag));
-            out_unr[7] = eq1_val.mul_unreduced::<9>(acc5u_reduce::<F>(&acc_next_is_noop));
-            out_unr
-        })
-        .reduce(
-            || [F::Unreduced::<9>::zero(); 8],
-            |mut acc, item| {
-                for i in 0..8 {
-                    acc[i] += item[i];
-                }
-                acc
-            },
-        );
-
-    core::array::from_fn(|i| F::from_montgomery_reduce::<9>(totals_unr[i]))
-}
 
 /// Fully materialized, typed view of all R1CS inputs for a single row (cycle).
 /// Filled once and reused to evaluate all constraints without re-reading the trace.
 /// Total size: 208 bytes, alignment: 16 bytes
 #[derive(Clone, Debug)]
 pub struct R1CSCycleInputs {
-    // 16-byte aligned first to minimize padding
+    /// Left instruction input as a u64 bit-pattern.
+    /// Typically `Rs1Value` or the current `UnexpandedPC`, depending on `CircuitFlags`.
+    pub left_input: u64,
+    /// Right instruction input as signed-magnitude `S64`.
+    /// Typically `Imm` or `Rs2Value` with exact integer semantics.
+    pub right_input: S64,
+    /// Signed-magnitude `S128` product consistent with the `Product` witness.
+    /// Computed from `left_input` × `right_input` using the same truncation semantics as the witness.
+    pub product: S128,
+
+    /// Left lookup operand (u64) for the instruction lookup query.
+    /// Matches `LeftLookupOperand` virtual polynomial semantics.
+    pub left_lookup: u64,
     /// Right lookup operand (u128) for the instruction lookup query.
     /// Full-width integer encoding used by add/sub/mul/advice cases.
     pub right_lookup: u128,
-
-    // Next largest-by-size, 8-byte alignment group
-    /// Signed-magnitude `S128` product consistent with the `Product` witness.
-    /// Computed from `left_input` × `right_input` using the same truncation semantics as the witness.
-    pub product: S128,
-    /// Right instruction input as signed-magnitude `S64`.
-    /// Typically `Imm` or `Rs2Value` with exact integer semantics.
-    pub right_input: S64,
-    /// Immediate operand as signed-magnitude `S64`.
-    pub imm: S64,
-
-    // 8-byte scalars
-    /// Left instruction input as a u64 bit-pattern.
-    /// Typically `Rs1Value` or the current `UnexpandedPC`, depending on `CircuitFlags`.
-    pub left_input: u64,
-    /// Left lookup operand (u64) for the instruction lookup query.
-    /// Matches `LeftLookupOperand` virtual polynomial semantics.
-    pub left_lookup: u64,
     /// Instruction lookup output (u64) for this cycle.
     pub lookup_output: u64,
+
+    /// Destination register index (Rd).
+    pub rd_addr: u8,
     /// Value read from Rs1 in this cycle.
     pub rs1_read_value: u64,
     /// Value read from Rs2 in this cycle.
     pub rs2_read_value: u64,
     /// Value written to Rd in this cycle.
     pub rd_write_value: u64,
+
     /// RAM address accessed this cycle.
     pub ram_addr: u64,
     /// RAM read value for `Read`, pre-write value for `Write`, or 0 for `NoOp`.
     pub ram_read_value: u64,
     /// RAM write value: equals read value for `Read`, post-write value for `Write`, or 0 for `NoOp`.
     pub ram_write_value: u64,
+
     /// Expanded PC used by bytecode instance.
     pub pc: u64,
     /// Expanded PC for next cycle, or 0 if this is the last cycle in the domain.
@@ -348,44 +73,33 @@
     /// Unexpanded PC for next cycle, or 0 if this is the last cycle in the domain.
     pub next_unexpanded_pc: u64,
 
-    // 1-byte fields last to pack tightly
-    /// Destination register index (Rd).
-    pub rd_addr: u8,
+    /// Immediate operand as signed-magnitude `S64`.
+    pub imm: S64,
+
+    /// Per-instruction circuit flags indexed by `CircuitFlags`.
+    pub flags: [bool; NUM_CIRCUIT_FLAGS],
+    /// `IsNoop` flag for the next cycle (false for last cycle).
+    pub next_is_noop: bool,
+
+    /// Derived: `Jump && !NextIsNoop`.
+    pub should_jump: bool,
+    /// Derived: `LookupOutput` if `Branch`, else 0.
+    pub should_branch: u64,
 
     /// Rd index if `WriteLookupOutputToRD`, else 0 (u8 domain used as selector).
     pub write_lookup_output_to_rd_addr: u8,
     /// Rd index if `Jump`, else 0 (u8 domain used as selector).
     pub write_pc_to_rd_addr: u8,
 
-    /// Per-instruction circuit flags indexed by `CircuitFlags`.
-    pub flags: [bool; NUM_CIRCUIT_FLAGS],
-    /// `IsNoop` flag for the next cycle (false for last cycle).
-    pub next_is_noop: bool,
-
-    /// Derived: `Jump && !NextIsNoop`.
-    pub should_jump: bool,
-<<<<<<< HEAD
-    /// Derived: `Branch && (LookupOutput == 1)`.
-    pub should_branch: bool,
-=======
-    /// Derived: `LookupOutput` if `Branch`, else 0.
-    pub should_branch: u64,
-
-    /// Rd index if `WriteLookupOutputToRD`, else 0 (u8 domain used as selector).
-    pub write_lookup_output_to_rd_addr: u8,
-    /// Rd index if `Jump`, else 0 (u8 domain used as selector).
-    pub write_pc_to_rd_addr: u8,
-
     /// `VirtualInstruction` flag for the next cycle (false for last cycle).
     pub next_is_virtual: bool,
     /// `FirstInSequence` flag for the next cycle (false for last cycle).
     pub next_is_first_in_sequence: bool,
->>>>>>> 146fdc6e
 }
 
 impl R1CSCycleInputs {
     /// Build directly from the execution trace and preprocessing,
-    /// mirroring the optimized semantics used in `compute_claimed_r1cs_input_evals`.
+    /// mirroring the optimized semantics used in `compute_claimed_witness_evals`.
     pub fn from_trace<F>(preprocessing: &JoltSharedPreprocessing, trace: &[Cycle], t: usize) -> Self
     where
         F: JoltField,
@@ -468,7 +182,11 @@
             false
         };
         let should_jump = flags_view[CircuitFlags::Jump] && !next_is_noop;
-        let should_branch = instruction_flags[InstructionFlags::Branch] && (lookup_output == 1);
+        let should_branch = if instruction_flags[InstructionFlags::Branch] {
+            lookup_output
+        } else {
+            0u64
+        };
 
         // Write-to-Rd selectors (masked by flags)
         let write_lookup_output_to_rd_addr = if flags_view[CircuitFlags::WriteLookupOutputToRD] {
@@ -535,7 +253,7 @@
                 (self.write_lookup_output_to_rd_addr as u64).to_field()
             }
             JoltR1CSInputs::WritePCtoRD => (self.write_pc_to_rd_addr as u64).to_field(),
-            JoltR1CSInputs::ShouldBranch => F::from_bool(self.should_branch),
+            JoltR1CSInputs::ShouldBranch => self.should_branch.to_field(),
             JoltR1CSInputs::PC => self.pc.to_field(),
             JoltR1CSInputs::UnexpandedPC => self.unexpanded_pc.to_field(),
             JoltR1CSInputs::Imm => F::from_i128(self.imm.to_i128()),
@@ -558,52 +276,6 @@
     }
 }
 
-<<<<<<< HEAD
-/// Minimal, unified view for the Product-virtualization round: the 5 product pairs
-/// (left, right) materialized from the trace for a single cycle.
-/// Total size is small; we keep primitive representations that match witness generation.
-#[derive(Clone, Debug)]
-pub struct ProductCycleInputs {
-    // 16-byte aligned
-    /// Instruction: LeftInstructionInput × RightInstructionInput (right input as i128)
-    pub instruction_right_input: i128,
-
-    // 8-byte aligned
-    pub instruction_left_input: u64,
-    /// ShouldBranch: LookupOutput × Branch_flag (left side)
-    pub should_branch_lookup_output: u64,
-
-    // 1-byte fields
-    /// WriteLookupOutputToRD: RdWa × WriteLookupOutputToRD_flag (left side)
-    pub write_lookup_output_to_rd_rd_addr: u8,
-    /// WritePCtoRD: RdWa × Jump_flag (left side)
-    pub write_pc_to_rd_rd_addr: u8,
-
-    /// WriteLookupOutputToRD right flag (boolean)
-    pub write_lookup_output_to_rd_flag: bool,
-    /// WritePCtoRD right flag (boolean)
-    pub write_pc_to_rd_flag: bool,
-    /// ShouldBranch right flag (boolean)
-    pub should_branch_flag: bool,
-    /// ShouldJump left flag (Jump)
-    pub should_jump_flag: bool,
-    /// ShouldJump right flag (1 - NextIsNoop)
-    pub not_next_noop: bool,
-}
-
-impl ProductCycleInputs {
-    /// Build from trace and preprocessing, mirroring the semantics used by
-    /// product-virtualization witness generation.
-    pub fn from_trace<F>(trace: &[Cycle], t: usize) -> Self
-    where
-        F: JoltField,
-    {
-        let len = trace.len();
-        let cycle = &trace[t];
-        let instr = cycle.instruction();
-        let flags_view = instr.circuit_flags();
-        let instruction_flags = instr.instruction_flags();
-=======
 #[derive(Clone, Copy, Debug, PartialEq, Eq, Hash)]
 pub enum JoltR1CSInputs {
     PC,                    // Virtual (bytecode raf)
@@ -673,32 +345,18 @@
     JoltR1CSInputs::OpFlags(CircuitFlags::IsCompressed),
     JoltR1CSInputs::OpFlags(CircuitFlags::IsFirstInSequence),
 ];
->>>>>>> 146fdc6e
-
-        // Instruction inputs
-        let (left_input, right_input) = LookupQuery::<XLEN>::to_instruction_inputs(cycle);
-
-        // Lookup output
-        let lookup_output = LookupQuery::<XLEN>::to_lookup_output(cycle);
-
-<<<<<<< HEAD
-        // Rd address
-        let rd_addr = cycle.rd_write().0;
-
-        // Jump and Branch flags
-        let jump_flag = flags_view[CircuitFlags::Jump];
-        let branch_flag = instruction_flags[InstructionFlags::Branch];
-
-        // Next-is-noop and its complement (1 - NextIsNoop)
-        let not_next_noop = {
-            let is_next_noop = if t + 1 < len {
-                trace[t + 1].instruction().instruction_flags()[InstructionFlags::IsNoop]
-            } else {
-                false // Last cycle: source of truth sets NextIsNoop = false
-            };
-            !is_next_noop
-        };
-=======
+
+impl JoltR1CSInputs {
+    /// The total number of unique constraint inputs
+    pub const fn num_inputs() -> usize {
+        NUM_R1CS_INPUTS
+    }
+
+    /// Converts an index to the corresponding constraint input.
+    pub fn from_index(index: usize) -> Self {
+        ALL_R1CS_INPUTS[index]
+    }
+
     /// Converts a constraint input to its index in the canonical
     /// ordering over inputs given by `ALL_R1CS_INPUTS`.
     ///
@@ -776,102 +434,42 @@
         }
     }
 }
->>>>>>> 146fdc6e
-
-        // WriteLookupOutputToRD flag
-        let write_lookup_output_to_rd_flag = flags_view[CircuitFlags::WriteLookupOutputToRD];
-
-        Self {
-            instruction_left_input: left_input,
-            instruction_right_input: right_input,
-            write_lookup_output_to_rd_rd_addr: rd_addr,
-            write_lookup_output_to_rd_flag,
-            write_pc_to_rd_rd_addr: rd_addr,
-            write_pc_to_rd_flag: jump_flag,
-            should_branch_lookup_output: lookup_output,
-            should_branch_flag: branch_flag,
-            should_jump_flag: jump_flag,
-            not_next_noop,
-        }
-    }
-}
+
+impl From<&JoltR1CSInputs> for OpeningId {
+    fn from(input: &JoltR1CSInputs) -> Self {
+        let poly = VirtualPolynomial::from(input);
+        OpeningId::Virtual(poly, SumcheckId::SpartanOuter)
+    }
+}
+
 /// Compute `z(r_cycle) = Σ_t eq(r_cycle, t) * P_i(t)` for all inputs i, without
 /// materializing P_i. Returns `[P_0(r_cycle), P_1(r_cycle), ...]` in input order.
+/// TODO: use delayed reduction while computing the sum
 #[tracing::instrument(skip_all)]
-pub fn compute_claimed_r1cs_input_evals<F: JoltField>(
+pub fn compute_claimed_witness_evals<F: JoltField>(
     preprocessing: &JoltSharedPreprocessing,
     trace: &[Cycle],
     r_cycle: &[F::Challenge],
-) -> [F; NUM_R1CS_INPUTS] {
-    // Double-sum with delayed reduction using typed accumulators per input
+) -> Vec<F> {
+    // Implement double-sum semantics: sum_{x1} eq1[x1] * (sum_{x2} eq2[x2] * term(x1||x2))
     let m = r_cycle.len() / 2;
     let (r2, r1) = r_cycle.split_at(m);
     let (eq_one, eq_two) = rayon::join(|| EqPolynomial::evals(r2), || EqPolynomial::evals(r1));
 
-    let total_unr: [F::Unreduced<9>; NUM_R1CS_INPUTS] = (0..eq_one.len())
+    (0..eq_one.len())
         .into_par_iter()
         .map(|x1| {
             let eq1_val = eq_one[x1];
-            // Accumulators ordered by category
-            let mut acc_left_input = acc6u_new::<F>();
-            let mut acc_right_input = acc6s_new::<F>();
-            let mut acc_product = acc7s_new::<F>();
-            let mut acc_wl_left = acc5u_new::<F>();
-            let mut acc_wp_left = acc5u_new::<F>();
-            let mut acc_pc = acc6u_new::<F>();
-            let mut acc_unexpanded_pc = acc6u_new::<F>();
-            let mut acc_imm = acc6s_new::<F>();
-            let mut acc_ram_address = acc6u_new::<F>();
-            let mut acc_rs1_value = acc6u_new::<F>();
-            let mut acc_rs2_value = acc6u_new::<F>();
-            let mut acc_rd_write_value = acc6u_new::<F>();
-            let mut acc_ram_read_value = acc6u_new::<F>();
-            let mut acc_ram_write_value = acc6u_new::<F>();
-            let mut acc_left_lookup_operand = acc6u_new::<F>();
-            let mut acc_right_lookup_operand = acc7u_new::<F>();
-            let mut acc_next_unexpanded_pc = acc6u_new::<F>();
-            let mut acc_next_pc = acc6u_new::<F>();
-            let mut acc_lookup_output = acc6u_new::<F>();
-            let mut acc_sj_flag = acc5u_new::<F>();
-            let mut acc_sb_right = acc5u_new::<F>();
-            let mut acc_flags: Vec<F::Unreduced<5>> =
-                (0..NUM_CIRCUIT_FLAGS).map(|_| acc5u_new::<F>()).collect();
-
+
+            // Inner serial accumulation over x2: accumulate eq2[x2] * P_i(row)
+            let mut inner = [F::zero(); NUM_R1CS_INPUTS];
             for x2 in 0..eq_two.len() {
-                let e_in = eq_two[x2];
+                let eq2_val = eq_two[x2];
                 let idx = x1 * eq_two.len() + x2;
+
+                // Materialize row directly from trace and preprocessing
                 let row = R1CSCycleInputs::from_trace::<F>(preprocessing, trace, idx);
 
-<<<<<<< HEAD
-                acc6u_fmadd_u64(&mut acc_left_input, &e_in, row.left_input);
-                acc6s_fmadd_i128(&mut acc_right_input, &e_in, row.right_input.to_i128());
-                acc7s_fmadd_s128(&mut acc_product, &e_in, row.product);
-
-                acc5u_fmadd_u64(
-                    &mut acc_wl_left,
-                    &e_in,
-                    row.write_lookup_output_to_rd_addr as u64,
-                );
-                acc5u_fmadd_u64(&mut acc_wp_left, &e_in, row.write_pc_to_rd_addr as u64);
-                if row.should_branch {
-                    acc5u_add_field(&mut acc_sb_right, &e_in);
-                }
-
-                acc6u_fmadd_u64(&mut acc_pc, &e_in, row.pc);
-                acc6u_fmadd_u64(&mut acc_unexpanded_pc, &e_in, row.unexpanded_pc);
-                acc6s_fmadd_i128(&mut acc_imm, &e_in, row.imm.to_i128());
-                acc6u_fmadd_u64(&mut acc_ram_address, &e_in, row.ram_addr);
-                acc6u_fmadd_u64(&mut acc_rs1_value, &e_in, row.rs1_read_value);
-                acc6u_fmadd_u64(&mut acc_rs2_value, &e_in, row.rs2_read_value);
-                acc6u_fmadd_u64(&mut acc_rd_write_value, &e_in, row.rd_write_value);
-                acc6u_fmadd_u64(&mut acc_ram_read_value, &e_in, row.ram_read_value);
-                acc6u_fmadd_u64(&mut acc_ram_write_value, &e_in, row.ram_write_value);
-                acc6u_fmadd_u64(&mut acc_left_lookup_operand, &e_in, row.left_lookup);
-                acc7u_fmadd_u128(&mut acc_right_lookup_operand, &e_in, row.right_lookup);
-                acc6u_fmadd_u64(&mut acc_next_unexpanded_pc, &e_in, row.next_unexpanded_pc);
-                acc6u_fmadd_u64(&mut acc_next_pc, &e_in, row.next_pc);
-                acc6u_fmadd_u64(&mut acc_lookup_output, &e_in, row.lookup_output);
-=======
                 // Accumulate directly from materialized row using field_mul on raw values
                 inner[JoltR1CSInputs::LeftInstructionInput.to_index()] +=
                     row.left_input.field_mul(eq2_val);
@@ -910,82 +508,32 @@
                     row.next_is_first_in_sequence.field_mul(eq2_val);
                 inner[JoltR1CSInputs::LookupOutput.to_index()] +=
                     row.lookup_output.field_mul(eq2_val);
->>>>>>> 146fdc6e
                 if row.should_jump {
-                    acc5u_add_field(&mut acc_sj_flag, &e_in);
+                    inner[JoltR1CSInputs::ShouldJump.to_index()] += eq2_val;
                 }
                 for flag in CircuitFlags::iter() {
                     if row.flags[flag] {
-                        let idx = flag as usize;
-                        acc5u_add_field(&mut acc_flags[idx], &e_in);
+                        inner[JoltR1CSInputs::OpFlags(flag).to_index()] += eq2_val;
                     }
                 }
             }
 
-            // Reduce per-input and apply E_out unreduced
-            let mut out_unr: [F::Unreduced<9>; NUM_R1CS_INPUTS] =
-                [F::Unreduced::<9>::zero(); NUM_R1CS_INPUTS];
-            out_unr[JoltR1CSInputs::LeftInstructionInput.to_index()] =
-                eq1_val.mul_unreduced::<9>(acc6u_reduce::<F>(&acc_left_input));
-            out_unr[JoltR1CSInputs::RightInstructionInput.to_index()] =
-                eq1_val.mul_unreduced::<9>(acc6s_reduce::<F>(&acc_right_input));
-            out_unr[JoltR1CSInputs::Product.to_index()] =
-                eq1_val.mul_unreduced::<9>(acc7s_reduce::<F>(&acc_product));
-            out_unr[JoltR1CSInputs::WriteLookupOutputToRD.to_index()] =
-                eq1_val.mul_unreduced::<9>(acc5u_reduce::<F>(&acc_wl_left));
-            out_unr[JoltR1CSInputs::WritePCtoRD.to_index()] =
-                eq1_val.mul_unreduced::<9>(acc5u_reduce::<F>(&acc_wp_left));
-            out_unr[JoltR1CSInputs::ShouldBranch.to_index()] =
-                eq1_val.mul_unreduced::<9>(acc5u_reduce::<F>(&acc_sb_right));
-            out_unr[JoltR1CSInputs::PC.to_index()] =
-                eq1_val.mul_unreduced::<9>(acc6u_reduce::<F>(&acc_pc));
-            out_unr[JoltR1CSInputs::UnexpandedPC.to_index()] =
-                eq1_val.mul_unreduced::<9>(acc6u_reduce::<F>(&acc_unexpanded_pc));
-            out_unr[JoltR1CSInputs::Imm.to_index()] =
-                eq1_val.mul_unreduced::<9>(acc6s_reduce::<F>(&acc_imm));
-            out_unr[JoltR1CSInputs::RamAddress.to_index()] =
-                eq1_val.mul_unreduced::<9>(acc6u_reduce::<F>(&acc_ram_address));
-            out_unr[JoltR1CSInputs::Rs1Value.to_index()] =
-                eq1_val.mul_unreduced::<9>(acc6u_reduce::<F>(&acc_rs1_value));
-            out_unr[JoltR1CSInputs::Rs2Value.to_index()] =
-                eq1_val.mul_unreduced::<9>(acc6u_reduce::<F>(&acc_rs2_value));
-            out_unr[JoltR1CSInputs::RdWriteValue.to_index()] =
-                eq1_val.mul_unreduced::<9>(acc6u_reduce::<F>(&acc_rd_write_value));
-            out_unr[JoltR1CSInputs::RamReadValue.to_index()] =
-                eq1_val.mul_unreduced::<9>(acc6u_reduce::<F>(&acc_ram_read_value));
-            out_unr[JoltR1CSInputs::RamWriteValue.to_index()] =
-                eq1_val.mul_unreduced::<9>(acc6u_reduce::<F>(&acc_ram_write_value));
-            out_unr[JoltR1CSInputs::LeftLookupOperand.to_index()] =
-                eq1_val.mul_unreduced::<9>(acc6u_reduce::<F>(&acc_left_lookup_operand));
-            out_unr[JoltR1CSInputs::RightLookupOperand.to_index()] =
-                eq1_val.mul_unreduced::<9>(acc7u_reduce::<F>(&acc_right_lookup_operand));
-            out_unr[JoltR1CSInputs::NextUnexpandedPC.to_index()] =
-                eq1_val.mul_unreduced::<9>(acc6u_reduce::<F>(&acc_next_unexpanded_pc));
-            out_unr[JoltR1CSInputs::NextPC.to_index()] =
-                eq1_val.mul_unreduced::<9>(acc6u_reduce::<F>(&acc_next_pc));
-            out_unr[JoltR1CSInputs::LookupOutput.to_index()] =
-                eq1_val.mul_unreduced::<9>(acc6u_reduce::<F>(&acc_lookup_output));
-            out_unr[JoltR1CSInputs::ShouldJump.to_index()] =
-                eq1_val.mul_unreduced::<9>(acc5u_reduce::<F>(&acc_sj_flag));
-            for flag in CircuitFlags::iter() {
-                let idx = JoltR1CSInputs::OpFlags(flag).to_index();
-                let f_idx = flag as usize;
-                out_unr[idx] = eq1_val.mul_unreduced::<9>(acc5u_reduce::<F>(&acc_flags[f_idx]));
+            // Now multiply accumulated inner sums by eq1[x1]
+            for i in 0..NUM_R1CS_INPUTS {
+                inner[i] *= eq1_val;
             }
-            out_unr
+            inner
         })
         .reduce(
-            || [F::Unreduced::<9>::zero(); NUM_R1CS_INPUTS],
+            || [F::zero(); NUM_R1CS_INPUTS],
             |mut acc, item| {
                 for i in 0..NUM_R1CS_INPUTS {
                     acc[i] += item[i];
                 }
                 acc
             },
-        );
-
-    // Final Montgomery reduce per entry (fixed-size array)
-    core::array::from_fn(|i| F::from_montgomery_reduce::<9>(total_unr[i]))
+        )
+        .to_vec()
 }
 
 /// Generates witnesses for the shift sumcheck with a single pass over the trace.
@@ -1036,6 +584,31 @@
     )
 }
 
+#[tracing::instrument(skip_all)]
+pub fn generate_product_virtualization_witnesses<F>(
+    trace: &[Cycle],
+) -> (
+    MultilinearPolynomial<F>, // LeftInstructionInput(t)
+    MultilinearPolynomial<F>, // RightInstructionInput(t)
+)
+where
+    F: JoltField,
+{
+    let len = trace.len();
+    let mut left_input: Vec<u64> = vec![0; len];
+    let mut right_input: Vec<i128> = vec![0; len];
+
+    left_input
+        .par_iter_mut()
+        .zip(right_input.par_iter_mut())
+        .zip(trace.par_iter())
+        .for_each(|((left, right), cycle)| {
+            (*left, *right) = LookupQuery::<XLEN>::to_instruction_inputs(cycle);
+        });
+
+    (left_input.into(), right_input.into())
+}
+
 // TODO(markosg04): we could unify this with the `generate_witness_batch` to avoid a second iteration over T
 pub fn generate_virtual_product_witnesses<F>(
     product_type: VirtualProductType,
@@ -1050,20 +623,7 @@
     let len = trace.len();
 
     match product_type {
-        VirtualProductType::Instruction => {
-            let mut left_input: Vec<u64> = vec![0; len];
-            let mut right_input: Vec<i128> = vec![0; len];
-
-            left_input
-                .par_iter_mut()
-                .zip(right_input.par_iter_mut())
-                .zip(trace.par_iter())
-                .for_each(|((left, right), cycle)| {
-                    (*left, *right) = LookupQuery::<XLEN>::to_instruction_inputs(cycle);
-                });
-
-            (left_input.into(), right_input.into())
-        }
+        VirtualProductType::Instruction => generate_product_virtualization_witnesses(trace),
         VirtualProductType::WriteLookupOutputToRD => {
             let mut rd_addrs: Vec<u8> = vec![0; len];
             let mut flags: Vec<u8> = vec![0; len];
@@ -1125,7 +685,7 @@
                         trace[i + 1].instruction().instruction_flags()[InstructionFlags::IsNoop]
                             as u8
                     } else {
-                        0 // Last cycle, next is NOT NoOp (there is no next)
+                        1 // Last cycle, treat as if next is NoOp
                     };
                     *not_noop = 1 - is_next_noop;
                 });
@@ -1250,11 +810,4 @@
             );
         }
     }
-
-    #[test]
-    fn r1cs_cycle_inputs_size_and_alignment() {
-        use core::mem::{align_of, size_of};
-        assert_eq!(align_of::<R1CSCycleInputs>(), 16, "unexpected alignment");
-        assert_eq!(size_of::<R1CSCycleInputs>(), 208, "unexpected size");
-    }
 }