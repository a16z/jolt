//! Const-friendly R1CS linear combination operations
//!
//! This module provides compile-time constant operations for building R1CS constraints.
//! Unlike the legacy dynamic operations, these are designed to work with const contexts
//! and provide better performance in the prover's hot path.

use super::inputs::JoltR1CSInputs;
use crate::field::JoltField;
use crate::poly::multilinear_polynomial::MultilinearPolynomial;
use crate::utils::small_scalar::SmallScalar;

/// Helper for JoltR1CSInputs to get indices
impl JoltR1CSInputs {
    /// Convert this input to a usable index
    pub const fn idx(self) -> usize {
        self.to_index()
    }
}

/// A single term in a linear combination: (input_index, coefficient)
#[derive(Clone, Copy, Debug, PartialEq, Eq)]
pub struct Term {
    pub input_index: usize,
    pub coeff: i128,
}

impl Term {
    /// Create a new term with given input index and coefficient.
    pub const fn new(input_index: usize, coeff: i128) -> Self {
        Self { input_index, coeff }
    }

    /// Format term for pretty printing (test only).
    #[cfg(test)]
    pub fn pretty_fmt(&self, f: &mut String) -> std::fmt::Result {
        use super::inputs::JoltR1CSInputs;
        use std::fmt::Write;

        let coeff_i128 = self.coeff;
        if coeff_i128 == 1 {
            write!(f, "{:?}", JoltR1CSInputs::from_index(self.input_index))
        } else if coeff_i128 == -1 {
            write!(f, "-{:?}", JoltR1CSInputs::from_index(self.input_index))
        } else {
            write!(
                f,
                "{}⋅{:?}",
                coeff_i128,
                JoltR1CSInputs::from_index(self.input_index)
            )
        }
    }
}

/// Const-friendly linear combination enum that can hold 0-5 terms with an optional constant
#[derive(Clone, Copy, Debug, PartialEq, Eq)]
pub enum LC {
    Zero,
    Const(i128),
    Terms1([Term; 1]),
    Terms2([Term; 2]),
    Terms3([Term; 3]),
    Terms4([Term; 4]),
    Terms5([Term; 5]),
    Terms1Const([Term; 1], i128),
    Terms2Const([Term; 2], i128),
    Terms3Const([Term; 3], i128),
    Terms4Const([Term; 4], i128),
    Terms5Const([Term; 5], i128),
}

impl LC {
    pub const fn zero() -> Self {
        LC::Zero
    }

    pub const fn constant(value: i128) -> Self {
        LC::Const(value)
    }

    pub const fn single_term(input_index: usize, coeff: i128) -> Self {
        LC::Terms1([Term::new(input_index, coeff)])
    }

    pub const fn single_term_i128(input_index: usize, coeff: i128) -> Self {
        LC::Terms1([Term::new(input_index, coeff)])
    }

    /// Create an LC from a single input with unit coefficient.
    pub const fn from_input(inp: JoltR1CSInputs) -> LC {
        LC::single_term(inp.idx(), 1)
    }

    /// Create an LC from a single input with explicit coefficient.
    pub const fn from_input_with_coeff(inp: JoltR1CSInputs, coeff: i128) -> LC {
        LC::single_term(inp.idx(), coeff)
    }

    /// Create an LC from a single input with explicit i128 coefficient.
    pub const fn from_input_with_coeff_i128(inp: JoltR1CSInputs, coeff: i128) -> LC {
        LC::single_term_i128(inp.idx(), coeff)
    }

    /// Create a constant LC.
    pub const fn from_const(k: i128) -> LC {
        LC::constant(k)
    }

    // =========================
    // Introspection
    // =========================
    pub const fn num_terms(&self) -> usize {
        match self {
            LC::Zero | LC::Const(_) => 0,
            LC::Terms1(_) | LC::Terms1Const(_, _) => 1,
            LC::Terms2(_) | LC::Terms2Const(_, _) => 2,
            LC::Terms3(_) | LC::Terms3Const(_, _) => 3,
            LC::Terms4(_) | LC::Terms4Const(_, _) => 4,
            LC::Terms5(_) | LC::Terms5Const(_, _) => 5,
        }
    }

    pub fn term(&self, i: usize) -> Option<Term> {
        match self {
            LC::Zero | LC::Const(_) => None,
            LC::Terms1(terms) | LC::Terms1Const(terms, _) => terms.get(i).copied(),
            LC::Terms2(terms) | LC::Terms2Const(terms, _) => terms.get(i).copied(),
            LC::Terms3(terms) | LC::Terms3Const(terms, _) => terms.get(i).copied(),
            LC::Terms4(terms) | LC::Terms4Const(terms, _) => terms.get(i).copied(),
            LC::Terms5(terms) | LC::Terms5Const(terms, _) => terms.get(i).copied(),
        }
    }

    pub const fn const_term(&self) -> Option<i128> {
        match self {
            LC::Zero => None,
            LC::Const(c) => Some(*c),
            LC::Terms1(_) | LC::Terms2(_) | LC::Terms3(_) | LC::Terms4(_) | LC::Terms5(_) => None,
            LC::Terms1Const(_, c)
            | LC::Terms2Const(_, c)
            | LC::Terms3Const(_, c)
            | LC::Terms4Const(_, c)
            | LC::Terms5Const(_, c) => Some(*c),
        }
    }

    /// Capacity-checked addition. Returns None if term capacity would be exceeded.
    pub const fn checked_add(self, other: LC) -> Option<LC> {
        let (mut out_terms, mut out_len, mut out_const) = Self::decompose(self);
        let (rhs_terms, rhs_len, rhs_const) = Self::decompose(other);

        out_const += rhs_const;

        let mut i = 0usize;
        while i < rhs_len {
            let term = rhs_terms[i];

            let mut found = false;
            let mut j = 0usize;
            while j < out_len {
                if out_terms[j].input_index == term.input_index {
                    let new_coeff = out_terms[j].coeff + term.coeff;
                    if new_coeff == 0 {
                        if out_len > 0 {
                            out_len -= 1;
                            out_terms[j] = out_terms[out_len];
                        }
                    } else {
                        out_terms[j] = Term::new(term.input_index, new_coeff);
                    }
                    found = true;
                    break;
                }
                j += 1;
            }

            if !found {
                if out_len >= 5 {
                    return None;
                }
                out_terms[out_len] = term;
                out_len += 1;
            }
            i += 1;
        }

        Some(Self::compose(&out_terms, out_len, out_const))
    }

    /// Capacity-checked subtraction. Returns None if term capacity would be exceeded.
    pub const fn checked_sub(self, other: LC) -> Option<LC> {
        self.checked_add(other.mul_by_const(-1))
    }

    /// Capacity-checked add-constant. Returns None if term capacity would be exceeded.
    pub const fn checked_add_const(self, k: i128) -> Option<LC> {
        self.checked_add(LC::Const(k))
    }

    /// Capacity-checked add-constant from i128. Returns None if term capacity would be exceeded.
    pub const fn checked_add_const_i128(self, k: i128) -> Option<LC> {
        self.checked_add(LC::Const(k))
    }

    /// Addition that falls back to zero LC if capacity would be exceeded.
    pub const fn add_or_zero(self, other: LC) -> LC {
        match self.checked_add(other) {
            Some(lc) => lc,
            None => LC::zero(),
        }
    }

    /// Subtraction that falls back to zero LC if capacity would be exceeded.
    pub const fn sub_or_zero(self, other: LC) -> LC {
        match self.checked_sub(other) {
            Some(lc) => lc,
            None => LC::zero(),
        }
    }

    /// Add constant that falls back to zero LC if capacity would be exceeded.
    pub const fn add_const_or_zero(self, k: i128) -> LC {
        match self.checked_add_const(k) {
            Some(lc) => lc,
            None => LC::zero(),
        }
    }

    /// Add i128 constant that falls back to zero LC if capacity would be exceeded.
    pub const fn add_const_or_zero_i128(self, k: i128) -> LC {
        match self.checked_add_const_i128(k) {
            Some(lc) => lc,
            None => LC::zero(),
        }
    }

    /// Negate this LC (multiply by -1).
    pub const fn neg(self) -> LC {
        self.mul_by_const(-1)
    }

    /// Break a LC into (terms, len, const)
<<<<<<< HEAD
    pub const fn decompose(lc: LC) -> ([Term; 5], usize, I8OrI96) {
=======
    const fn decompose(lc: LC) -> ([Term; 5], usize, i128) {
>>>>>>> 34a9dda9
        let mut terms = [Term {
            input_index: 0,
            coeff: 0,
        }; 5];
        let mut len = 0usize;
        let mut c: i128 = 0;
        match lc {
            LC::Zero => {}
            LC::Const(k) => {
                c = k;
            }
            LC::Terms1([t1]) => {
                terms[0] = t1;
                len = 1;
            }
            LC::Terms2([t1, t2]) => {
                terms[0] = t1;
                terms[1] = t2;
                len = 2;
            }
            LC::Terms3([t1, t2, t3]) => {
                terms[0] = t1;
                terms[1] = t2;
                terms[2] = t3;
                len = 3;
            }
            LC::Terms4([t1, t2, t3, t4]) => {
                terms[0] = t1;
                terms[1] = t2;
                terms[2] = t3;
                terms[3] = t4;
                len = 4;
            }
            LC::Terms5([t1, t2, t3, t4, t5]) => {
                terms[0] = t1;
                terms[1] = t2;
                terms[2] = t3;
                terms[3] = t4;
                terms[4] = t5;
                len = 5;
            }
            LC::Terms1Const([t1], k) => {
                terms[0] = t1;
                len = 1;
                c = k;
            }
            LC::Terms2Const([t1, t2], k) => {
                terms[0] = t1;
                terms[1] = t2;
                len = 2;
                c = k;
            }
            LC::Terms3Const([t1, t2, t3], k) => {
                terms[0] = t1;
                terms[1] = t2;
                terms[2] = t3;
                len = 3;
                c = k;
            }
            LC::Terms4Const([t1, t2, t3, t4], k) => {
                terms[0] = t1;
                terms[1] = t2;
                terms[2] = t3;
                terms[3] = t4;
                len = 4;
                c = k;
            }
            LC::Terms5Const([t1, t2, t3, t4, t5], k) => {
                terms[0] = t1;
                terms[1] = t2;
                terms[2] = t3;
                terms[3] = t4;
                terms[4] = t5;
                len = 5;
                c = k;
            }
        }
        (terms, len, c)
    }

    /// Compose a LC from (terms, len, const)
    const fn compose(terms: &[Term; 5], len: usize, c: i128) -> LC {
        match (len, c == 0) {
            (0, true) => LC::Zero,
            (0, false) => LC::Const(c),
            (1, true) => LC::Terms1([terms[0]]),
            (2, true) => LC::Terms2([terms[0], terms[1]]),
            (3, true) => LC::Terms3([terms[0], terms[1], terms[2]]),
            (4, true) => LC::Terms4([terms[0], terms[1], terms[2], terms[3]]),
            (5, true) => LC::Terms5([terms[0], terms[1], terms[2], terms[3], terms[4]]),
            (1, false) => LC::Terms1Const([terms[0]], c),
            (2, false) => LC::Terms2Const([terms[0], terms[1]], c),
            (3, false) => LC::Terms3Const([terms[0], terms[1], terms[2]], c),
            (4, false) => LC::Terms4Const([terms[0], terms[1], terms[2], terms[3]], c),
            (5, false) => LC::Terms5Const([terms[0], terms[1], terms[2], terms[3], terms[4]], c),
            _ => LC::Zero,
        }
    }

    /// Multiply this LC by a constant
    pub const fn mul_by_const(self, multiplier: i128) -> LC {
        match self {
            LC::Zero => LC::Zero,
            LC::Const(c) => LC::Const(c * multiplier),
            LC::Terms1([t1]) => LC::Terms1([Term::new(t1.input_index, t1.coeff * multiplier)]),
            LC::Terms2([t1, t2]) => LC::Terms2([
                Term::new(t1.input_index, t1.coeff * multiplier),
                Term::new(t2.input_index, t2.coeff * multiplier),
            ]),
            LC::Terms3([t1, t2, t3]) => LC::Terms3([
                Term::new(t1.input_index, t1.coeff * multiplier),
                Term::new(t2.input_index, t2.coeff * multiplier),
                Term::new(t3.input_index, t3.coeff * multiplier),
            ]),
            LC::Terms4([t1, t2, t3, t4]) => LC::Terms4([
                Term::new(t1.input_index, t1.coeff * multiplier),
                Term::new(t2.input_index, t2.coeff * multiplier),
                Term::new(t3.input_index, t3.coeff * multiplier),
                Term::new(t4.input_index, t4.coeff * multiplier),
            ]),
            LC::Terms5([t1, t2, t3, t4, t5]) => LC::Terms5([
                Term::new(t1.input_index, t1.coeff * multiplier),
                Term::new(t2.input_index, t2.coeff * multiplier),
                Term::new(t3.input_index, t3.coeff * multiplier),
                Term::new(t4.input_index, t4.coeff * multiplier),
                Term::new(t5.input_index, t5.coeff * multiplier),
            ]),
            LC::Terms1Const([t1], c) => LC::Terms1Const(
                [Term::new(t1.input_index, t1.coeff * multiplier)],
                c * multiplier,
            ),
            LC::Terms2Const([t1, t2], c) => LC::Terms2Const(
                [
                    Term::new(t1.input_index, t1.coeff * multiplier),
                    Term::new(t2.input_index, t2.coeff * multiplier),
                ],
                c * multiplier,
            ),
            LC::Terms3Const([t1, t2, t3], c) => LC::Terms3Const(
                [
                    Term::new(t1.input_index, t1.coeff * multiplier),
                    Term::new(t2.input_index, t2.coeff * multiplier),
                    Term::new(t3.input_index, t3.coeff * multiplier),
                ],
                c * multiplier,
            ),
            LC::Terms4Const([t1, t2, t3, t4], c) => LC::Terms4Const(
                [
                    Term::new(t1.input_index, t1.coeff * multiplier),
                    Term::new(t2.input_index, t2.coeff * multiplier),
                    Term::new(t3.input_index, t3.coeff * multiplier),
                    Term::new(t4.input_index, t4.coeff * multiplier),
                ],
                c * multiplier,
            ),
            LC::Terms5Const([t1, t2, t3, t4, t5], c) => LC::Terms5Const(
                [
                    Term::new(t1.input_index, t1.coeff * multiplier),
                    Term::new(t2.input_index, t2.coeff * multiplier),
                    Term::new(t3.input_index, t3.coeff * multiplier),
                    Term::new(t4.input_index, t4.coeff * multiplier),
                    Term::new(t5.input_index, t5.coeff * multiplier),
                ],
                c * multiplier,
            ),
        }
    }

    /// Multiply this LC by an i128 constant
    pub const fn mul_by_const_i128(self, multiplier: i128) -> LC {
        self.mul_by_const(multiplier)
    }

    /// Evaluate this linear combination at a specific row in the witness polynomials
    #[inline]
    pub fn evaluate_row<F: JoltField>(
        &self,
        flattened_polynomials: &[MultilinearPolynomial<F>],
        row: usize,
    ) -> F {
        let mut result = F::zero();

        // Add variable terms
        for i in 0..self.num_terms() {
            if let Some(term) = self.term(i) {
                let value = term
                    .coeff
                    .field_mul(flattened_polynomials[term.input_index].get_coeff(row));
                result += value;
            }
        }

        // Add constant term if present
        if let Some(const_val) = self.const_term() {
            result += const_val.to_field::<F>();
        }

        result
    }

    /// Compute Σ_j coeff_j * eq_ry[ j ] + c * eq_ry[ const_col ] without any dynamic iteration.
    /// Returns the column-side contribution (no row weight applied).
    #[inline(always)]
    pub fn dot_eq_ry<F: JoltField>(&self, eq_ry: &[F], const_col: usize) -> F {
        match self {
            LC::Zero => F::zero(),
            LC::Const(c) => c.field_mul(eq_ry[const_col]),
            LC::Terms1([t1]) => t1.coeff.field_mul(eq_ry[t1.input_index]),
            LC::Terms2([t1, t2]) => {
                t1.coeff.field_mul(eq_ry[t1.input_index])
                    + t2.coeff.field_mul(eq_ry[t2.input_index])
            }
            LC::Terms3([t1, t2, t3]) => {
                t1.coeff.field_mul(eq_ry[t1.input_index])
                    + t2.coeff.field_mul(eq_ry[t2.input_index])
                    + t3.coeff.field_mul(eq_ry[t3.input_index])
            }
            LC::Terms4([t1, t2, t3, t4]) => {
                t1.coeff.field_mul(eq_ry[t1.input_index])
                    + t2.coeff.field_mul(eq_ry[t2.input_index])
                    + t3.coeff.field_mul(eq_ry[t3.input_index])
                    + t4.coeff.field_mul(eq_ry[t4.input_index])
            }
            LC::Terms5([t1, t2, t3, t4, t5]) => {
                t1.coeff.field_mul(eq_ry[t1.input_index])
                    + t2.coeff.field_mul(eq_ry[t2.input_index])
                    + t3.coeff.field_mul(eq_ry[t3.input_index])
                    + t4.coeff.field_mul(eq_ry[t4.input_index])
                    + t5.coeff.field_mul(eq_ry[t5.input_index])
            }
            LC::Terms1Const([t1], c) => {
                t1.coeff.field_mul(eq_ry[t1.input_index]) + c.field_mul(eq_ry[const_col])
            }
            LC::Terms2Const([t1, t2], c) => {
                t1.coeff.field_mul(eq_ry[t1.input_index])
                    + t2.coeff.field_mul(eq_ry[t2.input_index])
                    + c.field_mul(eq_ry[const_col])
            }
            LC::Terms3Const([t1, t2, t3], c) => {
                t1.coeff.field_mul(eq_ry[t1.input_index])
                    + t2.coeff.field_mul(eq_ry[t2.input_index])
                    + t3.coeff.field_mul(eq_ry[t3.input_index])
                    + c.field_mul(eq_ry[const_col])
            }
            LC::Terms4Const([t1, t2, t3, t4], c) => {
                t1.coeff.field_mul(eq_ry[t1.input_index])
                    + t2.coeff.field_mul(eq_ry[t2.input_index])
                    + t3.coeff.field_mul(eq_ry[t3.input_index])
                    + t4.coeff.field_mul(eq_ry[t4.input_index])
                    + c.field_mul(eq_ry[const_col])
            }
            LC::Terms5Const([t1, t2, t3, t4, t5], c) => {
                t1.coeff.field_mul(eq_ry[t1.input_index])
                    + t2.coeff.field_mul(eq_ry[t2.input_index])
                    + t3.coeff.field_mul(eq_ry[t3.input_index])
                    + t4.coeff.field_mul(eq_ry[t4.input_index])
                    + t5.coeff.field_mul(eq_ry[t5.input_index])
                    + c.field_mul(eq_ry[const_col])
            }
        }
    }

    /// Serialize this LC in canonical order to a byte vector
    /// Used for digest computation in key generation
    ///
    /// Format:
    /// - tag: u8 (identifies matrix A/B/C)
    /// - term_count: u8 (number of variable terms)
    /// - for each term: u32 input_index (big-endian), i128 coefficient (little-endian)
    /// - constant_marker: u8 (1 if constant term present, 0 otherwise)
    /// - if constant present: i128 constant_value (little-endian)
    ///
    /// Endianness choices:
    /// - Input indices use big-endian for natural sorting order in serialized form
    /// - Coefficients use little-endian for consistency with field element serialization
    pub fn serialize_canonical(&self, tag: u8, bytes: &mut Vec<u8>) {
        bytes.push(tag);

        // Collect variable terms and sort by input index for deterministic ordering
        let mut terms: Vec<(u32, i128)> = Vec::new();
        let term_count = self.num_terms();
        let mut i = 0usize;
        while i < term_count {
            if let Some(t) = self.term(i) {
                terms.push((t.input_index as u32, t.coeff));
            }
            i += 1;
        }
        // sort by input index for determinism
        terms.sort_by_key(|t| t.0);

        // write term count (u8) and each term as (u32 idx BE, i128 coeff LE)
        bytes.push(terms.len() as u8);
        for (idx, coeff) in terms.into_iter() {
            bytes.extend_from_slice(&idx.to_be_bytes());
            bytes.extend_from_slice(&coeff.to_le_bytes());
        }

        // constant term marker + value
        match self.const_term() {
            Some(c) => {
                bytes.push(1u8);
                bytes.extend_from_slice(&c.to_le_bytes());
            }
            None => bytes.push(0u8),
        }
    }

    /// Accumulate evaluations of this LC into the evals vector
    /// Used for efficiently computing matrix-vector products
    #[inline]
    pub fn accumulate_evaluations<F: JoltField>(
        &self,
        evals: &mut [F],
        wr_scale: F,
        num_vars: usize,
    ) {
        self.for_each_term(|input_index, coeff| {
            evals[input_index] += coeff.field_mul(wr_scale);
        });
        if let Some(c) = self.const_term() {
            evals[num_vars] += c.field_mul(wr_scale);
        }
    }

    /// Iterate variable terms (input_index, coeff) without allocations.
    /// Order is not guaranteed except that it is consistent with this LC's internal storage.
    #[inline(always)]
    pub fn for_each_term(&self, mut f: impl FnMut(usize, i128)) {
        match self {
            LC::Zero | LC::Const(_) => {}
            LC::Terms1([t1]) | LC::Terms1Const([t1], _) => f(t1.input_index, t1.coeff),
            LC::Terms2([t1, t2]) | LC::Terms2Const([t1, t2], _) => {
                f(t1.input_index, t1.coeff);
                f(t2.input_index, t2.coeff);
            }
            LC::Terms3([t1, t2, t3]) | LC::Terms3Const([t1, t2, t3], _) => {
                f(t1.input_index, t1.coeff);
                f(t2.input_index, t2.coeff);
                f(t3.input_index, t3.coeff);
            }
            LC::Terms4([t1, t2, t3, t4]) | LC::Terms4Const([t1, t2, t3, t4], _) => {
                f(t1.input_index, t1.coeff);
                f(t2.input_index, t2.coeff);
                f(t3.input_index, t3.coeff);
                f(t4.input_index, t4.coeff);
            }
            LC::Terms5([t1, t2, t3, t4, t5]) | LC::Terms5Const([t1, t2, t3, t4, t5], _) => {
                f(t1.input_index, t1.coeff);
                f(t2.input_index, t2.coeff);
                f(t3.input_index, t3.coeff);
                f(t4.input_index, t4.coeff);
                f(t5.input_index, t5.coeff);
            }
        }
    }

    /// Format LC for pretty printing (test only).
    #[cfg(test)]
    pub fn pretty_fmt(&self, f: &mut String) -> std::fmt::Result {
        use std::fmt::Write;

        match self {
            LC::Zero => write!(f, "0"),
            LC::Const(c) => write!(f, "{c}"),
            _ => {
                let num_terms = self.num_terms();
                let has_const = self.const_term().is_some();
                let total_parts = num_terms + if has_const { 1 } else { 0 };

                if total_parts > 1 {
                    write!(f, "(")?;
                }

                let mut written_terms = 0;

                // Write variable terms
                for i in 0..num_terms {
                    if let Some(term) = self.term(i) {
                        if term.coeff == 0 {
                            continue;
                        }

                        if written_terms > 0 {
                            if term.coeff < 0 {
                                write!(f, " - ")?;
                                // Create a term with positive coefficient for display
                                let display_term = Term::new(term.input_index, -term.coeff);
                                display_term.pretty_fmt(f)?;
                            } else {
                                write!(f, " + ")?;
                                term.pretty_fmt(f)?;
                            }
                        } else {
                            term.pretty_fmt(f)?;
                        }
                        written_terms += 1;
                    }
                }

                // Write constant term
                if let Some(c) = self.const_term() {
                    let c_i128 = c;
                    if c_i128 != 0 {
                        if written_terms > 0 {
                            if c_i128 < 0 {
                                write!(f, " - {}", -c_i128)?;
                            } else {
                                write!(f, " + {c_i128}")?;
                            }
                        } else {
                            write!(f, "{c_i128}")?;
                        }
                    }
                }

                if total_parts > 1 {
                    write!(f, ")")?;
                }
                Ok(())
            }
        }
    }

    /// Assert this LC has no duplicate terms (test only).
    #[cfg(test)]
    pub fn assert_no_duplicate_terms(&self) {
        let mut input_indices = Vec::new();

        for i in 0..self.num_terms() {
            if let Some(term) = self.term(i) {
                if input_indices.contains(&term.input_index) {
                    panic!("Duplicate input index found in LC: {}", term.input_index);
                } else {
                    input_indices.push(term.input_index);
                }
            }
        }
    }
}

// =============================================================================
// LC MACRO
// =============================================================================
/// lc!: parse a linear combination with +, -, and literal * expr
/// Examples:
/// - lc!({ JoltR1CSInputs::UnexpandedPC } + { 4i128 } - { 2 * JoltR1CSInputs::OpFlags(CircuitFlags::IsCompressed) })
/// - lc!({ JoltR1CSInputs::LeftInstructionInput })
#[macro_export]
macro_rules! lc {
	// Entry points: normalize to accumulator form
	( { $k:literal * $e:expr } $( $rest:tt )* ) => {
		$crate::lc!(@acc $crate::zkvm::r1cs::ops::LC::from_input_with_coeff_i128($e, $k) ; $($rest)* )
	};
	( { $k:literal } $( $rest:tt )* ) => {
		$crate::lc!(@acc $crate::zkvm::r1cs::ops::LC::from_const($k) ; $($rest)* )
	};
	( { $e:expr } $( $rest:tt )* ) => {
		$crate::lc!(@acc $crate::zkvm::r1cs::ops::LC::from_input($e) ; $($rest)* )
	};

	// Accumulator folding rules
	(@acc $acc:expr ; + { $k:literal * $e:expr } $( $rest:tt )* ) => {
		$crate::lc!(@acc $acc.add_or_zero($crate::zkvm::r1cs::ops::LC::from_input_with_coeff_i128($e, $k)) ; $($rest)* )
	};
	(@acc $acc:expr ; - { $k:literal * $e:expr } $( $rest:tt )* ) => {
		$crate::lc!(@acc $acc.sub_or_zero($crate::zkvm::r1cs::ops::LC::from_input_with_coeff_i128($e, $k)) ; $($rest)* )
	};
	(@acc $acc:expr ; + { $k:literal } $( $rest:tt )* ) => {
		$crate::lc!(@acc $acc.add_const_or_zero_i128($k) ; $($rest)* )
	};
	(@acc $acc:expr ; - { $k:literal } $( $rest:tt )* ) => {
		$crate::lc!(@acc $acc.add_const_or_zero_i128(-$k) ; $($rest)* )
	};
	(@acc $acc:expr ; + { $e:expr } $( $rest:tt )* ) => {
		$crate::lc!(@acc $acc.add_or_zero($crate::zkvm::r1cs::ops::LC::from_input($e)) ; $($rest)* )
	};
	(@acc $acc:expr ; - { $e:expr } $( $rest:tt )* ) => {
		$crate::lc!(@acc $acc.sub_or_zero($crate::zkvm::r1cs::ops::LC::from_input($e)) ; $($rest)* )
	};

	// End of input
	(@acc $acc:expr ; ) => { $acc };
}<|MERGE_RESOLUTION|>--- conflicted
+++ resolved
@@ -240,11 +240,7 @@
     }
 
     /// Break a LC into (terms, len, const)
-<<<<<<< HEAD
-    pub const fn decompose(lc: LC) -> ([Term; 5], usize, I8OrI96) {
-=======
-    const fn decompose(lc: LC) -> ([Term; 5], usize, i128) {
->>>>>>> 34a9dda9
+    pub const fn decompose(lc: LC) -> ([Term; 5], usize, i128) {
         let mut terms = [Term {
             input_index: 0,
             coeff: 0,
