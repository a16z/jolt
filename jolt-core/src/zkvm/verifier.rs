use std::collections::HashMap;
use std::fs::File;
use std::io::{Read, Write};
use std::path::Path;

use crate::poly::commitment::commitment_scheme::CommitmentScheme;
use crate::subprotocols::sumcheck::BatchedSumcheck;
use crate::zkvm::config::OneHotParams;
use crate::zkvm::{
    bytecode::{
        self, read_raf_checking::ReadRafSumcheckVerifier as BytecodeReadRafSumcheckVerifier,
        BytecodePreprocessing,
    },
    fiat_shamir_preamble,
    instruction_lookups::{
        self, ra_virtual::RaSumcheckVerifier as LookupsRaSumcheckVerifier,
        read_raf_checking::ReadRafSumcheckVerifier as LookupsReadRafSumcheckVerifier,
    },
    proof_serialization::JoltProof,
    r1cs::key::UniformSpartanKey,
    ram::{
        self, hamming_booleanity::HammingBooleanitySumcheckVerifier,
        output_check::OutputSumcheckVerifier, output_check::ValFinalSumcheckVerifier,
        ra_virtual::RaSumcheckVerifier as RamRaSumcheckVerifier,
        raf_evaluation::RafEvaluationSumcheckVerifier as RamRafEvaluationSumcheckVerifier,
        read_write_checking::RamReadWriteCheckingVerifier,
        val_evaluation::ValEvaluationSumcheckVerifier as RamValEvaluationSumcheckVerifier,
        verifier_accumulate_advice, RAMPreprocessing,
    },
    registers::{
        read_write_checking::RegistersReadWriteCheckingVerifier,
        val_evaluation::ValEvaluationSumcheckVerifier as RegistersValEvaluationSumcheckVerifier,
    },
    spartan::{
        instruction_input::InstructionInputSumcheckVerifier, outer::OuterRemainingSumcheckVerifier,
        product::ProductVirtualRemainderVerifier, shift::ShiftSumcheckVerifier,
        verify_stage1_uni_skip, verify_stage2_uni_skip,
    },
    witness::AllCommittedPolynomials,
    ProverDebugInfo, Serializable,
};
use crate::{
    field::JoltField,
    poly::opening_proof::{OpeningPoint, VerifierOpeningAccumulator},
    pprof_scope,
    subprotocols::sumcheck_verifier::SumcheckInstanceVerifier,
    transcripts::Transcript,
    utils::{errors::ProofVerifyError, math::Math},
};
use anyhow::Context;
use ark_serialize::{CanonicalDeserialize, CanonicalSerialize};
use common::jolt_device::MemoryLayout;
use itertools::Itertools;
use tracer::JoltDevice;

pub struct JoltVerifier<
    'a,
    F: JoltField,
    PCS: CommitmentScheme<Field = F>,
    ProofTranscript: Transcript,
> {
    pub trusted_advice_commitment: Option<PCS::Commitment>,
    pub program_io: JoltDevice,
    pub proof: JoltProof<F, PCS, ProofTranscript>,
    pub preprocessing: &'a JoltVerifierPreprocessing<F, PCS>,
    pub transcript: ProofTranscript,
    pub opening_accumulator: VerifierOpeningAccumulator<F>,
    pub spartan_key: UniformSpartanKey<F>,
    pub one_hot_params: OneHotParams,
}

impl<'a, F: JoltField, PCS: CommitmentScheme<Field = F>, ProofTranscript: Transcript>
    JoltVerifier<'a, F, PCS, ProofTranscript>
{
    pub fn new(
        preprocessing: &'a JoltVerifierPreprocessing<F, PCS>,
        proof: JoltProof<F, PCS, ProofTranscript>,
        mut program_io: JoltDevice,
        trusted_advice_commitment: Option<PCS::Commitment>,
        _debug_info: Option<ProverDebugInfo<F, ProofTranscript, PCS>>,
    ) -> Result<Self, ProofVerifyError> {
        // Memory layout checks
        if program_io.memory_layout != preprocessing.memory_layout {
            return Err(ProofVerifyError::MemoryLayoutMismatch);
        }
        if program_io.inputs.len() > preprocessing.memory_layout.max_input_size as usize {
            return Err(ProofVerifyError::InputTooLarge);
        }
        if program_io.outputs.len() > preprocessing.memory_layout.max_output_size as usize {
            return Err(ProofVerifyError::OutputTooLarge);
        }

        // truncate trailing zeros on device outputs
        program_io.outputs.truncate(
            program_io
                .outputs
                .iter()
                .rposition(|&b| b != 0)
                .map_or(0, |pos| pos + 1),
        );

        let mut opening_accumulator = VerifierOpeningAccumulator::new(proof.trace_length.log_2());
        // Populate claims in the verifier accumulator
        for (key, (_, claim)) in &proof.opening_claims.0 {
            opening_accumulator
                .openings
                .insert(*key, (OpeningPoint::default(), *claim));
        }

        #[cfg(test)]
        let mut transcript = ProofTranscript::new(b"Jolt");
        #[cfg(not(test))]
        let transcript = ProofTranscript::new(b"Jolt");

        #[cfg(test)]
        {
            if let Some(debug_info) = _debug_info {
                transcript.compare_to(debug_info.transcript);
                opening_accumulator.compare_to(debug_info.opening_accumulator);
            }
        }

        let spartan_key = UniformSpartanKey::new(proof.trace_length.next_power_of_two());
        let one_hot_params =
            OneHotParams::new_with_log_k_chunk(proof.log_k_chunk, proof.bytecode_K, proof.ram_K);

        Ok(Self {
            trusted_advice_commitment,
            program_io,
            proof,
            preprocessing,
            transcript,
            opening_accumulator,
            spartan_key,
            one_hot_params,
        })
    }

    #[tracing::instrument(skip_all)]
    pub fn verify(mut self) -> Result<(), anyhow::Error> {
        let _pprof_verify = pprof_scope!("verify");
        // Parameters are computed from trace length as needed

        fiat_shamir_preamble(
            &self.program_io,
            self.proof.ram_K,
            self.proof.trace_length,
            &mut self.transcript,
        );

        let one_hot_params = OneHotParams::new_with_log_k_chunk(
            self.proof.log_k_chunk,
            self.proof.bytecode_K,
            self.proof.ram_K,
        );

        let _guard = AllCommittedPolynomials::initialize(&one_hot_params);

        // Append commitments to transcript
        for commitment in &self.proof.commitments {
            self.transcript.append_serializable(commitment);
        }
        // Append untrusted advice commitment to transcript
        if let Some(ref untrusted_advice_commitment) = self.proof.untrusted_advice_commitment {
            self.transcript
                .append_serializable(untrusted_advice_commitment);
        }
        // Append trusted advice commitment to transcript
        if let Some(ref trusted_advice_commitment) = self.trusted_advice_commitment {
            self.transcript
                .append_serializable(trusted_advice_commitment);
        }

        self.verify_stage1()?;
        self.verify_stage2()?;
        self.verify_stage3()?;
        self.verify_stage4()?;
        self.verify_stage5()?;
        self.verify_stage6()?;
        self.verify_trusted_advice_opening_proofs()?;
        self.verify_untrusted_advice_opening_proofs()?;
        self.verify_stage7()?;

        Ok(())
    }

    fn verify_stage1(&mut self) -> Result<(), anyhow::Error> {
        let spartan_outer_uni_skip_state = verify_stage1_uni_skip(
            &self.proof.stage1_uni_skip_first_round_proof,
            &self.spartan_key,
            &mut self.transcript,
        )
        .context("Stage 1 univariate skip first round")?;

        let n_cycle_vars = self.proof.trace_length.log_2();
        let spartan_outer_remaining = OuterRemainingSumcheckVerifier::new(
            n_cycle_vars,
            &spartan_outer_uni_skip_state,
            self.spartan_key,
        );

        let _r_stage1 = BatchedSumcheck::verify(
            &self.proof.stage1_sumcheck_proof,
            vec![&spartan_outer_remaining],
            &mut self.opening_accumulator,
            &mut self.transcript,
        )
        .context("Stage 1")?;

        Ok(())
    }

    fn verify_stage2(&mut self) -> Result<(), anyhow::Error> {
        let product_virtual_uni_skip_state = verify_stage2_uni_skip(
            &self.proof.stage2_uni_skip_first_round_proof,
            &self.spartan_key,
            &mut self.opening_accumulator,
            &mut self.transcript,
        )
        .context("Stage 2 univariate skip first round")?;

        let spartan_product_virtual_remainder = ProductVirtualRemainderVerifier::new(
            self.proof.trace_length.log_2(),
            &product_virtual_uni_skip_state,
        );
        let ram_raf_evaluation = RamRafEvaluationSumcheckVerifier::new(
            &self.program_io.memory_layout,
            &self.one_hot_params,
            &self.opening_accumulator,
        );
        let ram_read_write_checking = RamReadWriteCheckingVerifier::new(
            self.proof.trace_length,
<<<<<<< HEAD
=======
            &self.one_hot_params,
            &self.opening_accumulator,
>>>>>>> 7ceb34cb
            &mut self.transcript,
        );
        let ram_output_check =
            OutputSumcheckVerifier::new(self.proof.ram_K, &self.program_io, &mut self.transcript);

        let _r_stage2 = BatchedSumcheck::verify(
            &self.proof.stage2_sumcheck_proof,
            vec![
                &spartan_product_virtual_remainder,
                &ram_raf_evaluation,
                &ram_read_write_checking,
                &ram_output_check,
            ],
            &mut self.opening_accumulator,
            &mut self.transcript,
        )
        .context("Stage 2")?;

        Ok(())
    }

    fn verify_stage3(&mut self) -> Result<(), anyhow::Error> {
        let spartan_shift = ShiftSumcheckVerifier::new(
            self.proof.trace_length.log_2(),
            &self.opening_accumulator,
            &mut self.transcript,
        );
        let spartan_instruction_input =
            InstructionInputSumcheckVerifier::new(&self.opening_accumulator, &mut self.transcript);

        let _r_stage3 = BatchedSumcheck::verify(
            &self.proof.stage3_sumcheck_proof,
            vec![
                &spartan_shift as &dyn SumcheckInstanceVerifier<F, ProofTranscript>,
                &spartan_instruction_input,
            ],
            &mut self.opening_accumulator,
            &mut self.transcript,
        )
        .context("Stage 3")?;

        Ok(())
    }

    fn verify_stage4(&mut self) -> Result<(), anyhow::Error> {
        let registers_read_write_checking = RegistersReadWriteCheckingVerifier::new(
            self.proof.trace_length.log_2(),
            &self.opening_accumulator,
            &mut self.transcript,
        );
        verifier_accumulate_advice::<F>(
            self.proof.ram_K,
            &self.program_io,
            self.proof.untrusted_advice_commitment.is_some(),
            self.trusted_advice_commitment.is_some(),
            &mut self.opening_accumulator,
            &mut self.transcript,
        );
        let ram_ra_booleanity = ram::new_ra_booleanity_verifier(
            self.proof.trace_length.log_2(),
            &self.one_hot_params,
            &mut self.transcript,
        );
        let initial_ram_state = ram::gen_ram_initial_memory_state::<F>(
            self.proof.ram_K,
            &self.preprocessing.ram,
            &self.program_io,
        );
        let ram_val_evaluation = RamValEvaluationSumcheckVerifier::new(
            &initial_ram_state,
            &self.program_io,
            self.proof.trace_length,
            self.proof.ram_K,
            &self.opening_accumulator,
        );
        let ram_val_final = ValFinalSumcheckVerifier::new(
            &initial_ram_state,
            &self.program_io,
            self.proof.trace_length,
            self.proof.ram_K,
            &self.opening_accumulator,
        );

        let _r_stage4 = BatchedSumcheck::verify(
            &self.proof.stage4_sumcheck_proof,
            vec![
                &registers_read_write_checking as &dyn SumcheckInstanceVerifier<F, ProofTranscript>,
                &ram_ra_booleanity,
                &ram_val_evaluation,
                &ram_val_final,
            ],
            &mut self.opening_accumulator,
            &mut self.transcript,
        )
        .context("Stage 4")?;

        Ok(())
    }

    fn verify_stage5(&mut self) -> Result<(), anyhow::Error> {
        let n_cycle_vars = self.proof.trace_length.log_2();
        let registers_val_evaluation = RegistersValEvaluationSumcheckVerifier::new(n_cycle_vars);
        let ram_hamming_booleanity = HammingBooleanitySumcheckVerifier::new(n_cycle_vars);
        let ram_ra_virtual = RamRaSumcheckVerifier::new(
            self.proof.trace_length,
            &self.one_hot_params,
            &self.opening_accumulator,
            &mut self.transcript,
        );
        let lookups_read_raf =
            LookupsReadRafSumcheckVerifier::new(n_cycle_vars, &mut self.transcript);

        let _r_stage5 = BatchedSumcheck::verify(
            &self.proof.stage5_sumcheck_proof,
            vec![
                &registers_val_evaluation as &dyn SumcheckInstanceVerifier<F, ProofTranscript>,
                &ram_hamming_booleanity,
                &ram_ra_virtual,
                &lookups_read_raf,
            ],
            &mut self.opening_accumulator,
            &mut self.transcript,
        )
        .context("Stage 5")?;

        Ok(())
    }

    fn verify_stage6(&mut self) -> Result<(), anyhow::Error> {
        let n_cycle_vars = self.proof.trace_length.log_2();
        let bytecode_read_raf = BytecodeReadRafSumcheckVerifier::gen(
            &self.preprocessing.bytecode,
            n_cycle_vars,
            &self.one_hot_params,
            &self.opening_accumulator,
            &mut self.transcript,
        );
        let (bytecode_hamming_weight, bytecode_booleanity) = bytecode::new_ra_one_hot_verifiers(
            n_cycle_vars,
            &self.one_hot_params,
            &mut self.transcript,
        );
        let ram_hamming_weight =
            ram::new_ra_hamming_weight_verifier(&self.one_hot_params, &mut self.transcript);
        let lookups_ra_virtual =
            LookupsRaSumcheckVerifier::new(&self.one_hot_params, &self.opening_accumulator);
        let (lookups_ra_booleanity, lookups_rs_hamming_weight) =
            instruction_lookups::new_ra_one_hot_verifiers(
                n_cycle_vars,
                &self.one_hot_params,
                &mut self.transcript,
            );

        let _r_stage6 = BatchedSumcheck::verify(
            &self.proof.stage6_sumcheck_proof,
            vec![
                &bytecode_read_raf as &dyn SumcheckInstanceVerifier<F, ProofTranscript>,
                &bytecode_hamming_weight,
                &bytecode_booleanity,
                &ram_hamming_weight,
                &lookups_ra_virtual,
                &lookups_ra_booleanity,
                &lookups_rs_hamming_weight,
            ],
            &mut self.opening_accumulator,
            &mut self.transcript,
        )
        .context("Stage 6")?;

        Ok(())
    }

    fn verify_trusted_advice_opening_proofs(&mut self) -> Result<(), anyhow::Error> {
        if let Some(ref commitment) = self.trusted_advice_commitment {
            let Some(ref proof) = self.proof.trusted_advice_proof else {
                return Err(anyhow::anyhow!("Trusted advice proof not found"));
            };
            let Some((point, eval)) = self.opening_accumulator.get_trusted_advice_opening() else {
                return Err(anyhow::anyhow!("Trusted advice opening not found"));
            };
            PCS::verify(
                proof,
                &self.preprocessing.generators,
                &mut self.transcript,
                &point.r,
                &eval,
                commitment,
            )
            .map_err(|e| {
                anyhow::anyhow!("Trusted advice opening proof verification failed: {e:?}")
            })?;
        }

        Ok(())
    }

    fn verify_untrusted_advice_opening_proofs(&mut self) -> Result<(), anyhow::Error> {
        // Verify untrusted_advice opening proofs
        if let Some(ref commitment) = self.proof.untrusted_advice_commitment {
            let Some(ref proof) = self.proof.untrusted_advice_proof else {
                return Err(anyhow::anyhow!("Untrusted advice proof not found"));
            };
            let Some((point, eval)) = self.opening_accumulator.get_untrusted_advice_opening()
            else {
                return Err(anyhow::anyhow!("Untrusted advice opening not found"));
            };
            PCS::verify(
                proof,
                &self.preprocessing.generators,
                &mut self.transcript,
                &point.r,
                &eval,
                commitment,
            )
            .map_err(|e| {
                anyhow::anyhow!("Untrusted advice opening proof verification failed: {e:?}")
            })?;
        }

        Ok(())
    }

    fn verify_stage7(&mut self) -> Result<(), anyhow::Error> {
        // Batch-prove all openings (Stage 7)
        let mut commitments_map = HashMap::new();
        for (polynomial, commitment) in
            AllCommittedPolynomials::iter().zip_eq(&self.proof.commitments)
        {
            commitments_map.insert(*polynomial, commitment.clone());
        }

        self.opening_accumulator
            .reduce_and_verify(
                &self.preprocessing.generators,
                &mut commitments_map,
                &self.proof.reduced_opening_proof,
                &mut self.transcript,
            )
            .context("Stage 7")?;

        Ok(())
    }
}

#[derive(Debug, Clone, CanonicalSerialize, CanonicalDeserialize)]
pub struct JoltVerifierPreprocessing<F, PCS>
where
    F: JoltField,
    PCS: CommitmentScheme<Field = F>,
{
    pub generators: PCS::VerifierSetup,
    pub bytecode: BytecodePreprocessing,
    pub ram: RAMPreprocessing,
    pub memory_layout: MemoryLayout,
}

impl<F, PCS> Serializable for JoltVerifierPreprocessing<F, PCS>
where
    F: JoltField,
    PCS: CommitmentScheme<Field = F>,
{
}

impl<F, PCS> JoltVerifierPreprocessing<F, PCS>
where
    F: JoltField,
    PCS: CommitmentScheme<Field = F>,
{
    pub fn save_to_target_dir(&self, target_dir: &str) -> std::io::Result<()> {
        let filename = Path::new(target_dir).join("jolt_verifier_preprocessing.dat");
        let mut file = File::create(filename.as_path())?;
        let mut data = Vec::new();
        self.serialize_compressed(&mut data).unwrap();
        file.write_all(&data)?;
        Ok(())
    }

    pub fn read_from_target_dir(target_dir: &str) -> std::io::Result<Self> {
        let filename = Path::new(target_dir).join("jolt_verifier_preprocessing.dat");
        let mut file = File::open(filename.as_path())?;
        let mut data = Vec::new();
        file.read_to_end(&mut data)?;
        Ok(Self::deserialize_compressed(&*data).unwrap())
    }
}<|MERGE_RESOLUTION|>--- conflicted
+++ resolved
@@ -230,11 +230,8 @@
         );
         let ram_read_write_checking = RamReadWriteCheckingVerifier::new(
             self.proof.trace_length,
-<<<<<<< HEAD
-=======
             &self.one_hot_params,
             &self.opening_accumulator,
->>>>>>> 7ceb34cb
             &mut self.transcript,
         );
         let ram_output_check =
