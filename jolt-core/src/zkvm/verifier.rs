--- conflicted
+++ resolved
@@ -5,27 +5,17 @@
 
 use crate::poly::commitment::commitment_scheme::CommitmentScheme;
 use crate::subprotocols::sumcheck::BatchedSumcheck;
-<<<<<<< HEAD
 use crate::zkvm::bytecode::BytecodePreprocessing;
+use crate::zkvm::claim_reductions::RegistersClaimReductionSumcheckVerifier;
 use crate::zkvm::config::OneHotParams;
 #[cfg(feature = "prover")]
 use crate::zkvm::prover::JoltProverPreprocessing;
+use crate::zkvm::ram::val_final::ValFinalSumcheckVerifier;
 use crate::zkvm::ram::RAMPreprocessing;
+use crate::zkvm::witness::all_committed_polynomials;
 use crate::zkvm::Serializable;
 use crate::zkvm::{
-    bytecode::{
-        self, read_raf_checking::ReadRafSumcheckVerifier as BytecodeReadRafSumcheckVerifier,
-=======
-use crate::zkvm::claim_reductions::RegistersClaimReductionSumcheckVerifier;
-use crate::zkvm::config::OneHotParams;
-use crate::zkvm::ram::val_final::ValFinalSumcheckVerifier;
-use crate::zkvm::witness::all_committed_polynomials;
-use crate::zkvm::{
-    bytecode::{
-        read_raf_checking::ReadRafSumcheckVerifier as BytecodeReadRafSumcheckVerifier,
-        BytecodePreprocessing,
->>>>>>> 921e6123
-    },
+    bytecode::read_raf_checking::ReadRafSumcheckVerifier as BytecodeReadRafSumcheckVerifier,
     claim_reductions::{
         HammingWeightClaimReductionVerifier, IncClaimReductionSumcheckVerifier,
         InstructionLookupsClaimReductionSumcheckVerifier, RamRaClaimReductionSumcheckVerifier,
@@ -54,12 +44,7 @@
         product::ProductVirtualRemainderVerifier, shift::ShiftSumcheckVerifier,
         verify_stage1_uni_skip, verify_stage2_uni_skip,
     },
-<<<<<<< HEAD
-    witness::AllCommittedPolynomials,
     ProverDebugInfo,
-=======
-    ProverDebugInfo, Serializable,
->>>>>>> 921e6123
 };
 use crate::{
     field::JoltField,
