--- conflicted
+++ resolved
@@ -35,7 +35,11 @@
     pub stage4_sumcheck_proof: SumcheckInstanceProof<F, FS>,
     pub stage5_sumcheck_proof: SumcheckInstanceProof<F, FS>,
     pub stage6_sumcheck_proof: SumcheckInstanceProof<F, FS>,
-<<<<<<< HEAD
+    pub stage7_sumcheck_proof: SumcheckInstanceProof<F, FS>,
+    pub stage7_sumcheck_claims: Vec<F>,
+    pub joint_opening_proof: PCS::Proof,
+    #[cfg(test)]
+    pub joint_commitment_for_test: Option<PCS::Commitment>,
     /// Trusted advice opening proof at point from RamValEvaluation
     pub trusted_advice_val_evaluation_proof: Option<PCS::Proof>,
     /// Trusted advice opening proof at point from RamValFinalEvaluation
@@ -44,16 +48,6 @@
     pub untrusted_advice_val_evaluation_proof: Option<PCS::Proof>,
     /// Untrusted advice opening proof at point from RamValFinalEvaluation
     pub untrusted_advice_val_final_proof: Option<PCS::Proof>,
-    pub reduced_opening_proof: ReducedOpeningProof<F, PCS, FS>, // Stage 7
-=======
-    pub stage7_sumcheck_proof: SumcheckInstanceProof<F, FS>,
-    pub stage7_sumcheck_claims: Vec<F>,
-    pub joint_opening_proof: PCS::Proof,
-    #[cfg(test)]
-    pub joint_commitment_for_test: Option<PCS::Commitment>,
-    pub trusted_advice_proof: Option<PCS::Proof>,
-    pub untrusted_advice_proof: Option<PCS::Proof>,
->>>>>>> 34daeed2
     pub untrusted_advice_commitment: Option<PCS::Commitment>,
     pub trace_length: usize,
     pub ram_K: usize,
@@ -100,17 +94,13 @@
             .serialize_with_mode(&mut writer, compress)?;
         self.stage6_sumcheck_proof
             .serialize_with_mode(&mut writer, compress)?;
-<<<<<<< HEAD
+        self.stage7_sumcheck_proof
+            .serialize_with_mode(&mut writer, compress)?;
+        self.stage7_sumcheck_claims
+            .serialize_with_mode(&mut writer, compress)?;
+        self.joint_opening_proof
+            .serialize_with_mode(&mut writer, compress)?;
         self.trusted_advice_val_evaluation_proof
-=======
-        self.stage7_sumcheck_proof
-            .serialize_with_mode(&mut writer, compress)?;
-        self.stage7_sumcheck_claims
-            .serialize_with_mode(&mut writer, compress)?;
-        self.joint_opening_proof
-            .serialize_with_mode(&mut writer, compress)?;
-        self.trusted_advice_proof
->>>>>>> 34daeed2
             .serialize_with_mode(&mut writer, compress)?;
         self.trusted_advice_val_final_proof
             .serialize_with_mode(&mut writer, compress)?;
@@ -138,7 +128,6 @@
             + self.stage4_sumcheck_proof.serialized_size(compress)
             + self.stage5_sumcheck_proof.serialized_size(compress)
             + self.stage6_sumcheck_proof.serialized_size(compress)
-<<<<<<< HEAD
             + self
                 .trusted_advice_val_evaluation_proof
                 .serialized_size(compress)
@@ -151,14 +140,9 @@
             + self
                 .untrusted_advice_val_final_proof
                 .serialized_size(compress)
-            + self.reduced_opening_proof.serialized_size(compress)
-=======
             + self.stage7_sumcheck_proof.serialized_size(compress)
             + self.stage7_sumcheck_claims.serialized_size(compress)
             + self.joint_opening_proof.serialized_size(compress)
-            + self.trusted_advice_proof.serialized_size(compress)
-            + self.untrusted_advice_proof.serialized_size(compress)
->>>>>>> 34daeed2
             + self.trace_length.serialized_size(compress)
             + self.ram_K.serialized_size(compress)
             + self.bytecode_K.serialized_size(compress)
@@ -181,19 +165,13 @@
         self.stage4_sumcheck_proof.check()?;
         self.stage5_sumcheck_proof.check()?;
         self.stage6_sumcheck_proof.check()?;
-<<<<<<< HEAD
+        self.stage7_sumcheck_proof.check()?;
+        self.stage7_sumcheck_claims.check()?;
+        self.joint_opening_proof.check()?;
         self.trusted_advice_val_evaluation_proof.check()?;
         self.trusted_advice_val_final_proof.check()?;
         self.untrusted_advice_val_evaluation_proof.check()?;
         self.untrusted_advice_val_final_proof.check()?;
-        self.reduced_opening_proof.check()?;
-=======
-        self.stage7_sumcheck_proof.check()?;
-        self.stage7_sumcheck_claims.check()?;
-        self.joint_opening_proof.check()?;
-        self.trusted_advice_proof.check()?;
-        self.untrusted_advice_proof.check()?;
->>>>>>> 34daeed2
         self.trace_length.check()?;
         self.ram_K.check()?;
         self.bytecode_K.check()?;
@@ -230,23 +208,17 @@
         let stage4_sumcheck_proof = <_>::deserialize_with_mode(&mut reader, compress, validate)?;
         let stage5_sumcheck_proof = <_>::deserialize_with_mode(&mut reader, compress, validate)?;
         let stage6_sumcheck_proof = <_>::deserialize_with_mode(&mut reader, compress, validate)?;
-<<<<<<< HEAD
-        let trusted_advice_val_evaluation_proof =
-            <_>::deserialize_with_mode(&mut reader, compress, validate)?;
-        let trusted_advice_val_final_proof =
-            <_>::deserialize_with_mode(&mut reader, compress, validate)?;
-        let untrusted_advice_val_evaluation_proof =
-            <_>::deserialize_with_mode(&mut reader, compress, validate)?;
-        let untrusted_advice_val_final_proof =
-            <_>::deserialize_with_mode(&mut reader, compress, validate)?;
-        let reduced_opening_proof = <_>::deserialize_with_mode(&mut reader, compress, validate)?;
-=======
         let stage7_sumcheck_proof = <_>::deserialize_with_mode(&mut reader, compress, validate)?;
         let stage7_sumcheck_claims = <_>::deserialize_with_mode(&mut reader, compress, validate)?;
         let joint_opening_proof = <_>::deserialize_with_mode(&mut reader, compress, validate)?;
-        let trusted_advice_proof = <_>::deserialize_with_mode(&mut reader, compress, validate)?;
-        let untrusted_advice_proof = <_>::deserialize_with_mode(&mut reader, compress, validate)?;
->>>>>>> 34daeed2
+        let trusted_advice_val_evaluation_proof =
+            <_>::deserialize_with_mode(&mut reader, compress, validate)?;
+        let trusted_advice_val_final_proof =
+            <_>::deserialize_with_mode(&mut reader, compress, validate)?;
+        let untrusted_advice_val_evaluation_proof =
+            <_>::deserialize_with_mode(&mut reader, compress, validate)?;
+        let untrusted_advice_val_final_proof =
+            <_>::deserialize_with_mode(&mut reader, compress, validate)?;
         let trace_length = <_>::deserialize_with_mode(&mut reader, compress, validate)?;
 
         Ok(Self {
@@ -261,21 +233,15 @@
             stage4_sumcheck_proof,
             stage5_sumcheck_proof,
             stage6_sumcheck_proof,
-<<<<<<< HEAD
             trusted_advice_val_evaluation_proof,
             trusted_advice_val_final_proof,
             untrusted_advice_val_evaluation_proof,
             untrusted_advice_val_final_proof,
-            reduced_opening_proof,
-=======
-            trusted_advice_proof,
-            untrusted_advice_proof,
             stage7_sumcheck_proof,
             stage7_sumcheck_claims,
             joint_opening_proof,
             #[cfg(test)]
             joint_commitment_for_test: None,
->>>>>>> 34daeed2
             trace_length,
             ram_K,
             bytecode_K,
