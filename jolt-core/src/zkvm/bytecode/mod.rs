use crate::poly::opening_proof::SumcheckId;
use crate::utils::math::Math;
#[cfg(feature = "allocative")]
use crate::utils::profiling::print_data_structure_heap_usage;
use crate::zkvm::bytecode::booleanity::BooleanitySumcheck;
use crate::zkvm::bytecode::hamming_weight::HammingWeightSumcheck;
use crate::zkvm::bytecode::read_raf_checking::ReadRafSumcheck;
use crate::zkvm::dag::stage::SumcheckStages;
use crate::zkvm::dag::state_manager::StateManager;
use crate::zkvm::witness::{compute_d_parameter, VirtualPolynomial, DTH_ROOT_OF_K};
use crate::{
    field::JoltField,
    poly::{commitment::commitment_scheme::CommitmentScheme, eq_poly::EqPolynomial},
    subprotocols::sumcheck::SumcheckInstance,
    transcripts::Transcript,
    utils::thread::unsafe_allocate_zero_vec,
};
use ark_serialize::{CanonicalDeserialize, CanonicalSerialize};
use common::constants::{ALIGNMENT_FACTOR_BYTECODE, RAM_START_ADDRESS};
use rayon::prelude::*;
use tracer::instruction::{Cycle, Instruction};

pub mod booleanity;
pub mod hamming_weight;
pub mod read_raf_checking;

#[derive(Debug, Clone, CanonicalSerialize, CanonicalDeserialize)]
pub struct BytecodePreprocessing {
    pub code_size: usize,
    pub bytecode: Vec<Instruction>,
    /// Maps the memory address of each instruction in the bytecode to its "virtual" address.
    /// See Section 6.1 of the Jolt paper, "Reflecting the program counter". The virtual address
    /// is the one used to keep track of the next (potentially virtual) instruction to execute.
    pub pc_map: BytecodePCMapper,
    pub d: usize,
}

impl BytecodePreprocessing {
    #[tracing::instrument(skip_all, name = "BytecodePreprocessing::preprocess")]
    pub fn preprocess(mut bytecode: Vec<Instruction>) -> Self {
        // Bytecode: Prepend a single no-op instruction
        bytecode.insert(0, Instruction::NoOp);
        let pc_map = BytecodePCMapper::new(&bytecode);

        let d = compute_d_parameter(bytecode.len().next_power_of_two().max(2));
        // Make log(code_size) a multiple of d
        let code_size = (bytecode.len().next_power_of_two().log_2().div_ceil(d) * d)
            .pow2()
            .max(DTH_ROOT_OF_K);

        // Bytecode: Pad to nearest power of 2
        bytecode.resize(code_size, Instruction::NoOp);

        Self {
            code_size,
            bytecode,
            pc_map,
            d,
        }
    }

    pub fn get_pc(&self, cycle: &Cycle) -> usize {
        if matches!(cycle, tracer::instruction::Cycle::NoOp) {
            return 0;
        }
        let instr = cycle.instruction().normalize();
        self.pc_map
            .get_pc(instr.address, instr.inline_sequence_remaining.unwrap_or(0))
    }
}

#[derive(Debug, Clone, CanonicalSerialize, CanonicalDeserialize)]
pub struct BytecodePCMapper {
    /// Stores the mapping of the PC at the beginning of each inline sequence
    /// and the maximum number of the inline sequence
    /// Indexed by the address of instruction unmapped divided by 2
    indices: Vec<Option<(usize, u16)>>,
}

impl BytecodePCMapper {
    pub fn new(bytecode: &[Instruction]) -> Self {
        let mut indices: Vec<Option<(usize, u16)>> = {
            // For read-raf tests we simulate bytecode being empty
            #[cfg(test)]
            if bytecode.len() == 1 {
                vec![None; 1]
            } else {
                vec![None; Self::get_index(bytecode.last().unwrap().normalize().address) + 1]
            }
            #[cfg(not(test))]
            vec![None; Self::get_index(bytecode.last().unwrap().normalize().address) + 1]
        };
        let mut last_pc = 0;
        // Push the initial noop instruction
        indices[0] = Some((last_pc, 0));
        bytecode.iter().for_each(|instr| {
            let instr = instr.normalize();
            if instr.address == 0 {
                // ignore unimplemented instructions
                return;
            }
            last_pc += 1;
            if let Some((_, max_sequence)) = indices.get(Self::get_index(instr.address)).unwrap() {
                if instr.inline_sequence_remaining.unwrap_or(0) >= *max_sequence {
                    panic!(
                        "Bytecode has non-decreasing inline sequences at index {}",
                        Self::get_index(instr.address)
                    );
                }
            } else {
                indices[Self::get_index(instr.address)] =
                    Some((last_pc, instr.inline_sequence_remaining.unwrap_or(0)));
            }
        });
        Self { indices }
    }

    pub fn get_pc(&self, address: usize, inline_sequence_remaining: u16) -> usize {
        let (base_pc, max_inline_seq) = self
            .indices
            .get(Self::get_index(address))
            .unwrap()
            .expect("PC for address not found");
        base_pc + (max_inline_seq - inline_sequence_remaining) as usize
    }

    pub const fn get_index(address: usize) -> usize {
        assert!(address >= RAM_START_ADDRESS as usize);
        assert!(address.is_multiple_of(ALIGNMENT_FACTOR_BYTECODE));
        (address - RAM_START_ADDRESS as usize) / ALIGNMENT_FACTOR_BYTECODE + 1
    }
}

#[derive(Default)]
pub struct BytecodeDag {}

impl<F: JoltField, PCS: CommitmentScheme<Field = F>, T: Transcript> SumcheckStages<F, T, PCS>
    for BytecodeDag
{
    fn stage2_prover_instances(
        &mut self,
        sm: &mut StateManager<'_, F, T, PCS>,
    ) -> Vec<Box<dyn SumcheckInstance<F, T>>> {
        let (preprocessing, trace, _, _) = sm.get_prover_data();
        let bytecode_preprocessing = &preprocessing.shared.bytecode;

        let r_cycle: Vec<F::Challenge> = sm
            .get_virtual_polynomial_opening(
                VirtualPolynomial::UnexpandedPC,
                SumcheckId::SpartanOuter,
            )
            .0
            .r;
        let E_1: Vec<F> = EqPolynomial::evals(&r_cycle);

        let F_1 = compute_ra_evals(bytecode_preprocessing, trace, &E_1);

        let booleanity = BooleanitySumcheck::new_prover(sm, E_1, F_1);

        #[cfg(feature = "allocative")]
        {
            print_data_structure_heap_usage("Bytecode BooleanitySumcheck", &booleanity);
        }

        vec![Box::new(booleanity)]
    }

    fn stage2_verifier_instances(
        &mut self,
        sm: &mut StateManager<'_, F, T, PCS>,
    ) -> Vec<Box<dyn SumcheckInstance<F, T>>> {
        let booleanity = BooleanitySumcheck::new_verifier(sm);

        vec![Box::new(booleanity)]
    }

    fn stage6_prover_instances(
        &mut self,
        sm: &mut StateManager<'_, F, T, PCS>,
    ) -> Vec<Box<dyn SumcheckInstance<F, T>>> {
        let (preprocessing, trace, _, _) = sm.get_prover_data();
        let bytecode_preprocessing = &preprocessing.shared.bytecode;

        let r_cycle: Vec<F::Challenge> = sm
            .get_virtual_polynomial_opening(
                VirtualPolynomial::UnexpandedPC,
                SumcheckId::SpartanOuter,
            )
            .0
            .r;
        let E_1: Vec<F> = EqPolynomial::evals(&r_cycle);

        let F_1 = compute_ra_evals(bytecode_preprocessing, trace, &E_1);

        let read_raf = ReadRafSumcheck::new_prover(sm);
<<<<<<< HEAD
=======
        let booleanity = BooleanitySumcheck::new_prover(sm, r_cycle, F_1.clone());
>>>>>>> 7ea0ebbd
        let hamming_weight = HammingWeightSumcheck::new_prover(sm, F_1);

        #[cfg(feature = "allocative")]
        {
            print_data_structure_heap_usage("Bytecode ReadRafSumcheck", &read_raf);
            print_data_structure_heap_usage("Bytecode HammingWeightSumcheck", &hamming_weight);
        }

        vec![Box::new(read_raf), Box::new(hamming_weight)]
    }

    fn stage6_verifier_instances(
        &mut self,
        sm: &mut StateManager<'_, F, T, PCS>,
    ) -> Vec<Box<dyn SumcheckInstance<F, T>>> {
        let read_checking = ReadRafSumcheck::new_verifier(sm);
        let hamming_weight = HammingWeightSumcheck::new_verifier(sm);

        vec![Box::new(read_checking), Box::new(hamming_weight)]
    }
}

#[inline(always)]
#[tracing::instrument(skip_all, name = "Bytecode::compute_ra_evals")]
fn compute_ra_evals<F: JoltField>(
    preprocessing: &BytecodePreprocessing,
    trace: &[Cycle],
    eq_r_cycle: &[F],
) -> Vec<Vec<F>> {
    let T = trace.len();
    let num_chunks = rayon::current_num_threads().next_power_of_two().min(T);
    let chunk_size = (T / num_chunks).max(1);
    let log_K = preprocessing.code_size.log_2();
    let d = preprocessing.d;
    let log_K_chunk = log_K.div_ceil(d);
    let K_chunk = log_K_chunk.pow2();

    trace
        .par_chunks(chunk_size)
        .enumerate()
        .map(|(chunk_index, trace_chunk)| {
            let mut result: Vec<Vec<F>> =
                (0..d).map(|_| unsafe_allocate_zero_vec(K_chunk)).collect();
            let mut j = chunk_index * chunk_size;
            for cycle in trace_chunk {
                let mut pc = preprocessing.get_pc(cycle);
                for i in (0..d).rev() {
                    let k = pc % K_chunk;
                    result[i][k] += eq_r_cycle[j];
                    pc >>= log_K_chunk;
                }
                j += 1;
            }
            result
        })
        .reduce(
            || {
                (0..d)
                    .map(|_| unsafe_allocate_zero_vec(K_chunk))
                    .collect::<Vec<_>>()
            },
            |mut running, new| {
                running
                    .par_iter_mut()
                    .zip(new.into_par_iter())
                    .for_each(|(x, y)| {
                        x.par_iter_mut()
                            .zip(y.into_par_iter())
                            .for_each(|(x, y)| *x += y)
                    });
                running
            },
        )
}<|MERGE_RESOLUTION|>--- conflicted
+++ resolved
@@ -155,7 +155,7 @@
 
         let F_1 = compute_ra_evals(bytecode_preprocessing, trace, &E_1);
 
-        let booleanity = BooleanitySumcheck::new_prover(sm, E_1, F_1);
+        let booleanity = BooleanitySumcheck::new_prover(sm, r_cycle, F_1);
 
         #[cfg(feature = "allocative")]
         {
@@ -193,10 +193,6 @@
         let F_1 = compute_ra_evals(bytecode_preprocessing, trace, &E_1);
 
         let read_raf = ReadRafSumcheck::new_prover(sm);
-<<<<<<< HEAD
-=======
-        let booleanity = BooleanitySumcheck::new_prover(sm, r_cycle, F_1.clone());
->>>>>>> 7ea0ebbd
         let hamming_weight = HammingWeightSumcheck::new_prover(sm, F_1);
 
         #[cfg(feature = "allocative")]
