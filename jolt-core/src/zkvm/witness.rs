#![allow(static_mut_refs)]

use allocative::Allocative;
use common::constants::XLEN;
use common::jolt_device::MemoryLayout;
use itertools::Itertools;
use once_cell::sync::OnceCell;
use rayon::prelude::*;
use std::cell::UnsafeCell;
use std::collections::HashMap;
use std::sync::Arc;
use std::sync::LazyLock;
use strum::IntoEnumIterator;
use tracer::instruction::Cycle;

use crate::poly::commitment::commitment_scheme::CommitmentScheme;
use crate::poly::commitment::commitment_scheme::StreamingCommitmentScheme;
use crate::zkvm::bytecode::BytecodePreprocessing;
use crate::zkvm::instruction::InstructionFlags;
use crate::zkvm::prover::JoltProverPreprocessing;
use crate::{
    field::JoltField,
    poly::{multilinear_polynomial::MultilinearPolynomial, one_hot_polynomial::OneHotPolynomial},
    utils::math::Math,
<<<<<<< HEAD
    zkvm::{config, lookup_table::LookupTables, ram::remap_address, JoltProverPreprocessing},
=======
    zkvm::{instruction_lookups, lookup_table::LookupTables, ram::remap_address},
>>>>>>> ec0b7b80
};

use super::instruction::{CircuitFlags, LookupQuery};

struct SharedWitnessData(UnsafeCell<WitnessData>);
unsafe impl Sync for SharedWitnessData {}

#[derive(Hash, PartialEq, Eq, Copy, Clone, Debug, PartialOrd, Ord, Allocative)]
pub enum CommittedPolynomial {
    /*  Twist/Shout witnesses */
    /// Inc polynomial for the registers instance of Twist
    RdInc,
    /// Inc polynomial for the RAM instance of Twist
    RamInc,
    /// One-hot ra polynomial for the instruction lookups instance of Shout.
    /// There are d=8 of these polynomials, `InstructionRa(0) .. InstructionRa(7)`
    InstructionRa(usize),
    /// One-hot ra polynomial for the bytecode instance of Shout
    BytecodeRa(usize),
    /// One-hot ra/wa polynomial for the RAM instance of Twist
    /// Note that for RAM, ra and wa are the same polynomial because
    /// there is at most one load or store per cycle.
    RamRa(usize),
}

pub static mut ALL_COMMITTED_POLYNOMIALS: OnceCell<Vec<CommittedPolynomial>> = OnceCell::new();

struct WitnessData {
    // Simple polynomial coefficients
    left_instruction_input: Vec<u64>,
    right_instruction_input: Vec<i128>,
    rd_inc: Vec<i128>,
    ram_inc: Vec<i128>,

    // One-hot polynomial indices
    instruction_ra: Vec<Vec<Option<u16>>>,
    bytecode_ra: Vec<Vec<Option<u16>>>,
    ram_ra: Vec<Vec<Option<u16>>>,
}

unsafe impl Send for WitnessData {}
unsafe impl Sync for WitnessData {}

impl WitnessData {
    fn new(trace_len: usize, instruction_d: usize, ram_d: usize, bytecode_d: usize) -> Self {
        Self {
            left_instruction_input: vec![0; trace_len],
            right_instruction_input: vec![0; trace_len],
            rd_inc: vec![0; trace_len],
            ram_inc: vec![0; trace_len],

            instruction_ra: (0..instruction_d).map(|_| vec![None; trace_len]).collect(),
            bytecode_ra: (0..bytecode_d).map(|_| vec![None; trace_len]).collect(),
            ram_ra: (0..ram_d).map(|_| vec![None; trace_len]).collect(),
        }
    }
}

pub struct AllCommittedPolynomials();
impl AllCommittedPolynomials {
    pub fn initialize(ram_K: usize, bytecode_d: usize) -> Self {
        let ram_d = Self::ram_d_from_K(ram_K);
        unsafe {
            if let Some(existing) = ALL_COMMITTED_POLYNOMIALS.get() {
                // Check if existing polynomials match requested dimensions
                let existing_ram_d = existing
                    .iter()
                    .filter(|p| matches!(p, CommittedPolynomial::RamRa(_)))
                    .count();
                let existing_bytecode_d = existing
                    .iter()
                    .filter(|p| matches!(p, CommittedPolynomial::BytecodeRa(_)))
                    .count();

                let existing_instruction_d = existing
                    .iter()
                    .filter(|p| matches!(p, CommittedPolynomial::InstructionRa(_)))
                    .count();

                if existing_instruction_d == config::params().instruction.d
                    && existing_ram_d == ram_d
                    && existing_bytecode_d == bytecode_d
                {
                    // Parameters match, reuse existing polynomials
                    return AllCommittedPolynomials();
                } else {
                    // Parameters differ, need to reinitialize
                    ALL_COMMITTED_POLYNOMIALS.take();
                }
            }
        };
        let instruction_d = config::params().instruction.d;

        let mut polynomials = vec![CommittedPolynomial::RdInc, CommittedPolynomial::RamInc];
        for i in 0..instruction_d {
            polynomials.push(CommittedPolynomial::InstructionRa(i));
        }
        for i in 0..ram_d {
            polynomials.push(CommittedPolynomial::RamRa(i));
        }
        for i in 0..bytecode_d {
            polynomials.push(CommittedPolynomial::BytecodeRa(i));
        }

        unsafe {
            ALL_COMMITTED_POLYNOMIALS
                .set(polynomials)
                .expect("ALL_COMMITTED_POLYNOMIALS is already initialized");
        }

        AllCommittedPolynomials()
    }

    pub fn iter() -> impl Iterator<Item = &'static CommittedPolynomial> {
        unsafe {
            ALL_COMMITTED_POLYNOMIALS
                .get()
                .expect("ALL_COMMITTED_POLYNOMIALS is uninitialized")
                .iter()
        }
    }

    pub fn par_iter() -> impl ParallelIterator<Item = &'static CommittedPolynomial> {
        unsafe {
            ALL_COMMITTED_POLYNOMIALS
                .get()
                .expect("ALL_COMMITTED_POLYNOMIALS is uninitialized")
                .par_iter()
        }
    }

    pub fn len() -> usize {
        unsafe {
            ALL_COMMITTED_POLYNOMIALS
                .get()
                .expect("ALL_COMMITTED_POLYNOMIALS is uninitialized")
                .len()
        }
    }
    pub fn ram_d_from_K(ram_K: usize) -> usize {
        config::params().one_hot.compute_d(ram_K)
    }
}

impl CommittedPolynomial {
    /// Returns the onehot_k value for one-hot polynomials
    pub fn get_onehot_k<F, PCS>(
        &self,
        preprocessing: &JoltProverPreprocessing<F, PCS>,
    ) -> Option<usize>
    where
        F: JoltField,
        PCS: CommitmentScheme<Field = F>,
    {
        match self {
            CommittedPolynomial::InstructionRa(_) => Some(instruction_lookups::K_CHUNK),
            CommittedPolynomial::BytecodeRa(_) => {
                let d = preprocessing.bytecode.d;
                let log_K = preprocessing.bytecode.code_size.log_2();
                Some(1 << log_K.div_ceil(d))
            }
            CommittedPolynomial::RamRa(_) => Some(DTH_ROOT_OF_K),
            _ => None,
        }
    }

    /// Generate witness data and compute tier 1 commitment for a single row
    pub fn stream_witness_and_commit_rows<F, PCS>(
        &self,
        setup: &PCS::ProverSetup,
        preprocessing: &JoltProverPreprocessing<F, PCS>,
        row_cycles: &[tracer::instruction::Cycle],
        ram_d: usize,
    ) -> <PCS as StreamingCommitmentScheme>::ChunkState
    where
        F: JoltField,
        PCS: StreamingCommitmentScheme<Field = F>,
    {
        match self {
            CommittedPolynomial::RdInc => {
                let row: Vec<i128> = row_cycles
                    .iter()
                    .map(|cycle| {
                        let (_, pre_value, post_value) = cycle.rd_write();
                        post_value as i128 - pre_value as i128
                    })
                    .collect();
                PCS::process_chunk(setup, &row)
            }
            CommittedPolynomial::RamInc => {
                let row: Vec<i128> = row_cycles
                    .iter()
                    .map(|cycle| match cycle.ram_access() {
                        tracer::instruction::RAMAccess::Write(write) => {
                            write.post_value as i128 - write.pre_value as i128
                        }
                        _ => 0,
                    })
                    .collect();
                PCS::process_chunk(setup, &row)
            }
            CommittedPolynomial::InstructionRa(idx) => {
                let row: Vec<Option<usize>> = row_cycles
                    .iter()
                    .map(|cycle| {
                        let lookup_index = LookupQuery::<XLEN>::to_lookup_index(cycle);
                        let k = (lookup_index
                            >> (instruction_lookups::LOG_K_CHUNK
                                * (instruction_lookups::D - 1 - idx)))
                            % instruction_lookups::K_CHUNK as u128;
                        Some(k as usize)
                    })
                    .collect();
                PCS::process_chunk_onehot(setup, instruction_lookups::K_CHUNK, &row)
            }
            CommittedPolynomial::BytecodeRa(idx) => {
                let d = preprocessing.bytecode.d;
                let log_K = preprocessing.bytecode.code_size.log_2();
                let log_K_chunk = log_K.div_ceil(d);
                let K_chunk = 1 << log_K_chunk;

                let row: Vec<Option<usize>> = row_cycles
                    .iter()
                    .map(|cycle| {
                        let pc = preprocessing.bytecode.get_pc(cycle);
                        Some((pc >> (log_K_chunk * (d - 1 - idx))) % K_chunk)
                    })
                    .collect();
                PCS::process_chunk_onehot(setup, K_chunk, &row)
            }
            CommittedPolynomial::RamRa(idx) => {
                let row: Vec<Option<usize>> = row_cycles
                    .iter()
                    .map(|cycle| {
                        remap_address(
                            cycle.ram_access().address() as u64,
                            &preprocessing.memory_layout,
                        )
                        .map(|address| {
                            (address as usize >> (DTH_ROOT_OF_K.log_2() * (ram_d - 1 - idx)))
                                % DTH_ROOT_OF_K
                        })
                    })
                    .collect();
                PCS::process_chunk_onehot(setup, DTH_ROOT_OF_K, &row)
            }
        }
    }

    pub fn len() -> usize {
        unsafe {
            ALL_COMMITTED_POLYNOMIALS
                .get()
                .expect("ALL_COMMITTED_POLYNOMIALS is uninitialized")
                .len()
        }
    }

    // TODO(moodlezoup): return Result<Self>
    pub fn from_index(index: usize) -> Self {
        unsafe {
            ALL_COMMITTED_POLYNOMIALS
                .get()
                .expect("ALL_COMMITTED_POLYNOMIALS is uninitialized")[index]
        }
    }

    // TODO(moodlezoup): return Result<usize>
    pub fn to_index(&self) -> usize {
        unsafe {
            ALL_COMMITTED_POLYNOMIALS
                .get()
                .expect("ALL_COMMITTED_POLYNOMIALS is uninitialized")
                .iter()
                .find_position(|poly| *poly == self)
                .unwrap()
                .0
        }
    }

    #[tracing::instrument(skip_all, name = "CommittedPolynomial::generate_witness_batch")]
    pub fn generate_witness_batch<F, PCS>(
        polynomials: &[CommittedPolynomial],
        preprocessing: &JoltProverPreprocessing<F, PCS>,
        trace: &[Cycle],
    ) -> HashMap<CommittedPolynomial, MultilinearPolynomial<F>>
    where
        F: JoltField,
        PCS: CommitmentScheme<Field = F>,
    {
        let mut ram_d = 0;
        let mut bytecode_d = 0;

        for poly in polynomials {
            match poly {
                CommittedPolynomial::BytecodeRa(i) => {
                    bytecode_d = bytecode_d.max(*i + 1);
                }
                CommittedPolynomial::RamRa(i) => {
                    ram_d = ram_d.max(*i + 1);
                }
                _ => {}
            }
        }
<<<<<<< HEAD
        let params = config::params();
        let one_hot = &params.one_hot;
        let one_hot_num_bits = if ram_d > 0 {
            Some(one_hot.log_chunk)
=======
        let batch = WitnessData::new(trace.len(), ram_d, bytecode_d);

        // Precompute constants per cycle
        let bytecode_constants = if bytecode_d > 0 {
            let d = preprocessing.bytecode.d;
            let log_K = preprocessing.bytecode.code_size.log_2();
            let log_K_chunk = log_K.div_ceil(d);
            let K_chunk = 1 << log_K_chunk;
            Some((d, log_K_chunk, K_chunk))
        } else {
            None
        };

        let dth_root_log = if ram_d > 0 {
            Some(DTH_ROOT_OF_K.log_2())
>>>>>>> ec0b7b80
        } else {
            None
        };
        let instruction_params = &params.instruction;
        let instruction_d = instruction_params.d;
        let batch = WitnessData::new(trace.len(), instruction_d, ram_d, bytecode_d);
        let instruction_ra_shifts: Vec<usize> = (0..instruction_d)
            .map(|i| instruction_params.log_k_chunk * (instruction_d - 1 - i))
            .collect();
        let batch_cell = Arc::new(SharedWitnessData(UnsafeCell::new(batch)));

        // #SAFETY: Each thread writes to a unique index of a pre-allocated vector
        (0..trace.len()).into_par_iter().for_each({
            let batch_cell = batch_cell.clone();
            move |i| {
                let cycle = &trace[i];
                let batch_ref = unsafe { &mut *batch_cell.0.get() };
                let (left, right) = LookupQuery::<XLEN>::to_instruction_inputs(cycle);
                let (_, pre_rd, post_rd) = cycle.rd_write();

                batch_ref.left_instruction_input[i] = left;
                batch_ref.right_instruction_input[i] = right;

                batch_ref.rd_inc[i] = post_rd as i128 - pre_rd as i128;

                // RAM inc
                let ram_inc = match cycle.ram_access() {
                    tracer::instruction::RAMAccess::Write(write) => {
                        write.post_value as i128 - write.pre_value as i128
                    }
                    _ => 0,
                };
                batch_ref.ram_inc[i] = ram_inc;

                // InstructionRa indices
                let lookup_index = LookupQuery::<XLEN>::to_lookup_index(cycle);
                for (j, shift) in instruction_ra_shifts.iter().enumerate() {
                    let k = (lookup_index >> shift) % instruction_params.k_chunk as u128;
                    batch_ref.instruction_ra[j][i] = Some(k as u16);
                }

                // BytecodeRa indices
<<<<<<< HEAD
                if let Some(dth_root_log) = one_hot_num_bits {
                    let pc = preprocessing.bytecode.get_pc(cycle);

                    for j in 0..bytecode_d {
                        let index =
                            (pc >> (dth_root_log * (bytecode_d - 1 - j))) % one_hot.chunk_size;
                        batch_ref.bytecode_ra[j][i] = Some(index as u16);
=======
                if let Some((d, log_K_chunk, K_chunk)) = bytecode_constants {
                    let pc = preprocessing.bytecode.get_pc(cycle);

                    for j in 0..bytecode_d {
                        let index = (pc >> (log_K_chunk * (d - 1 - j))) % K_chunk;
                        batch_ref.bytecode_ra[j][i] = Some(index as u8);
>>>>>>> ec0b7b80
                    }
                }

                // RamRa indices
                if let Some(dth_log) = one_hot_num_bits {
                    let address_opt = remap_address(
                        cycle.ram_access().address() as u64,
                        &preprocessing.memory_layout,
                    );

                    for j in 0..ram_d {
                        let index = address_opt.map(|address| {
                            ((address as usize >> (dth_log * (ram_d - 1 - j))) % one_hot.chunk_size)
                                as u16
                        });
                        batch_ref.ram_ra[j][i] = index;
                    }
                }
            }
        });

        let mut batch = Arc::try_unwrap(batch_cell)
            .ok()
            .expect("Arc should have single owner")
            .0
            .into_inner();

        // We zero-cost move the data back
        let mut results = HashMap::with_capacity(polynomials.len());

        for poly in polynomials {
            match poly {
                CommittedPolynomial::RdInc => {
                    let coeffs = std::mem::take(&mut batch.rd_inc);
                    results.insert(*poly, MultilinearPolynomial::<F>::from(coeffs));
                }
                CommittedPolynomial::RamInc => {
                    let coeffs = std::mem::take(&mut batch.ram_inc);
                    results.insert(*poly, MultilinearPolynomial::<F>::from(coeffs));
                }
                CommittedPolynomial::InstructionRa(i) => {
                    if *i < batch.instruction_ra.len() {
                        let indices = std::mem::take(&mut batch.instruction_ra[*i]);
                        let one_hot =
                            OneHotPolynomial::from_indices(indices, instruction_params.k_chunk);
                        results.insert(*poly, MultilinearPolynomial::OneHot(one_hot));
                    }
                }
                CommittedPolynomial::BytecodeRa(i) => {
                    if *i < bytecode_d {
                        let indices = std::mem::take(&mut batch.bytecode_ra[*i]);
<<<<<<< HEAD
                        let one_hot = OneHotPolynomial::from_indices(indices, one_hot.chunk_size);
=======
                        let d = preprocessing.bytecode.d;
                        let log_K = preprocessing.bytecode.code_size.log_2();
                        let log_K_chunk = log_K.div_ceil(d);
                        let K_chunk = 1 << log_K_chunk;
                        let one_hot = OneHotPolynomial::from_indices(indices, K_chunk);
>>>>>>> ec0b7b80
                        results.insert(*poly, MultilinearPolynomial::OneHot(one_hot));
                    }
                }
                CommittedPolynomial::RamRa(i) => {
                    if *i < ram_d {
                        let indices = std::mem::take(&mut batch.ram_ra[*i]);
                        let one_hot = OneHotPolynomial::from_indices(indices, one_hot.chunk_size);
                        results.insert(*poly, MultilinearPolynomial::OneHot(one_hot));
                    }
                }
            }
        }
        results
    }

    #[tracing::instrument(skip_all, name = "CommittedPolynomial::generate_witness")]
    pub fn generate_witness<F>(
        &self,
        bytecode_preprocessing: &BytecodePreprocessing,
        memory_layout: &MemoryLayout,
        trace: &[Cycle],
        ram_d: usize,
    ) -> MultilinearPolynomial<F>
    where
        F: JoltField,
    {
        let params = config::params();
        let one_hot = &params.one_hot;

        match self {
            CommittedPolynomial::BytecodeRa(i) => {
                let d = bytecode_preprocessing.d;
                let log_K = bytecode_preprocessing.code_size.log_2();
                let log_K_chunk = log_K.div_ceil(d);
                let K_chunk = 1 << log_K_chunk;
                if *i > d {
                    panic!("Invalid index for bytecode ra: {i}");
                }
                let one_hot_length = one_hot.chunk_size;
                let one_hot_num_bits = one_hot.log_chunk;
                let addresses: Vec<_> = trace
                    .par_iter()
                    .map(|cycle| {
<<<<<<< HEAD
                        let pc = preprocessing.bytecode.get_pc(cycle);
                        Some(((pc >> (one_hot_num_bits * (d - 1 - i))) % one_hot_length) as u16)
                    })
                    .collect();
                MultilinearPolynomial::OneHot(OneHotPolynomial::from_indices(
                    addresses,
                    one_hot_length,
                ))
=======
                        let pc = bytecode_preprocessing.get_pc(cycle);
                        Some(((pc >> (log_K_chunk * (d - 1 - i))) % K_chunk) as u8)
                    })
                    .collect();
                MultilinearPolynomial::OneHot(OneHotPolynomial::from_indices(addresses, K_chunk))
>>>>>>> ec0b7b80
            }
            CommittedPolynomial::RamRa(i) => {
                let d = ram_d;

                debug_assert!(*i < d);
                let one_hot_length = one_hot.chunk_size;
                let one_hot_num_bits = one_hot.log_chunk;
                let addresses: Vec<_> = trace
                    .par_iter()
                    .map(|cycle| {
                        remap_address(cycle.ram_access().address() as u64, memory_layout).map(
                            |address| {
                                ((address as usize >> (DTH_ROOT_OF_K.log_2() * (d - 1 - i)))
                                    % DTH_ROOT_OF_K) as u8
                            },
                        )
<<<<<<< HEAD
                        .map(|address| {
                            ((address as usize >> (one_hot_num_bits * (d - 1 - i)))
                                % one_hot_length) as u16
                        })
=======
>>>>>>> ec0b7b80
                    })
                    .collect();
                MultilinearPolynomial::OneHot(OneHotPolynomial::from_indices(
                    addresses,
                    one_hot_length,
                ))
            }
            CommittedPolynomial::RdInc => {
                let coeffs: Vec<i128> = trace
                    .par_iter()
                    .map(|cycle| {
                        let (_, pre_value, post_value) = cycle.rd_write();
                        post_value as i128 - pre_value as i128
                    })
                    .collect();
                coeffs.into()
            }
            CommittedPolynomial::RamInc => {
                let coeffs: Vec<i128> = trace
                    .par_iter()
                    .map(|cycle| {
                        let ram_op = cycle.ram_access();
                        match ram_op {
                            tracer::instruction::RAMAccess::Write(write) => {
                                write.post_value as i128 - write.pre_value as i128
                            }
                            _ => 0,
                        }
                    })
                    .collect();
                coeffs.into()
            }
            CommittedPolynomial::InstructionRa(i) => {
                let instruction_params = &params.instruction;
                let instruction_d = instruction_params.d;
                let idx = *i;
                if idx >= instruction_d {
                    panic!("Unexpected i: {i}");
                }
                let addresses: Vec<_> = trace
                    .par_iter()
                    .map(|cycle| {
                        let lookup_index = LookupQuery::<XLEN>::to_lookup_index(cycle);
                        let shift = instruction_params.log_k_chunk * (instruction_d - 1 - idx);
                        let k = (lookup_index >> shift) % instruction_params.k_chunk as u128;
                        Some(k as u16)
                    })
                    .collect();
                MultilinearPolynomial::OneHot(OneHotPolynomial::from_indices(
                    addresses,
                    instruction_params.k_chunk,
                ))
            }
        }
    }
<<<<<<< HEAD

    pub fn get_onehot_k<F, PCS>(
        &self,
        preprocessing: &JoltProverPreprocessing<F, PCS>,
    ) -> Option<usize>
    where
        F: JoltField,
        PCS: CommitmentScheme<Field = F>,
    {
        let params = config::params();
        let one_hot = &params.one_hot;

        match self {
            CommittedPolynomial::InstructionRa(_) => Some(params.instruction.k_chunk),
            CommittedPolynomial::BytecodeRa(_) => {
                // TODO: Compute this up front?
                let d = preprocessing.bytecode.d;
                let log_K = preprocessing.bytecode.code_size.log_2();
                let log_K_chunk = log_K.div_ceil(d);
                let K_chunk = 1 << log_K_chunk;
                Some(K_chunk)
            }
            CommittedPolynomial::RamRa(_) => Some(one_hot.chunk_size),
            _ => None,
        }
    }

    pub fn generate_witness_and_commit_row<F: JoltField, PCS>(
        &self,
        cached_data: &PCS::CachedData,
        preprocessing: &JoltProverPreprocessing<F, PCS>,
        row_cycles: &[Cycle],
        ram_d: usize,
    ) -> PCS::ChunkState
    where
        PCS: StreamingCommitmentScheme<Field = F>,
    {
        let params = config::params();
        let one_hot = &params.one_hot;

        match self {
            CommittedPolynomial::RdInc => {
                let row: Vec<i128> = row_cycles
                    .iter()
                    .map(|cycle| {
                        let (_, pre_value, post_value) = cycle.rd_write();
                        post_value as i128 - pre_value as i128
                    })
                    .collect();
                PCS::process_chunk(cached_data, &row)
            }
            CommittedPolynomial::RamInc => {
                let row: Vec<i128> = row_cycles
                    .iter()
                    .map(|cycle| {
                        let ram_op = cycle.ram_access();
                        match ram_op {
                            tracer::instruction::RAMAccess::Write(write) => {
                                write.post_value as i128 - write.pre_value as i128
                            }
                            _ => 0,
                        }
                    })
                    .collect();
                PCS::process_chunk(cached_data, &row)
            }
            CommittedPolynomial::InstructionRa(idx) => {
                let instruction_params = &params.instruction;
                let instruction_d = instruction_params.d;
                debug_assert!(*idx < instruction_d);
                let idx = *idx;
                let row: Vec<Option<usize>> = row_cycles
                    .iter()
                    .map(|cycle| {
                        let lookup_index = LookupQuery::<XLEN>::to_lookup_index(cycle);
                        let shift = instruction_params.log_k_chunk * (instruction_d - 1 - idx);
                        let k = (lookup_index >> shift) % instruction_params.k_chunk as u128;
                        Some(k as usize)
                    })
                    .collect();
                PCS::process_chunk_onehot(cached_data, instruction_params.k_chunk, &row)
            }
            CommittedPolynomial::BytecodeRa(idx) => {
                let d = preprocessing.bytecode.d;
                let log_K = preprocessing.bytecode.code_size.log_2();
                let log_K_chunk = log_K.div_ceil(d);
                let K_chunk = 1 << log_K_chunk;

                let row: Vec<Option<usize>> = row_cycles
                    .iter()
                    .map(|cycle| {
                        let pc = preprocessing.bytecode.get_pc(cycle);
                        Some((pc >> (log_K_chunk * (d - 1 - idx))) % K_chunk)
                    })
                    .collect();
                PCS::process_chunk_onehot(cached_data, K_chunk, &row)
            }
            CommittedPolynomial::RamRa(idx) => {
                let row: Vec<Option<usize>> = row_cycles
                    .iter()
                    .map(|cycle| {
                        remap_address(
                            cycle.ram_access().address() as u64,
                            &preprocessing.memory_layout,
                        )
                        .map(|address| {
                            (address as usize >> (one_hot.log_chunk * (ram_d - 1 - idx)))
                                % one_hot.chunk_size
                        })
                    })
                    .collect();
                PCS::process_chunk_onehot(cached_data, one_hot.chunk_size, &row)
            }
        }
    }
=======
>>>>>>> ec0b7b80
}

#[derive(Hash, PartialEq, Eq, Copy, Clone, Debug, PartialOrd, Ord, Allocative)]
pub enum VirtualPolynomial {
    SpartanAz,
    SpartanBz,
    FusedProductLeft,
    FusedProductRight,
    PC,
    UnexpandedPC,
    NextPC,
    NextUnexpandedPC,
    NextIsNoop,
    NextIsVirtual,
    NextIsFirstInSequence,
    LeftLookupOperand,
    RightLookupOperand,
    LeftInstructionInput,
    RightInstructionInput,
    Product,
    ShouldJump,
    ShouldBranch,
    WritePCtoRD,
    WriteLookupOutputToRD,
    Rd,
    Imm,
    Rs1Value,
    Rs2Value,
    RdWriteValue,
    Rs1Ra,
    Rs2Ra,
    RdWa,
    LookupOutput,
    InstructionRaf,
    InstructionRafFlag,
    InstructionRa,
    RegistersVal,
    RamAddress,
    RamRa,
    RamReadValue,
    RamWriteValue,
    RamVal,
    RamValInit,
    RamValFinal,
    RamHammingWeight,
    OpFlags(CircuitFlags),
    InstructionFlags(InstructionFlags),
    LookupTableFlag(usize),
}

pub static ALL_VIRTUAL_POLYNOMIALS: LazyLock<Vec<VirtualPolynomial>> = LazyLock::new(|| {
    let mut polynomials = vec![
        VirtualPolynomial::SpartanAz,
        VirtualPolynomial::SpartanBz,
        VirtualPolynomial::FusedProductLeft,
        VirtualPolynomial::FusedProductRight,
        VirtualPolynomial::PC,
        VirtualPolynomial::UnexpandedPC,
        VirtualPolynomial::NextPC,
        VirtualPolynomial::NextUnexpandedPC,
        VirtualPolynomial::NextIsNoop,
        VirtualPolynomial::NextIsVirtual,
        VirtualPolynomial::NextIsFirstInSequence,
        VirtualPolynomial::LeftLookupOperand,
        VirtualPolynomial::RightLookupOperand,
        VirtualPolynomial::LeftInstructionInput,
        VirtualPolynomial::RightInstructionInput,
        VirtualPolynomial::Product,
        VirtualPolynomial::ShouldJump,
        VirtualPolynomial::ShouldBranch,
        VirtualPolynomial::WritePCtoRD,
        VirtualPolynomial::WriteLookupOutputToRD,
        VirtualPolynomial::Rd,
        VirtualPolynomial::Imm,
        VirtualPolynomial::Rs1Value,
        VirtualPolynomial::Rs2Value,
        VirtualPolynomial::RdWriteValue,
        VirtualPolynomial::Rs1Ra,
        VirtualPolynomial::Rs2Ra,
        VirtualPolynomial::RdWa,
        VirtualPolynomial::LookupOutput,
        VirtualPolynomial::InstructionRaf,
        VirtualPolynomial::InstructionRafFlag,
        VirtualPolynomial::InstructionRa,
        VirtualPolynomial::RegistersVal,
        VirtualPolynomial::RamAddress,
        VirtualPolynomial::RamRa,
        VirtualPolynomial::RamReadValue,
        VirtualPolynomial::RamWriteValue,
        VirtualPolynomial::RamVal,
        VirtualPolynomial::RamValInit,
        VirtualPolynomial::RamValFinal,
        VirtualPolynomial::RamHammingWeight,
    ];
    for flag in CircuitFlags::iter() {
        polynomials.push(VirtualPolynomial::OpFlags(flag));
    }
    for flag in InstructionFlags::iter() {
        polynomials.push(VirtualPolynomial::InstructionFlags(flag));
    }
    for table in LookupTables::iter() {
        polynomials.push(VirtualPolynomial::LookupTableFlag(
            LookupTables::<XLEN>::enum_index(&table),
        ));
    }

    polynomials
});

impl VirtualPolynomial {
    pub fn from_index(index: usize) -> Self {
        ALL_VIRTUAL_POLYNOMIALS[index]
    }

    pub fn to_index(&self) -> usize {
        ALL_VIRTUAL_POLYNOMIALS
            .iter()
            .find_position(|poly| *poly == self)
            .unwrap()
            .0
    }
}<|MERGE_RESOLUTION|>--- conflicted
+++ resolved
@@ -16,17 +16,14 @@
 use crate::poly::commitment::commitment_scheme::CommitmentScheme;
 use crate::poly::commitment::commitment_scheme::StreamingCommitmentScheme;
 use crate::zkvm::bytecode::BytecodePreprocessing;
+use crate::zkvm::config;
 use crate::zkvm::instruction::InstructionFlags;
 use crate::zkvm::prover::JoltProverPreprocessing;
 use crate::{
     field::JoltField,
     poly::{multilinear_polynomial::MultilinearPolynomial, one_hot_polynomial::OneHotPolynomial},
     utils::math::Math,
-<<<<<<< HEAD
-    zkvm::{config, lookup_table::LookupTables, ram::remap_address, JoltProverPreprocessing},
-=======
-    zkvm::{instruction_lookups, lookup_table::LookupTables, ram::remap_address},
->>>>>>> ec0b7b80
+    zkvm::{lookup_table::LookupTables, ram::remap_address},
 };
 
 use super::instruction::{CircuitFlags, LookupQuery};
@@ -172,27 +169,6 @@
 }
 
 impl CommittedPolynomial {
-    /// Returns the onehot_k value for one-hot polynomials
-    pub fn get_onehot_k<F, PCS>(
-        &self,
-        preprocessing: &JoltProverPreprocessing<F, PCS>,
-    ) -> Option<usize>
-    where
-        F: JoltField,
-        PCS: CommitmentScheme<Field = F>,
-    {
-        match self {
-            CommittedPolynomial::InstructionRa(_) => Some(instruction_lookups::K_CHUNK),
-            CommittedPolynomial::BytecodeRa(_) => {
-                let d = preprocessing.bytecode.d;
-                let log_K = preprocessing.bytecode.code_size.log_2();
-                Some(1 << log_K.div_ceil(d))
-            }
-            CommittedPolynomial::RamRa(_) => Some(DTH_ROOT_OF_K),
-            _ => None,
-        }
-    }
-
     /// Generate witness data and compute tier 1 commitment for a single row
     pub fn stream_witness_and_commit_rows<F, PCS>(
         &self,
@@ -234,13 +210,13 @@
                     .map(|cycle| {
                         let lookup_index = LookupQuery::<XLEN>::to_lookup_index(cycle);
                         let k = (lookup_index
-                            >> (instruction_lookups::LOG_K_CHUNK
-                                * (instruction_lookups::D - 1 - idx)))
-                            % instruction_lookups::K_CHUNK as u128;
+                            >> (config::params().instruction.log_k_chunk
+                                * (config::params().instruction.d - 1 - idx)))
+                            % config::params().instruction.k_chunk as u128;
                         Some(k as usize)
                     })
                     .collect();
-                PCS::process_chunk_onehot(setup, instruction_lookups::K_CHUNK, &row)
+                PCS::process_chunk_onehot(setup, config::params().instruction.k_chunk, &row)
             }
             CommittedPolynomial::BytecodeRa(idx) => {
                 let d = preprocessing.bytecode.d;
@@ -266,12 +242,13 @@
                             &preprocessing.memory_layout,
                         )
                         .map(|address| {
-                            (address as usize >> (DTH_ROOT_OF_K.log_2() * (ram_d - 1 - idx)))
-                                % DTH_ROOT_OF_K
+                            (address as usize
+                                >> (config::params().ram.log_chunk * (ram_d - 1 - idx)))
+                                % config::params().ram.chunk_size
                         })
                     })
                     .collect();
-                PCS::process_chunk_onehot(setup, DTH_ROOT_OF_K, &row)
+                PCS::process_chunk_onehot(setup, config::params().ram.chunk_size, &row)
             }
         }
     }
@@ -331,28 +308,10 @@
                 _ => {}
             }
         }
-<<<<<<< HEAD
         let params = config::params();
         let one_hot = &params.one_hot;
         let one_hot_num_bits = if ram_d > 0 {
             Some(one_hot.log_chunk)
-=======
-        let batch = WitnessData::new(trace.len(), ram_d, bytecode_d);
-
-        // Precompute constants per cycle
-        let bytecode_constants = if bytecode_d > 0 {
-            let d = preprocessing.bytecode.d;
-            let log_K = preprocessing.bytecode.code_size.log_2();
-            let log_K_chunk = log_K.div_ceil(d);
-            let K_chunk = 1 << log_K_chunk;
-            Some((d, log_K_chunk, K_chunk))
-        } else {
-            None
-        };
-
-        let dth_root_log = if ram_d > 0 {
-            Some(DTH_ROOT_OF_K.log_2())
->>>>>>> ec0b7b80
         } else {
             None
         };
@@ -395,7 +354,6 @@
                 }
 
                 // BytecodeRa indices
-<<<<<<< HEAD
                 if let Some(dth_root_log) = one_hot_num_bits {
                     let pc = preprocessing.bytecode.get_pc(cycle);
 
@@ -403,14 +361,6 @@
                         let index =
                             (pc >> (dth_root_log * (bytecode_d - 1 - j))) % one_hot.chunk_size;
                         batch_ref.bytecode_ra[j][i] = Some(index as u16);
-=======
-                if let Some((d, log_K_chunk, K_chunk)) = bytecode_constants {
-                    let pc = preprocessing.bytecode.get_pc(cycle);
-
-                    for j in 0..bytecode_d {
-                        let index = (pc >> (log_K_chunk * (d - 1 - j))) % K_chunk;
-                        batch_ref.bytecode_ra[j][i] = Some(index as u8);
->>>>>>> ec0b7b80
                     }
                 }
 
@@ -462,15 +412,7 @@
                 CommittedPolynomial::BytecodeRa(i) => {
                     if *i < bytecode_d {
                         let indices = std::mem::take(&mut batch.bytecode_ra[*i]);
-<<<<<<< HEAD
                         let one_hot = OneHotPolynomial::from_indices(indices, one_hot.chunk_size);
-=======
-                        let d = preprocessing.bytecode.d;
-                        let log_K = preprocessing.bytecode.code_size.log_2();
-                        let log_K_chunk = log_K.div_ceil(d);
-                        let K_chunk = 1 << log_K_chunk;
-                        let one_hot = OneHotPolynomial::from_indices(indices, K_chunk);
->>>>>>> ec0b7b80
                         results.insert(*poly, MultilinearPolynomial::OneHot(one_hot));
                     }
                 }
@@ -503,9 +445,6 @@
         match self {
             CommittedPolynomial::BytecodeRa(i) => {
                 let d = bytecode_preprocessing.d;
-                let log_K = bytecode_preprocessing.code_size.log_2();
-                let log_K_chunk = log_K.div_ceil(d);
-                let K_chunk = 1 << log_K_chunk;
                 if *i > d {
                     panic!("Invalid index for bytecode ra: {i}");
                 }
@@ -514,8 +453,7 @@
                 let addresses: Vec<_> = trace
                     .par_iter()
                     .map(|cycle| {
-<<<<<<< HEAD
-                        let pc = preprocessing.bytecode.get_pc(cycle);
+                        let pc = bytecode_preprocessing.get_pc(cycle);
                         Some(((pc >> (one_hot_num_bits * (d - 1 - i))) % one_hot_length) as u16)
                     })
                     .collect();
@@ -523,13 +461,6 @@
                     addresses,
                     one_hot_length,
                 ))
-=======
-                        let pc = bytecode_preprocessing.get_pc(cycle);
-                        Some(((pc >> (log_K_chunk * (d - 1 - i))) % K_chunk) as u8)
-                    })
-                    .collect();
-                MultilinearPolynomial::OneHot(OneHotPolynomial::from_indices(addresses, K_chunk))
->>>>>>> ec0b7b80
             }
             CommittedPolynomial::RamRa(i) => {
                 let d = ram_d;
@@ -540,19 +471,17 @@
                 let addresses: Vec<_> = trace
                     .par_iter()
                     .map(|cycle| {
-                        remap_address(cycle.ram_access().address() as u64, memory_layout).map(
-                            |address| {
-                                ((address as usize >> (DTH_ROOT_OF_K.log_2() * (d - 1 - i)))
-                                    % DTH_ROOT_OF_K) as u8
-                            },
-                        )
-<<<<<<< HEAD
-                        .map(|address| {
-                            ((address as usize >> (one_hot_num_bits * (d - 1 - i)))
-                                % one_hot_length) as u16
-                        })
-=======
->>>>>>> ec0b7b80
+                        remap_address(cycle.ram_access().address() as u64, memory_layout)
+                            .map(|address| {
+                                ((address as usize
+                                    >> (config::params().ram.log_chunk * (d - 1 - i)))
+                                    % config::params().ram.chunk_size)
+                                    as u8
+                            })
+                            .map(|address| {
+                                ((address as usize >> (one_hot_num_bits * (d - 1 - i)))
+                                    % one_hot_length) as u16
+                            })
                     })
                     .collect();
                 MultilinearPolynomial::OneHot(OneHotPolynomial::from_indices(
@@ -608,7 +537,6 @@
             }
         }
     }
-<<<<<<< HEAD
 
     pub fn get_onehot_k<F, PCS>(
         &self,
@@ -638,7 +566,7 @@
 
     pub fn generate_witness_and_commit_row<F: JoltField, PCS>(
         &self,
-        cached_data: &PCS::CachedData,
+        prover_setup: &PCS::ProverSetup,
         preprocessing: &JoltProverPreprocessing<F, PCS>,
         row_cycles: &[Cycle],
         ram_d: usize,
@@ -658,7 +586,7 @@
                         post_value as i128 - pre_value as i128
                     })
                     .collect();
-                PCS::process_chunk(cached_data, &row)
+                PCS::process_chunk(prover_setup, &row)
             }
             CommittedPolynomial::RamInc => {
                 let row: Vec<i128> = row_cycles
@@ -673,7 +601,7 @@
                         }
                     })
                     .collect();
-                PCS::process_chunk(cached_data, &row)
+                PCS::process_chunk(prover_setup, &row)
             }
             CommittedPolynomial::InstructionRa(idx) => {
                 let instruction_params = &params.instruction;
@@ -689,7 +617,7 @@
                         Some(k as usize)
                     })
                     .collect();
-                PCS::process_chunk_onehot(cached_data, instruction_params.k_chunk, &row)
+                PCS::process_chunk_onehot(prover_setup, instruction_params.k_chunk, &row)
             }
             CommittedPolynomial::BytecodeRa(idx) => {
                 let d = preprocessing.bytecode.d;
@@ -704,7 +632,7 @@
                         Some((pc >> (log_K_chunk * (d - 1 - idx))) % K_chunk)
                     })
                     .collect();
-                PCS::process_chunk_onehot(cached_data, K_chunk, &row)
+                PCS::process_chunk_onehot(prover_setup, K_chunk, &row)
             }
             CommittedPolynomial::RamRa(idx) => {
                 let row: Vec<Option<usize>> = row_cycles
@@ -720,12 +648,10 @@
                         })
                     })
                     .collect();
-                PCS::process_chunk_onehot(cached_data, one_hot.chunk_size, &row)
-            }
-        }
-    }
-=======
->>>>>>> ec0b7b80
+                PCS::process_chunk_onehot(prover_setup, one_hot.chunk_size, &row)
+            }
+        }
+    }
 }
 
 #[derive(Hash, PartialEq, Eq, Copy, Clone, Debug, PartialOrd, Ord, Allocative)]
