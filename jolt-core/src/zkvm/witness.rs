--- conflicted
+++ resolved
@@ -124,154 +124,6 @@
         }
     }
 
-<<<<<<< HEAD
-    pub fn len() -> usize {
-        unsafe {
-            ALL_COMMITTED_POLYNOMIALS
-                .get()
-                .expect("ALL_COMMITTED_POLYNOMIALS is uninitialized")
-                .len()
-        }
-    }
-
-    // TODO(moodlezoup): return Result<Self>
-    pub fn from_index(index: usize) -> Self {
-        unsafe {
-            ALL_COMMITTED_POLYNOMIALS
-                .get()
-                .expect("ALL_COMMITTED_POLYNOMIALS is uninitialized")[index]
-        }
-    }
-
-    // TODO(moodlezoup): return Result<usize>
-    pub fn to_index(&self) -> usize {
-        unsafe {
-            ALL_COMMITTED_POLYNOMIALS
-                .get()
-                .expect("ALL_COMMITTED_POLYNOMIALS is uninitialized")
-                .iter()
-                .find_position(|poly| *poly == self)
-                .unwrap()
-                .0
-        }
-    }
-
-    #[tracing::instrument(skip_all, name = "CommittedPolynomial::generate_witness_batch")]
-    pub fn generate_witness_batch<F>(
-        polynomials: &[CommittedPolynomial],
-        preprocessing: &JoltSharedPreprocessing,
-        trace: &[Cycle],
-        one_hot_params: &OneHotParams,
-    ) -> HashMap<CommittedPolynomial, MultilinearPolynomial<F>>
-    where
-        F: JoltField,
-        // PCS: CommitmentScheme<Field = F>,
-    {
-        // let one_hot_num_bits = if ram_d > 0 { Some(log_chunk) } else { None };
-        let batch = WitnessData::new(trace.len(), one_hot_params);
-        let batch_cell = Arc::new(SharedWitnessData(UnsafeCell::new(batch)));
-
-        // #SAFETY: Each thread writes to a unique index of a pre-allocated vector
-        (0..trace.len()).into_par_iter().for_each({
-            let batch_cell = batch_cell.clone();
-            move |i| {
-                let cycle = &trace[i];
-                let batch_ref = unsafe { &mut *batch_cell.0.get() };
-                let (left, right) = LookupQuery::<XLEN>::to_instruction_inputs(cycle);
-                let (_, pre_rd, post_rd) = cycle.rd_write();
-
-                batch_ref.left_instruction_input[i] = left;
-                batch_ref.right_instruction_input[i] = right;
-
-                batch_ref.rd_inc[i] = post_rd as i128 - pre_rd as i128;
-
-                // RAM inc
-                let ram_inc = match cycle.ram_access() {
-                    tracer::instruction::RAMAccess::Write(write) => {
-                        write.post_value as i128 - write.pre_value as i128
-                    }
-                    _ => 0,
-                };
-                batch_ref.ram_inc[i] = ram_inc;
-
-                // InstructionRa indices
-                let lookup_index = LookupQuery::<XLEN>::to_lookup_index(cycle);
-                for j in 0..one_hot_params.instruction_d {
-                    let k = one_hot_params.lookup_index_chunk(lookup_index, j);
-                    batch_ref.instruction_ra[j][i] = Some(k);
-                }
-
-                // BytecodeRa indices
-                let pc = preprocessing.bytecode.get_pc(cycle);
-
-                for j in 0..one_hot_params.bytecode_d {
-                    let pc = one_hot_params.bytecode_pc_chunk(pc, j);
-                    batch_ref.bytecode_ra[j][i] = Some(pc);
-                }
-
-                // RamRa indices
-                let address = remap_address(
-                    cycle.ram_access().address() as u64,
-                    &preprocessing.memory_layout,
-                );
-
-                for j in 0..one_hot_params.ram_d {
-                    let index = address.map(|address| one_hot_params.ram_address_chunk(address, j));
-                    batch_ref.ram_ra[j][i] = index;
-                }
-            }
-        });
-
-        let mut batch = Arc::try_unwrap(batch_cell)
-            .ok()
-            .expect("Arc should have single owner")
-            .0
-            .into_inner();
-
-        // We zero-cost move the data back
-        let mut results = HashMap::with_capacity(polynomials.len());
-
-        for poly in polynomials {
-            match poly {
-                CommittedPolynomial::RdInc => {
-                    let coeffs = std::mem::take(&mut batch.rd_inc);
-                    results.insert(*poly, MultilinearPolynomial::<F>::from(coeffs));
-                }
-                CommittedPolynomial::RamInc => {
-                    let coeffs = std::mem::take(&mut batch.ram_inc);
-                    results.insert(*poly, MultilinearPolynomial::<F>::from(coeffs));
-                }
-                CommittedPolynomial::InstructionRa(i) => {
-                    if *i < batch.instruction_ra.len() {
-                        let indices = std::mem::take(&mut batch.instruction_ra[*i]);
-                        let one_hot =
-                            OneHotPolynomial::from_indices(indices, one_hot_params.k_chunk);
-                        results.insert(*poly, MultilinearPolynomial::OneHot(one_hot));
-                    }
-                }
-                CommittedPolynomial::BytecodeRa(i) => {
-                    if *i < batch.bytecode_ra.len() {
-                        let indices = std::mem::take(&mut batch.bytecode_ra[*i]);
-                        let one_hot =
-                            OneHotPolynomial::from_indices(indices, one_hot_params.k_chunk);
-                        results.insert(*poly, MultilinearPolynomial::OneHot(one_hot));
-                    }
-                }
-                CommittedPolynomial::RamRa(i) => {
-                    if *i < batch.ram_ra.len() {
-                        let indices = std::mem::take(&mut batch.ram_ra[*i]);
-                        let one_hot =
-                            OneHotPolynomial::from_indices(indices, one_hot_params.k_chunk);
-                        results.insert(*poly, MultilinearPolynomial::OneHot(one_hot));
-                    }
-                }
-            }
-        }
-        results
-    }
-
-=======
->>>>>>> 921e6123
     #[tracing::instrument(skip_all, name = "CommittedPolynomial::generate_witness")]
     pub fn generate_witness<F>(
         &self,
