use crate::subprotocols::streaming_schedule::LinearOnlySchedule;
use std::{
    collections::HashMap,
    fs::File,
    io::{Read, Write},
    path::Path,
    sync::Arc,
    time::Instant,
};

<<<<<<< HEAD
use crate::poly::commitment::dory::DoryContext;
=======
use ark_serialize::{CanonicalDeserialize, CanonicalSerialize};

use crate::zkvm::config::get_log_k_chunk;
use crate::zkvm::verifier::JoltSharedPreprocessing;
use crate::zkvm::Serializable;

>>>>>>> c5869db7
#[cfg(not(target_arch = "wasm32"))]
use crate::utils::profiling::print_current_memory_usage;
#[cfg(feature = "allocative")]
use crate::utils::profiling::{print_data_structure_heap_usage, write_flamegraph_svg};
use crate::zkvm::config::get_log_k_chunk as get_log_k_chunk_from_log_t;
use crate::{
    field::JoltField,
    guest,
    poly::{
        commitment::{commitment_scheme::StreamingCommitmentScheme, dory::DoryGlobals},
        multilinear_polynomial::MultilinearPolynomial,
        opening_proof::{
            compute_advice_lagrange_factor, DoryOpeningState, OpeningAccumulator,
            ProverOpeningAccumulator, SumcheckId,
        },
        rlc_polynomial::{RLCStreamingData, TraceSource},
    },
    pprof_scope,
    subprotocols::{
        booleanity::{BooleanitySumcheckParams, BooleanitySumcheckProver},
        sumcheck::{BatchedSumcheck, SumcheckInstanceProof},
        sumcheck_prover::SumcheckInstanceProver,
        univariate_skip::{prove_uniskip_round, UniSkipFirstRoundProof},
    },
    transcripts::Transcript,
    utils::{math::Math, thread::drop_in_background_thread},
    zkvm::{
        bytecode::read_raf_checking::ReadRafSumcheckParams as BytecodeReadRafParams,
        claim_reductions::{
            AdviceClaimReductionPhase1Params, AdviceClaimReductionPhase1Prover,
            AdviceClaimReductionPhase2Params, AdviceClaimReductionPhase2Prover,
            HammingWeightClaimReductionParams, HammingWeightClaimReductionProver,
            IncClaimReductionSumcheckParams, IncClaimReductionSumcheckProver,
            InstructionLookupsClaimReductionSumcheckParams,
            InstructionLookupsClaimReductionSumcheckProver, RaReductionParams,
            RamRaClaimReductionSumcheckProver, RegistersClaimReductionSumcheckParams,
            RegistersClaimReductionSumcheckProver,
        },
        config::OneHotParams,
        instruction_lookups::{
            ra_virtual::InstructionRaSumcheckParams,
            read_raf_checking::ReadRafSumcheckParams as InstructionReadRafParams,
        },
        ram::{
            hamming_booleanity::HammingBooleanitySumcheckParams,
            output_check::OutputSumcheckParams,
            populate_memory_states,
            ra_virtual::RamRaVirtualParams,
            raf_evaluation::RafEvaluationSumcheckParams,
            read_write_checking::RamReadWriteCheckingParams,
            val_evaluation::{
                ValEvaluationSumcheckParams,
                ValEvaluationSumcheckProver as RamValEvaluationSumcheckProver,
            },
            val_final::{ValFinalSumcheckParams, ValFinalSumcheckProver},
        },
        registers::{
            read_write_checking::RegistersReadWriteCheckingParams,
            val_evaluation::RegistersValEvaluationSumcheckParams,
        },
        spartan::{
            instruction_input::InstructionInputParams,
            outer::{OuterUniSkipParams, OuterUniSkipProver},
            product::{
                ProductVirtualRemainderParams, ProductVirtualUniSkipParams,
                ProductVirtualUniSkipProver,
            },
            shift::ShiftSumcheckParams,
        },
        witness::all_committed_polynomials,
    },
};
use crate::{
    poly::commitment::commitment_scheme::CommitmentScheme,
    zkvm::{
        bytecode::read_raf_checking::ReadRafSumcheckProver as BytecodeReadRafSumcheckProver,
        fiat_shamir_preamble,
        instruction_lookups::{
            ra_virtual::InstructionRaSumcheckProver as LookupsRaSumcheckProver,
            read_raf_checking::ReadRafSumcheckProver as LookupsReadRafSumcheckProver,
        },
        proof_serialization::{Claims, JoltProof},
        r1cs::key::UniformSpartanKey,
        ram::{
            self, gen_ram_memory_states, hamming_booleanity::HammingBooleanitySumcheckProver,
            output_check::OutputSumcheckProver, prover_accumulate_advice,
            ra_virtual::RamRaVirtualSumcheckProver,
            raf_evaluation::RafEvaluationSumcheckProver as RamRafEvaluationSumcheckProver,
            read_write_checking::RamReadWriteCheckingProver,
        },
        registers::{
            read_write_checking::RegistersReadWriteCheckingProver,
            val_evaluation::ValEvaluationSumcheckProver as RegistersValEvaluationSumcheckProver,
        },
        spartan::{
            instruction_input::InstructionInputSumcheckProver,
            outer::{OuterRemainingStreamingSumcheck, OuterSharedState},
            product::ProductVirtualRemainderProver,
            shift::ShiftSumcheckProver,
        },
        witness::CommittedPolynomial,
        ProverDebugInfo,
    },
};

#[cfg(feature = "allocative")]
use allocative::FlameGraphBuilder;
use common::jolt_device::MemoryConfig;
use itertools::{zip_eq, Itertools};
use rayon::prelude::*;
use tracer::{
    emulator::memory::Memory, instruction::Cycle, ChunksIterator, JoltDevice, LazyTraceIterator,
};

/// Jolt CPU prover for RV64IMAC.
pub struct JoltCpuProver<
    'a,
    F: JoltField,
    PCS: StreamingCommitmentScheme<Field = F>,
    ProofTranscript: Transcript,
> {
    pub preprocessing: &'a JoltProverPreprocessing<F, PCS>,
    pub program_io: JoltDevice,
    pub lazy_trace: LazyTraceIterator,
    pub trace: Arc<Vec<Cycle>>,
    pub advice: JoltAdvice<F, PCS>,
    /// Phase-bridge randomness for two-phase advice claim reduction.
    /// Stored after Stage 6 initialization and reused in Stage 7.
    advice_reduction_gamma_trusted: Option<F>,
    advice_reduction_gamma_untrusted: Option<F>,
    pub unpadded_trace_len: usize,
    pub padded_trace_len: usize,
    pub transcript: ProofTranscript,
    pub opening_accumulator: ProverOpeningAccumulator<F>,
    pub spartan_key: UniformSpartanKey<F>,
    pub initial_ram_state: Vec<u64>,
    pub final_ram_state: Vec<u64>,
    pub one_hot_params: OneHotParams,
}
impl<'a, F: JoltField, PCS: StreamingCommitmentScheme<Field = F>, ProofTranscript: Transcript>
    JoltCpuProver<'a, F, PCS, ProofTranscript>
{
    pub fn gen_from_elf(
        preprocessing: &'a JoltProverPreprocessing<F, PCS>,
        elf_contents: &[u8],
        inputs: &[u8],
        untrusted_advice: &[u8],
        trusted_advice: &[u8],
        trusted_advice_commitment: Option<PCS::Commitment>,
        trusted_advice_hint: Option<PCS::OpeningProofHint>,
    ) -> Self {
        let memory_config = MemoryConfig {
            max_untrusted_advice_size: preprocessing.shared.memory_layout.max_untrusted_advice_size,
            max_trusted_advice_size: preprocessing.shared.memory_layout.max_trusted_advice_size,
            max_input_size: preprocessing.shared.memory_layout.max_input_size,
            max_output_size: preprocessing.shared.memory_layout.max_output_size,
            stack_size: preprocessing.shared.memory_layout.stack_size,
            memory_size: preprocessing.shared.memory_layout.memory_size,
            program_size: Some(preprocessing.shared.memory_layout.program_size),
        };

        let (lazy_trace, trace, final_memory_state, program_io) = {
            let _pprof_trace = pprof_scope!("trace");
            guest::program::trace(
                elf_contents,
                None,
                inputs,
                untrusted_advice,
                trusted_advice,
                &memory_config,
            )
        };

        let num_riscv_cycles: usize = trace
            .par_iter()
            .map(|cycle| {
                // Count the cycle if the instruction is not part of a inline sequence
                // (`virtual_sequence_remaining` is `None`) or if it's the first instruction
                // in a inline sequence (`virtual_sequence_remaining` is `Some(0)`)
                if let Some(virtual_sequence_remaining) =
                    cycle.instruction().normalize().virtual_sequence_remaining
                {
                    if virtual_sequence_remaining > 0 {
                        return 0;
                    }
                }
                1
            })
            .sum();
        tracing::info!(
            "{num_riscv_cycles} raw RISC-V instructions + {} virtual instructions = {} total cycles",
            trace.len() - num_riscv_cycles,
            trace.len(),
        );

        Self::gen_from_trace(
            preprocessing,
            lazy_trace,
            trace,
            program_io,
            trusted_advice_commitment,
            trusted_advice_hint,
            final_memory_state,
        )
    }

    pub fn gen_from_trace(
        preprocessing: &'a JoltProverPreprocessing<F, PCS>,
        lazy_trace: LazyTraceIterator,
        mut trace: Vec<Cycle>,
        mut program_io: JoltDevice,
        trusted_advice_commitment: Option<PCS::Commitment>,
        trusted_advice_hint: Option<PCS::OpeningProofHint>,
        final_memory_state: Memory,
    ) -> Self {
        // Dory globals are process-wide (OnceCell). In tests we run many end-to-end proofs with
        // different trace lengths in a single process, so reset before each prover construction.
        #[cfg(test)]
        crate::poly::commitment::dory::DoryGlobals::reset();

        // truncate trailing zeros on device outputs
        program_io.outputs.truncate(
            program_io
                .outputs
                .iter()
                .rposition(|&b| b != 0)
                .map_or(0, |pos| pos + 1),
        );

        // Setup trace length and padding
        let unpadded_trace_len = trace.len();
        let padded_trace_len = if unpadded_trace_len < 256 {
            256 // ensures that T >= k^{1/D}
        } else {
            (trace.len() + 1).next_power_of_two()
        };
        // We may need extra padding so the main Dory matrix has enough (row, col) variables
        // to embed advice commitments committed in their own preprocessing-only contexts.
        let mut padded_trace_len = padded_trace_len;
        let has_trusted_advice = !program_io.trusted_advice.is_empty();
        let has_untrusted_advice = !program_io.untrusted_advice.is_empty();
        // Canonical advice shape policy (balanced):
        // - advice_vars = log2(advice_len)
        // - sigma_a = ceil(advice_vars/2)
        // - nu_a    = advice_vars - sigma_a
        let mut max_sigma_a = 0usize;
        let mut max_nu_a = 0usize;
        if has_trusted_advice {
            let words = (preprocessing.memory_layout.max_trusted_advice_size as usize) / 8;
            let advice_len = words.next_power_of_two().max(1);
            let advice_vars = advice_len.log_2();
            let sigma_a = advice_vars.div_ceil(2);
            let nu_a = advice_vars - sigma_a;
            max_sigma_a = max_sigma_a.max(sigma_a);
            max_nu_a = max_nu_a.max(nu_a);
        }
        if has_untrusted_advice {
            let words = (preprocessing.memory_layout.max_untrusted_advice_size as usize) / 8;
            let advice_len = words.next_power_of_two().max(1);
            let advice_vars = advice_len.log_2();
            let sigma_a = advice_vars.div_ceil(2);
            let nu_a = advice_vars - sigma_a;
            max_sigma_a = max_sigma_a.max(sigma_a);
            max_nu_a = max_nu_a.max(nu_a);
        }

        if max_sigma_a > 0 || max_nu_a > 0 {
            // Require main matrix dimensions to be large enough to embed advice as the top-left
            // block: sigma_main >= sigma_a and nu_main >= nu_a.
            //
            // This loop doubles padded_trace_len until the main Dory matrix is large enough.
            // Each doubling increases log_t by 1, which increases total_vars by 1 (since
            // log_k_chunk stays constant for a given log_t range), increasing both sigma_main
            // and nu_main by roughly 0.5 each iteration.
            while {
                let log_t = padded_trace_len.log_2();
                let log_k_chunk = get_log_k_chunk_from_log_t(log_t);
                let total_vars = log_k_chunk + log_t;
                let sigma_main = total_vars.div_ceil(2);
                let nu_main = total_vars - sigma_main;
                sigma_main < max_sigma_a || nu_main < max_nu_a
            } {
                if padded_trace_len >= preprocessing.max_padded_trace_length {
                    // This is a configuration error: the preprocessing was set up with
                    // max_padded_trace_length too small for the configured advice sizes.
                    // Cannot recover at runtime - user must fix their configuration.
                    let log_t = padded_trace_len.log_2();
                    let log_k_chunk = get_log_k_chunk_from_log_t(log_t);
                    let total_vars = log_k_chunk + log_t;
                    let sigma_main = total_vars.div_ceil(2);
                    let nu_main = total_vars - sigma_main;
                    panic!(
                        "Configuration error: trace too small to embed advice into Dory batch opening.\n\
                        Current: (sigma_main={}, nu_main={}) from total_vars={} (log_t={}, log_k_chunk={})\n\
                        Required: (sigma_a={}, nu_a={}) for advice embedding\n\
                        Solutions:\n\
                        1. Increase max_trace_length in preprocessing (currently {})\n\
                        2. Reduce max_trusted_advice_size or max_untrusted_advice_size\n\
                        3. Run a program with more cycles",
                        sigma_main, nu_main, total_vars, log_t, log_k_chunk,
                        max_sigma_a, max_nu_a,
                        preprocessing.max_padded_trace_length
                    );
                }
                padded_trace_len =
                    (padded_trace_len * 2).min(preprocessing.max_padded_trace_length);
            }
        }

        trace.resize(padded_trace_len, Cycle::NoOp);

        // Calculate K for DoryGlobals initialization
        let ram_K = trace
            .par_iter()
            .filter_map(|cycle| {
                crate::zkvm::ram::remap_address(
                    cycle.ram_access().address() as u64,
                    &preprocessing.shared.memory_layout,
                )
            })
            .max()
            .unwrap_or(0)
            .max(
                crate::zkvm::ram::remap_address(
                    preprocessing.shared.ram.min_bytecode_address,
                    &preprocessing.shared.memory_layout,
                )
                .unwrap_or(0)
                    + preprocessing.shared.ram.bytecode_words.len() as u64
                    + 1,
            )
            .next_power_of_two() as usize;

        let transcript = ProofTranscript::new(b"Jolt");
        let opening_accumulator = ProverOpeningAccumulator::new(trace.len().log_2());

        let spartan_key = UniformSpartanKey::new(trace.len());

        let (initial_ram_state, final_ram_state) = gen_ram_memory_states::<F>(
            ram_K,
            &preprocessing.shared.ram,
            &program_io,
            &final_memory_state,
        );

        Self {
            preprocessing,
            program_io,
            lazy_trace,
            trace: trace.into(),
            advice: JoltAdvice {
                untrusted_advice_polynomial: None,
                trusted_advice_commitment,
                trusted_advice_polynomial: None,
                untrusted_advice_hint: None,
                trusted_advice_hint,
            },
            advice_reduction_gamma_trusted: None,
            advice_reduction_gamma_untrusted: None,
            unpadded_trace_len,
            padded_trace_len,
            transcript,
            opening_accumulator,
            spartan_key,
            initial_ram_state,
            final_ram_state,
            one_hot_params: OneHotParams::new(
                padded_trace_len.log_2(),
                preprocessing.shared.bytecode.code_size,
                ram_K,
            ),
        }
    }

    #[allow(clippy::type_complexity)]
    #[tracing::instrument(skip_all)]
    pub fn prove(
        mut self,
    ) -> (
        JoltProof<F, PCS, ProofTranscript>,
        Option<ProverDebugInfo<F, ProofTranscript, PCS>>,
    ) {
        let _pprof_prove = pprof_scope!("prove");

        let start = Instant::now();
        fiat_shamir_preamble(
            &self.program_io,
            self.one_hot_params.ram_k,
            self.trace.len(),
            &mut self.transcript,
        );

        tracing::info!(
            "bytecode size: {}",
            self.preprocessing.shared.bytecode.code_size
        );

        let (commitments, mut opening_proof_hints) = self.generate_and_commit_witness_polynomials();
        let untrusted_advice_commitment = self.generate_and_commit_untrusted_advice();
        self.generate_and_commit_trusted_advice();

        // Add advice hints for batched Stage 8 opening
        if let Some(hint) = self.advice.trusted_advice_hint.take() {
            opening_proof_hints.insert(CommittedPolynomial::TrustedAdvice, hint);
        }
        if let Some(hint) = self.advice.untrusted_advice_hint.take() {
            opening_proof_hints.insert(CommittedPolynomial::UntrustedAdvice, hint);
        }

        let (stage1_uni_skip_first_round_proof, stage1_sumcheck_proof) = self.prove_stage1();
        let (stage2_uni_skip_first_round_proof, stage2_sumcheck_proof) = self.prove_stage2();
        let stage3_sumcheck_proof = self.prove_stage3();
        let stage4_sumcheck_proof = self.prove_stage4();
        let stage5_sumcheck_proof = self.prove_stage5();
        let stage6_sumcheck_proof = self.prove_stage6();
        // Advice claims are now reduced in Stage 6 and batched into Stage 8
        // The old separate advice proofs are no longer generated
        let stage7_sumcheck_proof = self.prove_stage7();

        let joint_opening_proof = self.prove_stage8(opening_proof_hints);

        #[cfg(test)]
        assert!(
            self.opening_accumulator
                .appended_virtual_openings
                .borrow()
                .is_empty(),
            "Not all virtual openings have been proven, missing: {:?}",
            self.opening_accumulator.appended_virtual_openings.borrow()
        );

        #[cfg(test)]
        let debug_info = Some(ProverDebugInfo {
            transcript: self.transcript.clone(),
            opening_accumulator: self.opening_accumulator.clone(),
            prover_setup: self.preprocessing.generators.clone(),
        });
        #[cfg(not(test))]
        let debug_info = None;

        let proof = JoltProof {
            opening_claims: Claims(self.opening_accumulator.openings.clone()),
            commitments,
            untrusted_advice_commitment,
            stage1_uni_skip_first_round_proof,
            stage1_sumcheck_proof,
            stage2_uni_skip_first_round_proof,
            stage2_sumcheck_proof,
            stage3_sumcheck_proof,
            stage4_sumcheck_proof,
            stage5_sumcheck_proof,
            stage6_sumcheck_proof,
            stage7_sumcheck_proof,
            joint_opening_proof,
            trace_length: self.trace.len(),
            ram_K: self.one_hot_params.ram_k,
            bytecode_K: self.one_hot_params.bytecode_k,
            log_k_chunk: self.one_hot_params.log_k_chunk,
            lookups_ra_virtual_log_k_chunk: self.one_hot_params.lookups_ra_virtual_log_k_chunk,
        };

        let prove_duration = start.elapsed();

        tracing::info!(
            "Proved in {:.1}s ({:.1} kHz / padded {:.1} kHz)",
            prove_duration.as_secs_f64(),
            self.unpadded_trace_len as f64 / prove_duration.as_secs_f64() / 1000.0,
            self.padded_trace_len as f64 / prove_duration.as_secs_f64() / 1000.0,
        );

        (proof, debug_info)
    }

    #[tracing::instrument(skip_all, name = "generate_and_commit_witness_polynomials")]
    fn generate_and_commit_witness_polynomials(
        &mut self,
    ) -> (
        Vec<PCS::Commitment>,
        HashMap<CommittedPolynomial, PCS::OpeningProofHint>,
    ) {
        let _guard =
            DoryGlobals::initialize(1 << self.one_hot_params.log_k_chunk, self.padded_trace_len);
        // Generate and commit to all witness polynomials using streaming tier1/tier2 pattern
        let T = DoryGlobals::get_T();
        let polys = all_committed_polynomials(&self.one_hot_params);
        let row_len = DoryGlobals::get_num_columns();
        let num_rows = T / DoryGlobals::get_max_num_rows();

        tracing::debug!(
            "Generating and committing {} witness polynomials with T={}, row_len={}, num_rows={}",
            polys.len(),
            T,
            row_len,
            num_rows
        );

        // Tier 1: Compute row commitments for each polynomial
        let mut row_commitments: Vec<Vec<PCS::ChunkState>> = vec![vec![]; num_rows];

        self.lazy_trace
            .clone()
            .pad_using(T, |_| Cycle::NoOp)
            .iter_chunks(row_len)
            .zip(row_commitments.iter_mut())
            .par_bridge()
            .for_each(|(chunk, row_tier1_commitments)| {
                let res: Vec<_> = polys
                    .par_iter()
                    .map(|poly| {
                        poly.stream_witness_and_commit_rows::<_, PCS>(
                            &self.preprocessing.generators,
                            &self.preprocessing.shared,
                            &chunk,
                            &self.one_hot_params,
                        )
                    })
                    .collect();
                *row_tier1_commitments = res;
            });

        // Transpose: row_commitments[row][poly] -> tier1_per_poly[poly][row]
        let tier1_per_poly: Vec<Vec<PCS::ChunkState>> = (0..polys.len())
            .into_par_iter()
            .map(|poly_idx| {
                row_commitments
                    .iter()
                    .flat_map(|row| row.get(poly_idx).cloned())
                    .collect()
            })
            .collect();

        // Tier 2: Compute final commitments from tier1 commitments
        let (commitments, hints): (Vec<_>, Vec<_>) = tier1_per_poly
            .into_par_iter()
            .zip(&polys)
            .map(|(tier1_commitments, poly)| {
                let onehot_k = poly.get_onehot_k(&self.one_hot_params);
                PCS::aggregate_chunks(&self.preprocessing.generators, onehot_k, &tier1_commitments)
            })
            .unzip();

        let hint_map = HashMap::from_iter(zip_eq(polys, hints));

        // Append commitments to transcript
        for commitment in &commitments {
            self.transcript.append_serializable(commitment);
        }

        (commitments, hint_map)
    }

    fn generate_and_commit_untrusted_advice(&mut self) -> Option<PCS::Commitment> {
        if self.program_io.untrusted_advice.is_empty() {
            return None;
        }

        // Commit untrusted advice in its dedicated Dory context, using a preprocessing-only
        // matrix shape derived deterministically from the advice length (balanced dims).

        let mut untrusted_advice_vec =
            vec![0; self.program_io.memory_layout.max_untrusted_advice_size as usize / 8];

        populate_memory_states(
            0,
            &self.program_io.untrusted_advice,
            Some(&mut untrusted_advice_vec),
            None,
        );

        let poly = MultilinearPolynomial::from(untrusted_advice_vec);
        let advice_len = poly.len().next_power_of_two().max(1);
        let advice_vars = advice_len.log_2();
        let sigma_a = advice_vars.div_ceil(2);
        let nu_a = advice_vars - sigma_a;
        let num_rows = 1usize << nu_a;
        let num_cols = 1usize << sigma_a;

        let _guard = DoryGlobals::initialize_untrusted_advice_matrix(num_rows, num_cols);
        let _ctx = DoryGlobals::with_context(DoryContext::UntrustedAdvice);
        let (commitment, hint) = PCS::commit(&poly, &self.preprocessing.generators);
        self.transcript.append_serializable(&commitment);

        self.advice.untrusted_advice_polynomial = Some(poly);
        self.advice.untrusted_advice_hint = Some(hint);

        Some(commitment)
    }

    fn generate_and_commit_trusted_advice(&mut self) {
        if self.program_io.trusted_advice.is_empty() {
            return;
        }

        let mut trusted_advice_vec =
            vec![0; self.program_io.memory_layout.max_trusted_advice_size as usize / 8];

        populate_memory_states(
            0,
            &self.program_io.trusted_advice,
            Some(&mut trusted_advice_vec),
            None,
        );

        let poly = MultilinearPolynomial::from(trusted_advice_vec);
        self.advice.trusted_advice_polynomial = Some(poly);
        self.transcript
            .append_serializable(self.advice.trusted_advice_commitment.as_ref().unwrap());
    }

    #[tracing::instrument(skip_all)]
    fn prove_stage1(
        &mut self,
    ) -> (
        UniSkipFirstRoundProof<F, ProofTranscript>,
        SumcheckInstanceProof<F, ProofTranscript>,
    ) {
        #[cfg(not(target_arch = "wasm32"))]
        print_current_memory_usage("Stage 1 baseline");

        tracing::info!("Stage 1 proving");
        let uni_skip_params = OuterUniSkipParams::new(&self.spartan_key, &mut self.transcript);
        let mut uni_skip = OuterUniSkipProver::initialize(
            uni_skip_params.clone(),
            &self.trace,
            &self.preprocessing.shared.bytecode,
        );
        let first_round_proof = prove_uniskip_round(
            &mut uni_skip,
            &mut self.opening_accumulator,
            &mut self.transcript,
        );

        // Every sum-check with num_rounds > 1 requires a schedule
        // which dictates the compute_message and bind methods.
        // Using LinearOnlySchedule to benchmark linear-only mode (no streaming).
        // Outer remaining sumcheck has degree 3 (multiquadratic)
        // Number of rounds = tau.len() - 1 (cycle variables only)
        let schedule = LinearOnlySchedule::new(uni_skip_params.tau.len() - 1);
        let shared = OuterSharedState::new(
            Arc::clone(&self.trace),
            &self.preprocessing.shared.bytecode,
            &uni_skip_params,
            &self.opening_accumulator,
        );
        let mut spartan_outer_remaining: OuterRemainingStreamingSumcheck<_, _> =
            OuterRemainingStreamingSumcheck::new(shared, schedule);

        let (sumcheck_proof, _r_stage1) = BatchedSumcheck::prove(
            vec![&mut spartan_outer_remaining],
            &mut self.opening_accumulator,
            &mut self.transcript,
        );

        (first_round_proof, sumcheck_proof)
    }

    #[tracing::instrument(skip_all)]
    fn prove_stage2(
        &mut self,
    ) -> (
        UniSkipFirstRoundProof<F, ProofTranscript>,
        SumcheckInstanceProof<F, ProofTranscript>,
    ) {
        #[cfg(not(target_arch = "wasm32"))]
        print_current_memory_usage("Stage 2 baseline");

        // Stage 2a: Prove univariate-skip first round for product virtualization
        let uni_skip_params =
            ProductVirtualUniSkipParams::new(&self.opening_accumulator, &mut self.transcript);
        let mut uni_skip =
            ProductVirtualUniSkipProver::initialize(uni_skip_params.clone(), &self.trace);
        let first_round_proof = prove_uniskip_round(
            &mut uni_skip,
            &mut self.opening_accumulator,
            &mut self.transcript,
        );

        // Initialization params
        let spartan_product_virtual_remainder_params = ProductVirtualRemainderParams::new(
            self.trace.len(),
            uni_skip_params,
            &self.opening_accumulator,
        );
        let ram_raf_evaluation_params = RafEvaluationSumcheckParams::new(
            &self.program_io.memory_layout,
            &self.one_hot_params,
            &self.opening_accumulator,
        );
        let ram_read_write_checking_params = RamReadWriteCheckingParams::new(
            &self.opening_accumulator,
            &mut self.transcript,
            &self.one_hot_params,
            self.trace.len(),
        );
        let ram_output_check_params = OutputSumcheckParams::new(
            self.one_hot_params.ram_k,
            &self.program_io,
            &mut self.transcript,
        );
        let instruction_claim_reduction_params =
            InstructionLookupsClaimReductionSumcheckParams::new(
                self.trace.len(),
                &self.opening_accumulator,
                &mut self.transcript,
            );

        // Initialization
        let spartan_product_virtual_remainder = ProductVirtualRemainderProver::initialize(
            spartan_product_virtual_remainder_params,
            Arc::clone(&self.trace),
        );
        let ram_raf_evaluation = RamRafEvaluationSumcheckProver::initialize(
            ram_raf_evaluation_params,
            &self.trace,
            &self.program_io.memory_layout,
        );
        let ram_read_write_checking = RamReadWriteCheckingProver::initialize(
            ram_read_write_checking_params,
            &self.trace,
            &self.preprocessing.shared.bytecode,
            &self.program_io.memory_layout,
            &self.initial_ram_state,
        );
        let ram_output_check = OutputSumcheckProver::initialize(
            ram_output_check_params,
            &self.initial_ram_state,
            &self.final_ram_state,
            &self.program_io.memory_layout,
        );
        let instruction_claim_reduction =
            InstructionLookupsClaimReductionSumcheckProver::initialize(
                instruction_claim_reduction_params,
                Arc::clone(&self.trace),
            );

        #[cfg(feature = "allocative")]
        {
            print_data_structure_heap_usage(
                "ProductVirtualRemainderProver",
                &spartan_product_virtual_remainder,
            );
            print_data_structure_heap_usage("RamRafEvaluationSumcheckProver", &ram_raf_evaluation);
            print_data_structure_heap_usage("RamReadWriteCheckingProver", &ram_read_write_checking);
            print_data_structure_heap_usage("OutputSumcheckProver", &ram_output_check);
            print_data_structure_heap_usage(
                "InstructionLookupsClaimReductionSumcheckProver",
                &instruction_claim_reduction,
            );
        }

        let mut instances: Vec<Box<dyn SumcheckInstanceProver<_, _>>> = vec![
            Box::new(spartan_product_virtual_remainder),
            Box::new(ram_raf_evaluation),
            Box::new(ram_read_write_checking),
            Box::new(ram_output_check),
            Box::new(instruction_claim_reduction),
        ];

        #[cfg(feature = "allocative")]
        write_instance_flamegraph_svg(&instances, "stage2_start_flamechart.svg");
        tracing::info!("Stage 2 proving");
        let (sumcheck_proof, _r_stage2) = BatchedSumcheck::prove(
            instances.iter_mut().map(|v| &mut **v as _).collect(),
            &mut self.opening_accumulator,
            &mut self.transcript,
        );
        #[cfg(feature = "allocative")]
        write_instance_flamegraph_svg(&instances, "stage2_end_flamechart.svg");
        drop_in_background_thread(instances);

        (first_round_proof, sumcheck_proof)
    }

    #[tracing::instrument(skip_all)]
    fn prove_stage3(&mut self) -> SumcheckInstanceProof<F, ProofTranscript> {
        #[cfg(not(target_arch = "wasm32"))]
        print_current_memory_usage("Stage 3 baseline");

        // Initialization params
        let spartan_shift_params = ShiftSumcheckParams::new(
            self.trace.len().log_2(),
            &self.opening_accumulator,
            &mut self.transcript,
        );
        let spartan_instruction_input_params =
            InstructionInputParams::new(&self.opening_accumulator, &mut self.transcript);
        let spartan_registers_claim_reduction_params = RegistersClaimReductionSumcheckParams::new(
            self.trace.len(),
            &self.opening_accumulator,
            &mut self.transcript,
        );

        // Initialize
        let spartan_shift = ShiftSumcheckProver::initialize(
            spartan_shift_params,
            Arc::clone(&self.trace),
            &self.preprocessing.shared.bytecode,
        );
        let spartan_instruction_input = InstructionInputSumcheckProver::initialize(
            spartan_instruction_input_params,
            &self.trace,
            &self.opening_accumulator,
        );
        let spartan_registers_claim_reduction = RegistersClaimReductionSumcheckProver::initialize(
            spartan_registers_claim_reduction_params,
            Arc::clone(&self.trace),
        );

        #[cfg(feature = "allocative")]
        {
            print_data_structure_heap_usage("ShiftSumcheckProver", &spartan_shift);
            print_data_structure_heap_usage(
                "InstructionInputSumcheckProver",
                &spartan_instruction_input,
            );
            print_data_structure_heap_usage(
                "RegistersClaimReductionSumcheckProver",
                &spartan_registers_claim_reduction,
            );
        }

        let mut instances: Vec<Box<dyn SumcheckInstanceProver<_, _>>> = vec![
            Box::new(spartan_shift),
            Box::new(spartan_instruction_input),
            Box::new(spartan_registers_claim_reduction),
        ];

        #[cfg(feature = "allocative")]
        write_instance_flamegraph_svg(&instances, "stage3_start_flamechart.svg");
        tracing::info!("Stage 3 proving");
        let (sumcheck_proof, _r_stage3) = BatchedSumcheck::prove(
            instances.iter_mut().map(|v| &mut **v as _).collect(),
            &mut self.opening_accumulator,
            &mut self.transcript,
        );
        #[cfg(feature = "allocative")]
        write_instance_flamegraph_svg(&instances, "stage3_end_flamechart.svg");
        drop_in_background_thread(instances);

        sumcheck_proof
    }

    #[tracing::instrument(skip_all)]
    fn prove_stage4(&mut self) -> SumcheckInstanceProof<F, ProofTranscript> {
        #[cfg(not(target_arch = "wasm32"))]
        print_current_memory_usage("Stage 4 baseline");

        let registers_read_write_checking_params = RegistersReadWriteCheckingParams::new(
            self.trace.len(),
            &self.opening_accumulator,
            &mut self.transcript,
        );
        prover_accumulate_advice(
            &self.advice.untrusted_advice_polynomial,
            &self.advice.trusted_advice_polynomial,
            &self.program_io.memory_layout,
            &self.one_hot_params,
            &mut self.opening_accumulator,
            &mut self.transcript,
            ram::read_write_checking::needs_single_advice_opening(self.trace.len()),
        );
        let ram_val_evaluation_params = ValEvaluationSumcheckParams::new_from_prover(
            &self.one_hot_params,
            &self.opening_accumulator,
            &self.initial_ram_state,
            self.trace.len(),
        );
        let ram_val_final_params =
            ValFinalSumcheckParams::new_from_prover(self.trace.len(), &self.opening_accumulator);

        let registers_read_write_checking = RegistersReadWriteCheckingProver::initialize(
            registers_read_write_checking_params,
            self.trace.clone(),
            &self.preprocessing.shared.bytecode,
            &self.program_io.memory_layout,
        );
        let ram_val_evaluation = RamValEvaluationSumcheckProver::initialize(
            ram_val_evaluation_params,
            &self.trace,
            &self.preprocessing.shared.bytecode,
            &self.program_io.memory_layout,
        );
        let ram_val_final = ValFinalSumcheckProver::initialize(
            ram_val_final_params,
            &self.trace,
            &self.preprocessing.shared.bytecode,
            &self.program_io.memory_layout,
        );

        #[cfg(feature = "allocative")]
        {
            print_data_structure_heap_usage(
                "RegistersReadWriteCheckingProver",
                &registers_read_write_checking,
            );
            print_data_structure_heap_usage("RamValEvaluationSumcheckProver", &ram_val_evaluation);
            print_data_structure_heap_usage("ValFinalSumcheckProver", &ram_val_final);
        }

        let mut instances: Vec<Box<dyn SumcheckInstanceProver<_, _>>> = vec![
            Box::new(registers_read_write_checking),
            Box::new(ram_val_evaluation),
            Box::new(ram_val_final),
        ];

        #[cfg(feature = "allocative")]
        write_instance_flamegraph_svg(&instances, "stage4_start_flamechart.svg");
        tracing::info!("Stage 4 proving");
        let (sumcheck_proof, _r_stage4) = BatchedSumcheck::prove(
            instances.iter_mut().map(|v| &mut **v as _).collect(),
            &mut self.opening_accumulator,
            &mut self.transcript,
        );
        #[cfg(feature = "allocative")]
        write_instance_flamegraph_svg(&instances, "stage4_end_flamechart.svg");
        drop_in_background_thread(instances);

        sumcheck_proof
    }

    #[tracing::instrument(skip_all)]
    fn prove_stage5(&mut self) -> SumcheckInstanceProof<F, ProofTranscript> {
        #[cfg(not(target_arch = "wasm32"))]
        print_current_memory_usage("Stage 5 baseline");
        let registers_val_evaluation_params =
            RegistersValEvaluationSumcheckParams::new(&self.opening_accumulator);
        let ram_ra_reduction_params = RaReductionParams::new(
            self.trace.len(),
            &self.one_hot_params,
            &self.opening_accumulator,
            &mut self.transcript,
        );
        let lookups_read_raf_params = InstructionReadRafParams::new(
            self.trace.len().log_2(),
            &self.one_hot_params,
            &self.opening_accumulator,
            &mut self.transcript,
        );

        let registers_val_evaluation = RegistersValEvaluationSumcheckProver::initialize(
            registers_val_evaluation_params,
            &self.trace,
            &self.preprocessing.shared.bytecode,
            &self.program_io.memory_layout,
        );
        let ram_ra_reduction = RamRaClaimReductionSumcheckProver::initialize(
            ram_ra_reduction_params,
            &self.trace,
            &self.program_io.memory_layout,
            &self.one_hot_params,
        );
        let lookups_read_raf =
            LookupsReadRafSumcheckProver::initialize(lookups_read_raf_params, &self.trace);

        #[cfg(feature = "allocative")]
        {
            print_data_structure_heap_usage(
                "RegistersValEvaluationSumcheckProver",
                &registers_val_evaluation,
            );
            print_data_structure_heap_usage("RamRaClaimReductionSumcheckProver", &ram_ra_reduction);
            print_data_structure_heap_usage("LookupsReadRafSumcheckProver", &lookups_read_raf);
        }

        let mut instances: Vec<Box<dyn SumcheckInstanceProver<_, _>>> = vec![
            Box::new(registers_val_evaluation),
            Box::new(ram_ra_reduction),
            Box::new(lookups_read_raf),
        ];

        #[cfg(feature = "allocative")]
        write_instance_flamegraph_svg(&instances, "stage5_start_flamechart.svg");
        tracing::info!("Stage 5 proving");
        let (sumcheck_proof, _r_stage5) = BatchedSumcheck::prove(
            instances.iter_mut().map(|v| &mut **v as _).collect(),
            &mut self.opening_accumulator,
            &mut self.transcript,
        );
        #[cfg(feature = "allocative")]
        write_instance_flamegraph_svg(&instances, "stage5_end_flamechart.svg");
        drop_in_background_thread(instances);

        sumcheck_proof
    }

    #[tracing::instrument(skip_all)]
    fn prove_stage6(&mut self) -> SumcheckInstanceProof<F, ProofTranscript> {
        #[cfg(not(target_arch = "wasm32"))]
        print_current_memory_usage("Stage 6 baseline");

        let bytecode_read_raf_params = BytecodeReadRafParams::gen(
            &self.preprocessing.shared.bytecode,
            self.trace.len().log_2(),
            &self.one_hot_params,
            &self.opening_accumulator,
            &mut self.transcript,
        );

        let ram_hamming_booleanity_params =
            HammingBooleanitySumcheckParams::new(&self.opening_accumulator);

        let booleanity_params = BooleanitySumcheckParams::new(
            self.trace.len().log_2(),
            &self.one_hot_params,
            &self.opening_accumulator,
            &mut self.transcript,
        );

        let ram_ra_virtual_params = RamRaVirtualParams::new(
            self.trace.len(),
            &self.one_hot_params,
            &self.opening_accumulator,
        );
        let lookups_ra_virtual_params = InstructionRaSumcheckParams::new(
            &self.one_hot_params,
            &self.opening_accumulator,
            &mut self.transcript,
        );
        let inc_reduction_params = IncClaimReductionSumcheckParams::new(
            self.trace.len(),
            &self.opening_accumulator,
            &mut self.transcript,
        );

        // Advice claim reduction (Phase 1 in Stage 6): trusted and untrusted are separate instances.
        let trusted_advice_phase1_params = AdviceClaimReductionPhase1Params::new_trusted(
            &self.program_io.memory_layout,
            self.trace.len(),
            &self.opening_accumulator,
            &mut self.transcript,
        );
        let untrusted_advice_phase1_params = AdviceClaimReductionPhase1Params::new_untrusted(
            &self.program_io.memory_layout,
            self.trace.len(),
            &self.opening_accumulator,
            &mut self.transcript,
        );

        let bytecode_read_raf = BytecodeReadRafSumcheckProver::initialize(
            bytecode_read_raf_params,
            &self.trace,
            &self.preprocessing.shared.bytecode,
        );
        let ram_hamming_booleanity =
            HammingBooleanitySumcheckProver::initialize(ram_hamming_booleanity_params, &self.trace);

        let booleanity = BooleanitySumcheckProver::initialize(
            booleanity_params,
            &self.trace,
            &self.preprocessing.shared.bytecode,
            &self.program_io.memory_layout,
            &self.one_hot_params,
        );

        let ram_ra_virtual = RamRaVirtualSumcheckProver::initialize(
            ram_ra_virtual_params,
            &self.trace,
            &self.program_io.memory_layout,
            &self.one_hot_params,
        );
        let lookups_ra_virtual =
            LookupsRaSumcheckProver::initialize(lookups_ra_virtual_params, &self.trace);
        let inc_reduction =
            IncClaimReductionSumcheckProver::initialize(inc_reduction_params, self.trace.clone());

        // Initialize Phase 1 provers (Stage 6) if advice is present.
        // Note: We clone the advice polynomial here because:
        // 1. Phase1 (Stage 6) destructively binds cycle variables
        // 2. Phase2 (Stage 7) needs a fresh copy to bind address variables
        // 3. Stage 8 RLC needs the original polynomial
        // A future optimization could use Arc<MultilinearPolynomial> with copy-on-write.
        let trusted_advice_phase1 = trusted_advice_phase1_params.map(|params| {
            self.advice_reduction_gamma_trusted = Some(params.gamma);
            let poly = self
                .advice
                .trusted_advice_polynomial
                .clone()
                .expect("trusted advice params exist but polynomial is missing");
            AdviceClaimReductionPhase1Prover::initialize(params, poly)
        });
        let untrusted_advice_phase1 = untrusted_advice_phase1_params.map(|params| {
            self.advice_reduction_gamma_untrusted = Some(params.gamma);
            let poly = self
                .advice
                .untrusted_advice_polynomial
                .clone()
                .expect("untrusted advice params exist but polynomial is missing");
            AdviceClaimReductionPhase1Prover::initialize(params, poly)
        });

        #[cfg(feature = "allocative")]
        {
            print_data_structure_heap_usage("BytecodeReadRafSumcheckProver", &bytecode_read_raf);
            print_data_structure_heap_usage(
                "ram HammingBooleanitySumcheckProver",
                &ram_hamming_booleanity,
            );
            print_data_structure_heap_usage("BooleanitySumcheckProver", &booleanity);
            print_data_structure_heap_usage("RamRaSumcheckProver", &ram_ra_virtual);
            print_data_structure_heap_usage("LookupsRaSumcheckProver", &lookups_ra_virtual);
            print_data_structure_heap_usage("IncClaimReductionSumcheckProver", &inc_reduction);
            if let Some(ref advice) = trusted_advice_phase1 {
                print_data_structure_heap_usage(
                    "AdviceClaimReductionPhase1Prover(trusted)",
                    advice,
                );
            }
            if let Some(ref advice) = untrusted_advice_phase1 {
                print_data_structure_heap_usage(
                    "AdviceClaimReductionPhase1Prover(untrusted)",
                    advice,
                );
            }
        }

        let mut instances: Vec<Box<dyn SumcheckInstanceProver<_, _>>> = vec![
            Box::new(bytecode_read_raf),
            Box::new(ram_hamming_booleanity),
            Box::new(booleanity),
            Box::new(ram_ra_virtual),
            Box::new(lookups_ra_virtual),
            Box::new(inc_reduction),
        ];
        if let Some(advice) = trusted_advice_phase1 {
            instances.push(Box::new(advice));
        }
        if let Some(advice) = untrusted_advice_phase1 {
            instances.push(Box::new(advice));
        }

        #[cfg(feature = "allocative")]
        write_instance_flamegraph_svg(&instances, "stage6_start_flamechart.svg");
        tracing::info!("Stage 6 proving");
        let (sumcheck_proof, _r_stage6) = BatchedSumcheck::prove(
            instances.iter_mut().map(|v| &mut **v as _).collect(),
            &mut self.opening_accumulator,
            &mut self.transcript,
        );
        #[cfg(feature = "allocative")]
        write_instance_flamegraph_svg(&instances, "stage6_end_flamechart.svg");
        drop_in_background_thread(instances);

        sumcheck_proof
    }

    // Note: prove_trusted_advice and prove_untrusted_advice have been removed.
    // Advice claims are now reduced via AdviceClaimReduction in Stage 6 and proven
    // as part of the batched Stage 8 opening proof.

    /// Stage 7: HammingWeight + ClaimReduction sumcheck (only log_k_chunk rounds).
    #[tracing::instrument(skip_all)]
    fn prove_stage7(&mut self) -> SumcheckInstanceProof<F, ProofTranscript> {
        // Create params and prover for HammingWeightClaimReduction
        // (r_cycle and r_addr_bool are extracted from Booleanity opening internally)
        let hw_params = HammingWeightClaimReductionParams::new(
            &self.one_hot_params,
            &self.opening_accumulator,
            &mut self.transcript,
        );
        let hw_prover = HammingWeightClaimReductionProver::initialize(
            hw_params,
            &self.trace,
            &self.preprocessing.shared,
            &self.one_hot_params,
        );

        #[cfg(feature = "allocative")]
        print_data_structure_heap_usage("HammingWeightClaimReductionProver", &hw_prover);

        // 3. Run Stage 7 batched sumcheck (address rounds only).
        // Includes HammingWeightClaimReduction plus Phase 2 advice reduction instances (if needed).
        let mut instances: Vec<Box<dyn SumcheckInstanceProver<F, ProofTranscript>>> =
            vec![Box::new(hw_prover)];

        if let Some(gamma) = self.advice_reduction_gamma_trusted {
            if let Some(params) = AdviceClaimReductionPhase2Params::new_trusted(
                &self.program_io.memory_layout,
                self.trace.len(),
                gamma,
                &self.opening_accumulator,
            ) {
                let poly = self
                    .advice
                    .trusted_advice_polynomial
                    .clone()
                    .expect("trusted advice phase2 params exist but polynomial is missing");
                instances.push(Box::new(AdviceClaimReductionPhase2Prover::initialize(
                    params, poly,
                )));
            }
        }
        if let Some(gamma) = self.advice_reduction_gamma_untrusted {
            if let Some(params) = AdviceClaimReductionPhase2Params::new_untrusted(
                &self.program_io.memory_layout,
                self.trace.len(),
                gamma,
                &self.opening_accumulator,
            ) {
                let poly = self
                    .advice
                    .untrusted_advice_polynomial
                    .clone()
                    .expect("untrusted advice phase2 params exist but polynomial is missing");
                instances.push(Box::new(AdviceClaimReductionPhase2Prover::initialize(
                    params, poly,
                )));
            }
        }

        #[cfg(feature = "allocative")]
        write_instance_flamegraph_svg(&instances, "stage7_start_flamechart.svg");
        tracing::info!("Stage 7 proving");
        let (sumcheck_proof, _) = BatchedSumcheck::prove(
            instances.iter_mut().map(|v| &mut **v as _).collect(),
            &mut self.opening_accumulator,
            &mut self.transcript,
        );
        #[cfg(feature = "allocative")]
        write_instance_flamegraph_svg(&instances, "stage7_end_flamechart.svg");
        drop_in_background_thread(instances);

        sumcheck_proof
    }

    /// Stage 8: Dory batch opening proof.
    /// Builds streaming RLC polynomial directly from trace (no witness regeneration needed).
    #[tracing::instrument(skip_all)]
    fn prove_stage8(
        &mut self,
        opening_proof_hints: HashMap<CommittedPolynomial, PCS::OpeningProofHint>,
    ) -> PCS::Proof {
        tracing::info!("Stage 8 proving (Dory batch opening)");

        let _guard = DoryGlobals::initialize(self.one_hot_params.k_chunk, self.padded_trace_len);

        // Get the unified opening point from HammingWeightClaimReduction
        // This contains (r_address_stage7 || r_cycle_stage6) in big-endian
        let (opening_point, _) = self.opening_accumulator.get_committed_polynomial_opening(
            CommittedPolynomial::InstructionRa(0),
            SumcheckId::HammingWeightClaimReduction,
        );
        let log_k_chunk = self.one_hot_params.log_k_chunk;
        let r_address_stage7 = &opening_point.r[..log_k_chunk];

        // 1. Collect all (polynomial, claim) pairs
        let mut polynomial_claims = Vec::new();

        // Dense polynomials: RamInc and RdInc (from IncClaimReduction in Stage 6)
        // These are at r_cycle_stage6 only (length log_T)
        let (_ram_inc_point, ram_inc_claim) =
            self.opening_accumulator.get_committed_polynomial_opening(
                CommittedPolynomial::RamInc,
                SumcheckId::IncClaimReduction,
            );
        let (_rd_inc_point, rd_inc_claim) =
            self.opening_accumulator.get_committed_polynomial_opening(
                CommittedPolynomial::RdInc,
                SumcheckId::IncClaimReduction,
            );

        #[cfg(test)]
        {
            // Verify that Inc openings are at the same point as r_cycle from HammingWeightClaimReduction
            let r_cycle_stage6 = &opening_point.r[log_k_chunk..];

            debug_assert_eq!(
                _ram_inc_point.r.as_slice(),
                r_cycle_stage6,
                "RamInc opening point should match r_cycle from HammingWeightClaimReduction"
            );
            debug_assert_eq!(
                _rd_inc_point.r.as_slice(),
                r_cycle_stage6,
                "RdInc opening point should match r_cycle from HammingWeightClaimReduction"
            );
        }

        // Apply Lagrange factor for dense polys: ∏_{i<log_k_chunk} (1 - r_address[i])
        // Because dense polys have fewer variables, we need to account for this
        // Note: r_address is in big-endian, Lagrange factor uses ∏(1 - r_i)
        let lagrange_factor: F = r_address_stage7.iter().map(|r| F::one() - *r).product();

        polynomial_claims.push((CommittedPolynomial::RamInc, ram_inc_claim * lagrange_factor));
        polynomial_claims.push((CommittedPolynomial::RdInc, rd_inc_claim * lagrange_factor));

        // Sparse polynomials: all RA polys (from HammingWeightClaimReduction)
        // These are at (r_address_stage7, r_cycle_stage6)
        for i in 0..self.one_hot_params.instruction_d {
            let (_, claim) = self.opening_accumulator.get_committed_polynomial_opening(
                CommittedPolynomial::InstructionRa(i),
                SumcheckId::HammingWeightClaimReduction,
            );
            polynomial_claims.push((CommittedPolynomial::InstructionRa(i), claim));
        }
        for i in 0..self.one_hot_params.bytecode_d {
            let (_, claim) = self.opening_accumulator.get_committed_polynomial_opening(
                CommittedPolynomial::BytecodeRa(i),
                SumcheckId::HammingWeightClaimReduction,
            );
            polynomial_claims.push((CommittedPolynomial::BytecodeRa(i), claim));
        }
        for i in 0..self.one_hot_params.ram_d {
            let (_, claim) = self.opening_accumulator.get_committed_polynomial_opening(
                CommittedPolynomial::RamRa(i),
                SumcheckId::HammingWeightClaimReduction,
            );
            polynomial_claims.push((CommittedPolynomial::RamRa(i), claim));
        }

        // Advice polynomials: TrustedAdvice and UntrustedAdvice (from AdviceClaimReduction in Stage 6)
        // These are committed with smaller dimensions, so we apply Lagrange factors to embed
        // them in the top-left block of the main Dory matrix.
        if let Some((advice_point, advice_claim)) = self
            .opening_accumulator
            .get_trusted_advice_opening(SumcheckId::AdviceClaimReduction)
        {
            let lagrange_factor =
                compute_advice_lagrange_factor::<F>(&opening_point.r, advice_point.len());
            polynomial_claims.push((
                CommittedPolynomial::TrustedAdvice,
                advice_claim * lagrange_factor,
            ));
        }

        if let Some((advice_point, advice_claim)) = self
            .opening_accumulator
            .get_untrusted_advice_opening(SumcheckId::AdviceClaimReduction)
        {
            let lagrange_factor =
                compute_advice_lagrange_factor::<F>(&opening_point.r, advice_point.len());
            polynomial_claims.push((
                CommittedPolynomial::UntrustedAdvice,
                advice_claim * lagrange_factor,
            ));
        }

        // 2. Sample gamma and compute powers for RLC
        let claims: Vec<F> = polynomial_claims.iter().map(|(_, c)| *c).collect();
        self.transcript.append_scalars(&claims);
        let gamma_powers: Vec<F> = self.transcript.challenge_scalar_powers(claims.len());

        // Build DoryOpeningState
        let state = DoryOpeningState {
            opening_point: opening_point.r.clone(),
            gamma_powers,
            polynomial_claims,
        };

        let streaming_data = Arc::new(RLCStreamingData {
            bytecode: self.preprocessing.shared.bytecode.clone(),
            memory_layout: self.preprocessing.shared.memory_layout.clone(),
        });

        // Build advice polynomials map for RLC
        let mut advice_polys = HashMap::new();
        if let Some(poly) = self.advice.trusted_advice_polynomial.take() {
            advice_polys.insert(CommittedPolynomial::TrustedAdvice, poly);
        }
        if let Some(poly) = self.advice.untrusted_advice_polynomial.take() {
            advice_polys.insert(CommittedPolynomial::UntrustedAdvice, poly);
        }

        // Build streaming RLC polynomial directly (no witness poly regeneration!)
        // Use materialized trace (default, single pass) instead of lazy trace
        let (joint_poly, hint) = state.build_streaming_rlc::<PCS>(
            self.one_hot_params.clone(),
            TraceSource::Materialized(Arc::clone(&self.trace)),
            streaming_data,
            opening_proof_hints,
            advice_polys,
        );

        // Dory opening proof at the unified point
        PCS::prove(
            &self.preprocessing.generators,
            &joint_poly,
            &opening_point.r,
            Some(hint),
            &mut self.transcript,
        )
    }
}

pub struct JoltAdvice<F: JoltField, PCS: CommitmentScheme<Field = F>> {
    pub untrusted_advice_polynomial: Option<MultilinearPolynomial<F>>,
    pub trusted_advice_commitment: Option<PCS::Commitment>,
    pub trusted_advice_polynomial: Option<MultilinearPolynomial<F>>,
    /// Hint for untrusted advice (for batched Dory opening)
    pub untrusted_advice_hint: Option<PCS::OpeningProofHint>,
    /// Hint for trusted advice (for batched Dory opening)
    pub trusted_advice_hint: Option<PCS::OpeningProofHint>,
}

#[cfg(feature = "allocative")]
fn write_instance_flamegraph_svg(
    instances: &[Box<dyn SumcheckInstanceProver<impl JoltField, impl Transcript>>],
    path: impl AsRef<Path>,
) {
    let mut flamegraph = FlameGraphBuilder::default();
    for instance in instances {
        instance.update_flamegraph(&mut flamegraph)
    }
    write_flamegraph_svg(flamegraph, path);
}

#[derive(Clone, CanonicalSerialize, CanonicalDeserialize)]
pub struct JoltProverPreprocessing<F: JoltField, PCS: CommitmentScheme<Field = F>> {
    pub generators: PCS::ProverSetup,
<<<<<<< HEAD
    pub bytecode: BytecodePreprocessing,
    pub ram: RAMPreprocessing,
    pub memory_layout: MemoryLayout,
    /// Maximum padded trace length (power of 2)
    pub max_padded_trace_length: usize,
    /// log2 of chunk size for one-hot encoding
    pub log_k_chunk: usize,
=======
    pub shared: JoltSharedPreprocessing,
>>>>>>> c5869db7
}

impl<F, PCS> JoltProverPreprocessing<F, PCS>
where
    F: JoltField,
    PCS: CommitmentScheme<Field = F>,
{
    #[tracing::instrument(skip_all, name = "JoltProverPreprocessing::gen")]
    pub fn new(
        shared: JoltSharedPreprocessing,
        max_trace_length: usize,
    ) -> JoltProverPreprocessing<F, PCS> {
        let max_T: usize = max_trace_length.next_power_of_two();
        let log_chunk = get_log_k_chunk(max_T);
        let generators = PCS::setup_prover(log_chunk + max_T.log_2());
<<<<<<< HEAD

        JoltProverPreprocessing {
            generators,
            bytecode,
            ram,
            memory_layout,
            max_padded_trace_length: max_T,
            log_k_chunk: log_chunk,
        }
=======
        JoltProverPreprocessing { generators, shared }
>>>>>>> c5869db7
    }

    pub fn save_to_target_dir(&self, target_dir: &str) -> std::io::Result<()> {
        let filename = Path::new(target_dir).join("jolt_prover_preprocessing.dat");
        let mut file = File::create(filename.as_path())?;
        let mut data = Vec::new();
        self.serialize_compressed(&mut data).unwrap();
        file.write_all(&data)?;
        Ok(())
    }

    pub fn read_from_target_dir(target_dir: &str) -> std::io::Result<Self> {
        let filename = Path::new(target_dir).join("jolt_prover_preprocessing.dat");
        let mut file = File::open(filename.as_path())?;
        let mut data = Vec::new();
        file.read_to_end(&mut data)?;
        Ok(Self::deserialize_compressed(&*data).unwrap())
    }
}

impl<F: JoltField, PCS: CommitmentScheme<Field = F>> Serializable
    for JoltProverPreprocessing<F, PCS>
{
}

#[cfg(test)]
mod tests {
<<<<<<< HEAD
    fn init_tracing_for_tests() {
        use std::sync::Once;

        use tracing_subscriber::EnvFilter;

        static INIT: Once = Once::new();
        INIT.call_once(|| {
            // Prefer `RUST_LOG` if set; otherwise default to `info` so `tracing::info!` shows up.
            // Note: `cargo test` still captures output by default; run with `-- --nocapture` to see it.
            let env_filter =
                EnvFilter::try_from_default_env().unwrap_or_else(|_| EnvFilter::new("info"));

            // `with_test_writer()` integrates with libtest output capturing.
            let _ = tracing_subscriber::fmt()
                .with_env_filter(env_filter)
                .with_test_writer()
                .try_init();
        });
    }

    use ark_bn254::Fr;
=======
    use crate::host;
    use crate::zkvm::prover::JoltProverPreprocessing;
    use crate::zkvm::verifier::{JoltSharedPreprocessing, JoltVerifier, JoltVerifierPreprocessing};
    use crate::zkvm::{RV64IMACProver, RV64IMACVerifier};
>>>>>>> c5869db7
    use serial_test::serial;

    use crate::host;
    use crate::poly::{
        commitment::{
            commitment_scheme::CommitmentScheme,
            dory::{DoryCommitmentScheme, DoryContext, DoryGlobals},
        },
        multilinear_polynomial::MultilinearPolynomial,
        opening_proof::{OpeningAccumulator, SumcheckId},
    };
    use crate::utils::math::Math;
    use crate::zkvm::witness::CommittedPolynomial;
    use crate::zkvm::{
        prover::JoltProverPreprocessing,
        ram::populate_memory_states,
        verifier::{JoltVerifier, JoltVerifierPreprocessing},
        RV64IMACProver, RV64IMACVerifier,
    };

    fn commit_trusted_advice_preprocessing_only(
        preprocessing: &JoltProverPreprocessing<Fr, DoryCommitmentScheme>,
        trusted_advice_bytes: &[u8],
    ) -> (
        <DoryCommitmentScheme as CommitmentScheme>::Commitment,
        <DoryCommitmentScheme as CommitmentScheme>::OpeningProofHint,
    ) {
        let max_trusted_advice_size = preprocessing.memory_layout.max_trusted_advice_size;
        let mut trusted_advice_words = vec![0u64; (max_trusted_advice_size as usize) / 8];
        populate_memory_states(
            0,
            trusted_advice_bytes,
            Some(&mut trusted_advice_words),
            None,
        );

        let poly = MultilinearPolynomial::<Fr>::from(trusted_advice_words);
        let advice_len = poly.len().next_power_of_two().max(1);
        let advice_vars = advice_len.log_2();
        let sigma_a = advice_vars.div_ceil(2);
        let nu_a = advice_vars - sigma_a;
        let num_rows = 1usize << nu_a;
        let num_cols = 1usize << sigma_a;

        let _guard = DoryGlobals::initialize_trusted_advice_matrix(num_rows, num_cols);
        let (commitment, hint) = {
            let _ctx = DoryGlobals::with_context(DoryContext::TrustedAdvice);
            DoryCommitmentScheme::commit(&poly, &preprocessing.generators)
        };
        (commitment, hint)
    }

    #[test]
    #[serial]
    fn fib_e2e_dory() {
        let mut program = host::Program::new("fibonacci-guest");
        let inputs = postcard::to_stdvec(&100u32).unwrap();
        let (bytecode, init_memory_state, _) = program.decode();
        let (_, _, _, io_device) = program.trace(&inputs, &[], &[]);
        let shared_preprocessing = JoltSharedPreprocessing::new(
            bytecode.clone(),
            io_device.memory_layout.clone(),
            init_memory_state,
        );

        let prover_preprocessing =
            JoltProverPreprocessing::new(shared_preprocessing.clone(), 1 << 16);
        let elf_contents_opt = program.get_elf_contents();
        let elf_contents = elf_contents_opt.as_deref().expect("elf contents is None");
        let prover = RV64IMACProver::gen_from_elf(
<<<<<<< HEAD
            &preprocessing,
=======
            &prover_preprocessing,
>>>>>>> c5869db7
            elf_contents,
            &inputs,
            &[],
            &[],
            None,
<<<<<<< HEAD
            None,
=======
>>>>>>> c5869db7
        );
        let io_device = prover.program_io.clone();
        let (jolt_proof, debug_info) = prover.prove();

        let verifier_preprocessing = JoltVerifierPreprocessing::new(
            shared_preprocessing,
            prover_preprocessing.generators.to_verifier_setup(),
        );
        let verifier = RV64IMACVerifier::new(
            &verifier_preprocessing,
            jolt_proof,
            io_device,
            None,
            debug_info,
        )
        .expect("Failed to create verifier");
        verifier.verify().expect("Failed to verify proof");
    }

    #[test]
    #[serial]
    fn small_trace_e2e_dory() {
        let mut program = host::Program::new("fibonacci-guest");
        let inputs = postcard::to_stdvec(&5u32).unwrap();
        let (bytecode, init_memory_state, _) = program.decode();
        let (_, _, _, io_device) = program.trace(&inputs, &[], &[]);

        let shared_preprocessing = JoltSharedPreprocessing::new(
            bytecode.clone(),
            io_device.memory_layout.clone(),
            init_memory_state,
        );

        let prover_preprocessing = JoltProverPreprocessing::new(shared_preprocessing.clone(), 256);
        let elf_contents_opt = program.get_elf_contents();
        let elf_contents = elf_contents_opt.as_deref().expect("elf contents is None");
        let log_chunk = 8; // Use default log_chunk for tests
        let prover = RV64IMACProver::gen_from_elf(
<<<<<<< HEAD
            &preprocessing,
=======
            &prover_preprocessing,
>>>>>>> c5869db7
            elf_contents,
            &inputs,
            &[],
            &[],
            None,
<<<<<<< HEAD
            None,
=======
>>>>>>> c5869db7
        );

        assert!(
            prover.padded_trace_len <= (1 << log_chunk),
            "Test requires T <= chunk_size ({}), got T = {}",
            1 << log_chunk,
            prover.padded_trace_len
        );

        let io_device = prover.program_io.clone();
        let (jolt_proof, debug_info) = prover.prove();

        let verifier_preprocessing = JoltVerifierPreprocessing::new(
            prover_preprocessing.shared.clone(),
            prover_preprocessing.generators.to_verifier_setup(),
        );
        let verifier = RV64IMACVerifier::new(
            &verifier_preprocessing,
            jolt_proof,
            io_device,
            None,
            debug_info,
        )
        .expect("Failed to create verifier");
        verifier.verify().expect("Failed to verify proof");
    }

    #[test]
    #[serial]
    fn sha3_e2e_dory() {
        // Ensure SHA3 inline library is linked and auto-registered
        #[cfg(feature = "host")]
        use jolt_inlines_keccak256 as _;
        // SHA3 inlines are automatically registered via #[ctor::ctor]
        // when the jolt-inlines-keccak256 crate is linked (see lib.rs)

        let mut program = host::Program::new("sha3-guest");
        let (bytecode, init_memory_state, _) = program.decode();
        let inputs = postcard::to_stdvec(&[5u8; 32]).unwrap();
        let (_, _, _, io_device) = program.trace(&inputs, &[], &[]);

        let shared_preprocessing = JoltSharedPreprocessing::new(
            bytecode.clone(),
            io_device.memory_layout.clone(),
            init_memory_state,
        );

        let prover_preprocessing =
            JoltProverPreprocessing::new(shared_preprocessing.clone(), 1 << 16);
        let elf_contents_opt = program.get_elf_contents();
        let elf_contents = elf_contents_opt.as_deref().expect("elf contents is None");
        let prover = RV64IMACProver::gen_from_elf(
<<<<<<< HEAD
            &preprocessing,
=======
            &prover_preprocessing,
>>>>>>> c5869db7
            elf_contents,
            &inputs,
            &[],
            &[],
            None,
<<<<<<< HEAD
            None,
=======
>>>>>>> c5869db7
        );
        let io_device = prover.program_io.clone();
        let (jolt_proof, debug_info) = prover.prove();

        let verifier_preprocessing = JoltVerifierPreprocessing::new(
            prover_preprocessing.shared.clone(),
            prover_preprocessing.generators.to_verifier_setup(),
        );
        let verifier = RV64IMACVerifier::new(
            &verifier_preprocessing,
            jolt_proof,
            io_device.clone(),
            None,
            debug_info,
        )
        .expect("Failed to create verifier");
        verifier.verify().expect("Failed to verify proof");
        assert_eq!(
            io_device.inputs, inputs,
            "Inputs mismatch: expected {:?}, got {:?}",
            inputs, io_device.inputs
        );
        let expected_output = &[
            0xd0, 0x3, 0x5c, 0x96, 0x86, 0x6e, 0xe2, 0x2e, 0x81, 0xf5, 0xc4, 0xef, 0xbd, 0x88,
            0x33, 0xc1, 0x7e, 0xa1, 0x61, 0x10, 0x81, 0xfc, 0xd7, 0xa3, 0xdd, 0xce, 0xce, 0x7f,
            0x44, 0x72, 0x4, 0x66,
        ];
        assert_eq!(io_device.outputs, expected_output, "Outputs mismatch",);
    }

    #[test]
    #[serial]
    fn sha2_e2e_dory() {
        // Ensure SHA2 inline library is linked and auto-registered
        #[cfg(feature = "host")]
        use jolt_inlines_sha2 as _;
        // SHA2 inlines are automatically registered via #[ctor::ctor]
        // when the jolt-inlines-sha2 crate is linked (see lib.rs)
        let mut program = host::Program::new("sha2-guest");
        let (bytecode, init_memory_state, _) = program.decode();
        let inputs = postcard::to_stdvec(&[5u8; 32]).unwrap();
        let (_, _, _, io_device) = program.trace(&inputs, &[], &[]);

        let shared_preprocessing = JoltSharedPreprocessing::new(
            bytecode.clone(),
            io_device.memory_layout.clone(),
            init_memory_state,
        );

        let prover_preprocessing =
            JoltProverPreprocessing::new(shared_preprocessing.clone(), 1 << 16);
        let elf_contents_opt = program.get_elf_contents();
        let elf_contents = elf_contents_opt.as_deref().expect("elf contents is None");
        let prover = RV64IMACProver::gen_from_elf(
<<<<<<< HEAD
            &preprocessing,
=======
            &prover_preprocessing,
>>>>>>> c5869db7
            elf_contents,
            &inputs,
            &[],
            &[],
            None,
<<<<<<< HEAD
            None,
=======
>>>>>>> c5869db7
        );
        let io_device = prover.program_io.clone();
        let (jolt_proof, debug_info) = prover.prove();

        let verifier_preprocessing = JoltVerifierPreprocessing::new(
            prover_preprocessing.shared.clone(),
            prover_preprocessing.generators.to_verifier_setup(),
        );
        let verifier = RV64IMACVerifier::new(
            &verifier_preprocessing,
            jolt_proof,
            io_device.clone(),
            None,
            debug_info,
        )
        .expect("Failed to create verifier");
        verifier.verify().expect("Failed to verify proof");
        let expected_output = &[
            0x28, 0x9b, 0xdf, 0x82, 0x9b, 0x4a, 0x30, 0x26, 0x7, 0x9a, 0x3e, 0xa0, 0x89, 0x73,
            0xb1, 0x97, 0x2d, 0x12, 0x4e, 0x7e, 0xaf, 0x22, 0x33, 0xc6, 0x3, 0x14, 0x3d, 0xc6,
            0x3b, 0x50, 0xd2, 0x57,
        ];
        assert_eq!(
            io_device.outputs, expected_output,
            "Outputs mismatch: expected {:?}, got {:?}",
            expected_output, io_device.outputs
        );
    }

    #[test]
    #[serial]
    fn sha2_e2e_dory_with_unused_advice() {
        // SHA2 guest does not consume advice, but providing both trusted and untrusted advice
        // should still work correctly through the full pipeline:
        // - Trusted: commit in preprocessing-only context, reduce in Stage 6, batch in Stage 8
        // - Untrusted: commit at prove time, reduce in Stage 6, batch in Stage 8
        let mut program = host::Program::new("sha2-guest");
        let (bytecode, init_memory_state, _) = program.decode();
        let inputs = postcard::to_stdvec(&[5u8; 32]).unwrap();
        let trusted_advice = postcard::to_stdvec(&[7u8; 32]).unwrap();
        let untrusted_advice = postcard::to_stdvec(&[9u8; 32]).unwrap();

        let (_, _, _, io_device) = program.trace(&inputs, &untrusted_advice, &trusted_advice);

        let shared_preprocessing = JoltSharedPreprocessing::new(
            bytecode.clone(),
            io_device.memory_layout.clone(),
            init_memory_state,
        );
<<<<<<< HEAD
        let elf_contents = program.get_elf_contents().expect("elf contents is None");

        let (trusted_commitment, trusted_hint) =
            commit_trusted_advice_preprocessing_only(&preprocessing, &trusted_advice);

        let prover = RV64IMACProver::gen_from_elf(
            &preprocessing,
            &elf_contents,
=======

        let prover_preprocessing =
            JoltProverPreprocessing::new(shared_preprocessing.clone(), 1 << 16);
        let elf_contents_opt = program.get_elf_contents();
        let elf_contents = elf_contents_opt.as_deref().expect("elf contents is None");

        let max_trusted_advice_size = prover_preprocessing
            .shared
            .memory_layout
            .max_trusted_advice_size;
        let mut trusted_advice_words = vec![0u64; (max_trusted_advice_size as usize) / 8];
        populate_memory_states(0, &trusted_advice, Some(&mut trusted_advice_words), None);
        let trusted_advice_commitment = {
            crate::poly::commitment::dory::DoryGlobals::initialize_trusted_advice(
                1,
                (max_trusted_advice_size as usize) / 8,
            );
            let _ctx = crate::poly::commitment::dory::DoryGlobals::with_context(
                crate::poly::commitment::dory::DoryContext::TrustedAdvice,
            );
            let poly = MultilinearPolynomial::<ark_bn254::Fr>::from(trusted_advice_words);
            let (trusted_advice_commitment, _hint) =
                <crate::poly::commitment::dory::DoryCommitmentScheme as CommitmentScheme>::commit(
                    &poly,
                    &prover_preprocessing.generators,
                );
            trusted_advice_commitment
        };

        let prover = RV64IMACProver::gen_from_elf(
            &prover_preprocessing,
            elf_contents,
>>>>>>> c5869db7
            &inputs,
            &untrusted_advice,
            &trusted_advice,
            Some(trusted_commitment),
            Some(trusted_hint),
        );
        let io_device = prover.program_io.clone();
        let (jolt_proof, debug_info) = prover.prove();

<<<<<<< HEAD
        let verifier_preprocessing = JoltVerifierPreprocessing::from(&preprocessing);
        RV64IMACVerifier::new(
=======
        let verifier_preprocessing = JoltVerifierPreprocessing::new(
            prover_preprocessing.shared.clone(),
            prover_preprocessing.generators.to_verifier_setup(),
        );
        let verifier = RV64IMACVerifier::new(
>>>>>>> c5869db7
            &verifier_preprocessing,
            jolt_proof,
            io_device.clone(),
            Some(trusted_commitment),
            debug_info,
        )
        .expect("Failed to create verifier")
        .verify()
        .expect("Failed to verify proof");

        // Verify output is correct (advice should not affect sha2 output)
        let expected_output = &[
            0x28, 0x9b, 0xdf, 0x82, 0x9b, 0x4a, 0x30, 0x26, 0x7, 0x9a, 0x3e, 0xa0, 0x89, 0x73,
            0xb1, 0x97, 0x2d, 0x12, 0x4e, 0x7e, 0xaf, 0x22, 0x33, 0xc6, 0x3, 0x14, 0x3d, 0xc6,
            0x3b, 0x50, 0xd2, 0x57,
        ];
        assert_eq!(io_device.outputs, expected_output);
    }

    #[test]
    #[serial]
    fn max_advice_with_small_trace() {
        init_tracing_for_tests();

        // Tests that max-sized advice (4KB = 512 words) works with a minimal trace.
        // With balanced dims (sigma_a=5, nu_a=4 for 512 words), the minimum padded trace
        // (256 cycles -> total_vars=12) is sufficient to embed advice.
        let mut program = host::Program::new("fibonacci-guest");
        let inputs = postcard::to_stdvec(&5u32).unwrap();
        let trusted_advice = vec![7u8; 4096];
        let untrusted_advice = vec![9u8; 4096];

        let (bytecode, init_memory_state, _) = program.decode();
        let (lazy_trace, trace, final_memory_state, io_device) =
            program.trace(&inputs, &untrusted_advice, &trusted_advice);

        let preprocessing = JoltProverPreprocessing::gen(
            bytecode.clone(),
            io_device.memory_layout.clone(),
            init_memory_state,
            1 << 16,
        );

        tracing::info!(
            "preprocessing.memory_layout.max_trusted_advice_size: {}",
            preprocessing.memory_layout.max_trusted_advice_size
        );

        let (trusted_commitment, trusted_hint) =
            commit_trusted_advice_preprocessing_only(&preprocessing, &trusted_advice);

        let prover = RV64IMACProver::gen_from_trace(
            &preprocessing,
            lazy_trace,
            trace,
            io_device,
            Some(trusted_commitment),
            Some(trusted_hint),
            final_memory_state,
        );

        // Trace is tiny but advice is max-sized
        assert!(prover.unpadded_trace_len < 512);
        assert_eq!(prover.padded_trace_len, 256);

        let io_device = prover.program_io.clone();
        let (jolt_proof, debug_info) = prover.prove();

        let verifier_preprocessing = JoltVerifierPreprocessing::from(&preprocessing);
        RV64IMACVerifier::new(
            &verifier_preprocessing,
            jolt_proof,
            io_device,
            Some(trusted_commitment),
            debug_info,
        )
        .expect("Failed to create verifier")
        .verify()
        .expect("Verification failed");
    }

    #[test]
    #[serial]
    fn advice_e2e_dory() {
        // Tests a guest (merkle-tree) that actually consumes both trusted and untrusted advice.
        let mut program = host::Program::new("merkle-tree-guest");
        let (bytecode, init_memory_state, _) = program.decode();

        // Merkle tree with 4 leaves: input=leaf1, trusted=[leaf2, leaf3], untrusted=leaf4
        let inputs = postcard::to_stdvec(&[5u8; 32].as_slice()).unwrap();
        let untrusted_advice = postcard::to_stdvec(&[8u8; 32]).unwrap();
        let mut trusted_advice = postcard::to_stdvec(&[6u8; 32]).unwrap();
        trusted_advice.extend(postcard::to_stdvec(&[7u8; 32]).unwrap());

        let (_, _, _, io_device) = program.trace(&inputs, &untrusted_advice, &trusted_advice);
        let preprocessing = JoltProverPreprocessing::gen(
            bytecode.clone(),
            io_device.memory_layout.clone(),
            init_memory_state,
            1 << 16,
        );
        let elf_contents = program.get_elf_contents().expect("elf contents is None");

        let (trusted_commitment, trusted_hint) =
            commit_trusted_advice_preprocessing_only(&preprocessing, &trusted_advice);

        let prover = RV64IMACProver::gen_from_elf(
            &preprocessing,
            &elf_contents,
            &inputs,
            &untrusted_advice,
            &trusted_advice,
            Some(trusted_commitment),
            Some(trusted_hint),
        );
        let io_device = prover.program_io.clone();
        let (jolt_proof, debug_info) = prover.prove();

        let verifier_preprocessing = JoltVerifierPreprocessing::from(&preprocessing);
        RV64IMACVerifier::new(
            &verifier_preprocessing,
            jolt_proof,
            io_device.clone(),
            Some(trusted_commitment),
            debug_info,
        )
        .expect("Failed to create verifier")
        .verify()
        .expect("Verification failed");

        // Expected merkle root for leaves [5;32], [6;32], [7;32], [8;32]
        let expected_output = &[
            0xb4, 0x37, 0x0f, 0x3a, 0xb, 0x3d, 0x38, 0xa8, 0x7a, 0x6c, 0x4c, 0x46, 0x9, 0xe7, 0x83,
            0xb3, 0xcc, 0xb7, 0x1c, 0x30, 0x1f, 0xf8, 0x54, 0xd, 0xf7, 0xdd, 0xc8, 0x42, 0x32,
            0xbb, 0x16, 0xd7,
        ];
        assert_eq!(io_device.outputs, expected_output);
    }

    #[test]
    #[serial]
    fn advice_opening_point_derives_from_unified_point() {
        // Tests that advice opening points are correctly derived from the unified main opening
        // point using Dory's balanced dimension policy.
        //
        // For a small trace (256 cycles), the advice row coordinates span both Stage 6 (cycle)
        // and Stage 7 (address) challenges, verifying the two-phase reduction works correctly.
        let mut program = host::Program::new("fibonacci-guest");
        let inputs = postcard::to_stdvec(&5u32).unwrap();
        let trusted_advice = postcard::to_stdvec(&[7u8; 32]).unwrap();
        let untrusted_advice = postcard::to_stdvec(&[9u8; 32]).unwrap();

        let (bytecode, init_memory_state, _) = program.decode();
        let (lazy_trace, trace, final_memory_state, io_device) =
            program.trace(&inputs, &untrusted_advice, &trusted_advice);

        let preprocessing = JoltProverPreprocessing::gen(
            bytecode.clone(),
            io_device.memory_layout.clone(),
            init_memory_state,
            1 << 16,
        );

        let (trusted_commitment, trusted_hint) =
            commit_trusted_advice_preprocessing_only(&preprocessing, &trusted_advice);

        let prover = RV64IMACProver::gen_from_trace(
            &preprocessing,
            lazy_trace,
            trace,
            io_device,
            Some(trusted_commitment),
            Some(trusted_hint),
            final_memory_state,
        );

        assert_eq!(prover.padded_trace_len, 256, "test expects small trace");

        let io_device = prover.program_io.clone();
        let (jolt_proof, debug_info) = prover.prove();
        let debug_info = debug_info.expect("expected debug_info in tests");

        // Get unified opening point and derive expected advice point
        let (opening_point, _) = debug_info
            .opening_accumulator
            .get_committed_polynomial_opening(
                CommittedPolynomial::InstructionRa(0),
                SumcheckId::HammingWeightClaimReduction,
            );
        let mut point_dory_le = opening_point.r.clone();
        point_dory_le.reverse();

        let total_vars = point_dory_le.len();
        let sigma_main = total_vars.div_ceil(2);
        let advice_words =
            (preprocessing.memory_layout.max_trusted_advice_size as usize / 8).next_power_of_two();
        let advice_vars = advice_words.log_2();
        let sigma_a = advice_vars.div_ceil(2);
        let nu_a = advice_vars - sigma_a;

        // Build expected advice point: [col_bits[0..sigma_a] || row_bits[0..nu_a]]
        let mut expected_advice_le: Vec<_> = point_dory_le[0..sigma_a].to_vec();
        expected_advice_le.extend_from_slice(&point_dory_le[sigma_main..sigma_main + nu_a]);

        // Verify both advice types derive the same opening point
        for (name, get_fn) in [
            (
                "trusted",
                debug_info
                    .opening_accumulator
                    .get_trusted_advice_opening(SumcheckId::AdviceClaimReduction),
            ),
            (
                "untrusted",
                debug_info
                    .opening_accumulator
                    .get_untrusted_advice_opening(SumcheckId::AdviceClaimReduction),
            ),
        ] {
            assert!(
                get_fn.is_some(),
                "{name} advice opening missing for AdviceClaimReduction"
            );
            let (point_be, _) = get_fn.unwrap();
            let mut point_le = point_be.r.clone();
            point_le.reverse();
            assert_eq!(point_le, expected_advice_le, "{name} advice point mismatch");
        }

        // Verify end-to-end
        let verifier_preprocessing = JoltVerifierPreprocessing::from(&preprocessing);
        RV64IMACVerifier::new(
            &verifier_preprocessing,
            jolt_proof,
            io_device,
            Some(trusted_commitment),
            Some(debug_info),
        )
        .expect("Failed to create verifier")
        .verify()
        .expect("Verification failed");
    }

    #[test]
    #[serial]
    fn memory_ops_e2e_dory() {
        let mut program = host::Program::new("memory-ops-guest");
        let (bytecode, init_memory_state, _) = program.decode();
        let (_, _, _, io_device) = program.trace(&[], &[], &[]);

        let shared_preprocessing = JoltSharedPreprocessing::new(
            bytecode.clone(),
            io_device.memory_layout.clone(),
            init_memory_state,
        );

        let prover_preprocessing =
            JoltProverPreprocessing::new(shared_preprocessing.clone(), 1 << 16);
        let elf_contents_opt = program.get_elf_contents();
        let elf_contents = elf_contents_opt.as_deref().expect("elf contents is None");
        let prover =
<<<<<<< HEAD
            RV64IMACProver::gen_from_elf(&preprocessing, elf_contents, &[], &[], &[], None, None);
=======
            RV64IMACProver::gen_from_elf(&prover_preprocessing, elf_contents, &[], &[], &[], None);
>>>>>>> c5869db7
        let io_device = prover.program_io.clone();
        let (jolt_proof, debug_info) = prover.prove();

        let verifier_preprocessing = JoltVerifierPreprocessing::new(
            prover_preprocessing.shared.clone(),
            prover_preprocessing.generators.to_verifier_setup(),
        );
        let verifier = RV64IMACVerifier::new(
            &verifier_preprocessing,
            jolt_proof,
            io_device,
            None,
            debug_info,
        )
        .expect("Failed to create verifier");
        verifier.verify().expect("Failed to verify proof");
    }

    #[test]
    #[serial]
    fn btreemap_e2e_dory() {
        let mut program = host::Program::new("btreemap-guest");
        let (bytecode, init_memory_state, _) = program.decode();
        let inputs = postcard::to_stdvec(&50u32).unwrap();
        let (_, _, _, io_device) = program.trace(&inputs, &[], &[]);

        let shared_preprocessing = JoltSharedPreprocessing::new(
            bytecode.clone(),
            io_device.memory_layout.clone(),
            init_memory_state,
        );

        let prover_preprocessing =
            JoltProverPreprocessing::new(shared_preprocessing.clone(), 1 << 16);
        let elf_contents_opt = program.get_elf_contents();
        let elf_contents = elf_contents_opt.as_deref().expect("elf contents is None");
        let prover = RV64IMACProver::gen_from_elf(
<<<<<<< HEAD
            &preprocessing,
=======
            &prover_preprocessing,
>>>>>>> c5869db7
            elf_contents,
            &inputs,
            &[],
            &[],
            None,
<<<<<<< HEAD
            None,
=======
>>>>>>> c5869db7
        );
        let io_device = prover.program_io.clone();
        let (jolt_proof, debug_info) = prover.prove();

        let verifier_preprocessing = JoltVerifierPreprocessing::new(
            prover_preprocessing.shared.clone(),
            prover_preprocessing.generators.to_verifier_setup(),
        );
        let verifier = RV64IMACVerifier::new(
            &verifier_preprocessing,
            jolt_proof,
            io_device,
            None,
            debug_info,
        )
        .expect("Failed to create verifier");
        verifier.verify().expect("Failed to verify proof");
    }

    #[test]
    #[serial]
    fn muldiv_e2e_dory() {
        let mut program = host::Program::new("muldiv-guest");
        let (bytecode, init_memory_state, _) = program.decode();
        let inputs = postcard::to_stdvec(&[9u32, 5u32, 3u32]).unwrap();
        let (_, _, _, io_device) = program.trace(&inputs, &[], &[]);

        let shared_preprocessing = JoltSharedPreprocessing::new(
            bytecode.clone(),
            io_device.memory_layout.clone(),
            init_memory_state,
        );

        let prover_preprocessing =
            JoltProverPreprocessing::new(shared_preprocessing.clone(), 1 << 16);
        let elf_contents_opt = program.get_elf_contents();
        let elf_contents = elf_contents_opt.as_deref().expect("elf contents is None");
<<<<<<< HEAD
        let prover =
            RV64IMACProver::gen_from_elf(&preprocessing, elf_contents, &[50], &[], &[], None, None);
=======
        let prover = RV64IMACProver::gen_from_elf(
            &prover_preprocessing,
            elf_contents,
            &[50],
            &[],
            &[],
            None,
        );
>>>>>>> c5869db7
        let io_device = prover.program_io.clone();
        let (jolt_proof, debug_info) = prover.prove();

        let verifier_preprocessing = JoltVerifierPreprocessing::new(
            prover_preprocessing.shared.clone(),
            prover_preprocessing.generators.to_verifier_setup(),
        );
        let verifier = RV64IMACVerifier::new(
            &verifier_preprocessing,
            jolt_proof,
            io_device,
            None,
            debug_info,
        )
        .expect("Failed to create verifier");
        verifier.verify().expect("Failed to verify proof");
    }

    #[test]
    #[serial]
    #[should_panic]
    fn truncated_trace() {
        let mut program = host::Program::new("fibonacci-guest");
        let (bytecode, init_memory_state, _) = program.decode();
        let inputs = postcard::to_stdvec(&9u8).unwrap();
        let (lazy_trace, mut trace, final_memory_state, mut program_io) =
            program.trace(&inputs, &[], &[]);
        trace.truncate(100);
        program_io.outputs[0] = 0; // change the output to 0

        let shared_preprocessing = JoltSharedPreprocessing::new(
            bytecode.clone(),
            program_io.memory_layout.clone(),
            init_memory_state,
        );

        let prover_preprocessing =
            JoltProverPreprocessing::new(shared_preprocessing.clone(), 1 << 16);

        let prover = RV64IMACProver::gen_from_trace(
            &prover_preprocessing,
            lazy_trace,
            trace,
            program_io.clone(),
            None,
            None,
            final_memory_state,
        );

        let (proof, _) = prover.prove();

        let verifier_preprocessing = JoltVerifierPreprocessing::new(
            prover_preprocessing.shared.clone(),
            prover_preprocessing.generators.to_verifier_setup(),
        );
        let verifier =
            RV64IMACVerifier::new(&verifier_preprocessing, proof, program_io, None, None).unwrap();
        verifier.verify().unwrap();
    }

    #[test]
    #[serial]
    #[should_panic]
    fn malicious_trace() {
        let mut program = host::Program::new("fibonacci-guest");
        let inputs = postcard::to_stdvec(&1u8).unwrap();
        let (bytecode, init_memory_state, _) = program.decode();
        let (lazy_trace, trace, final_memory_state, mut program_io) =
            program.trace(&inputs, &[], &[]);

        // Since the preprocessing is done with the original memory layout, the verifier should fail
        let shared_preprocessing = JoltSharedPreprocessing::new(
            bytecode.clone(),
            program_io.memory_layout.clone(),
            init_memory_state,
        );
        let prover_preprocessing =
            JoltProverPreprocessing::new(shared_preprocessing.clone(), 1 << 16);

        // change memory address of output & termination bit to the same address as input
        // changes here should not be able to spoof the verifier result
        program_io.memory_layout.output_start = program_io.memory_layout.input_start;
        program_io.memory_layout.output_end = program_io.memory_layout.input_end;
        program_io.memory_layout.termination = program_io.memory_layout.input_start;

        let prover = RV64IMACProver::gen_from_trace(
            &prover_preprocessing,
            lazy_trace,
            trace,
            program_io.clone(),
            None,
            None,
            final_memory_state,
        );
        let (proof, _) = prover.prove();

        let verifier_preprocessing = JoltVerifierPreprocessing::new(
            prover_preprocessing.shared.clone(),
            prover_preprocessing.generators.to_verifier_setup(),
        );
        let verifier =
            JoltVerifier::new(&verifier_preprocessing, proof, program_io, None, None).unwrap();
        verifier.verify().unwrap();
    }
}<|MERGE_RESOLUTION|>--- conflicted
+++ resolved
@@ -8,16 +8,13 @@
     time::Instant,
 };
 
-<<<<<<< HEAD
 use crate::poly::commitment::dory::DoryContext;
-=======
 use ark_serialize::{CanonicalDeserialize, CanonicalSerialize};
 
 use crate::zkvm::config::get_log_k_chunk;
 use crate::zkvm::verifier::JoltSharedPreprocessing;
 use crate::zkvm::Serializable;
 
->>>>>>> c5869db7
 #[cfg(not(target_arch = "wasm32"))]
 use crate::utils::profiling::print_current_memory_usage;
 #[cfg(feature = "allocative")]
@@ -266,7 +263,7 @@
         let mut max_sigma_a = 0usize;
         let mut max_nu_a = 0usize;
         if has_trusted_advice {
-            let words = (preprocessing.memory_layout.max_trusted_advice_size as usize) / 8;
+            let words = (preprocessing.shared.memory_layout.max_trusted_advice_size as usize) / 8;
             let advice_len = words.next_power_of_two().max(1);
             let advice_vars = advice_len.log_2();
             let sigma_a = advice_vars.div_ceil(2);
@@ -275,7 +272,7 @@
             max_nu_a = max_nu_a.max(nu_a);
         }
         if has_untrusted_advice {
-            let words = (preprocessing.memory_layout.max_untrusted_advice_size as usize) / 8;
+            let words = (preprocessing.shared.memory_layout.max_untrusted_advice_size as usize) / 8;
             let advice_len = words.next_power_of_two().max(1);
             let advice_vars = advice_len.log_2();
             let sigma_a = advice_vars.div_ceil(2);
@@ -300,7 +297,7 @@
                 let nu_main = total_vars - sigma_main;
                 sigma_main < max_sigma_a || nu_main < max_nu_a
             } {
-                if padded_trace_len >= preprocessing.max_padded_trace_length {
+                if padded_trace_len >= preprocessing.shared.max_padded_trace_length {
                     // This is a configuration error: the preprocessing was set up with
                     // max_padded_trace_length too small for the configured advice sizes.
                     // Cannot recover at runtime - user must fix their configuration.
@@ -319,11 +316,11 @@
                         3. Run a program with more cycles",
                         sigma_main, nu_main, total_vars, log_t, log_k_chunk,
                         max_sigma_a, max_nu_a,
-                        preprocessing.max_padded_trace_length
+                        preprocessing.shared.max_padded_trace_length
                     );
                 }
                 padded_trace_len =
-                    (padded_trace_len * 2).min(preprocessing.max_padded_trace_length);
+                    (padded_trace_len * 2).min(preprocessing.shared.max_padded_trace_length);
             }
         }
 
@@ -1426,17 +1423,7 @@
 #[derive(Clone, CanonicalSerialize, CanonicalDeserialize)]
 pub struct JoltProverPreprocessing<F: JoltField, PCS: CommitmentScheme<Field = F>> {
     pub generators: PCS::ProverSetup,
-<<<<<<< HEAD
-    pub bytecode: BytecodePreprocessing,
-    pub ram: RAMPreprocessing,
-    pub memory_layout: MemoryLayout,
-    /// Maximum padded trace length (power of 2)
-    pub max_padded_trace_length: usize,
-    /// log2 of chunk size for one-hot encoding
-    pub log_k_chunk: usize,
-=======
     pub shared: JoltSharedPreprocessing,
->>>>>>> c5869db7
 }
 
 impl<F, PCS> JoltProverPreprocessing<F, PCS>
@@ -1445,26 +1432,11 @@
     PCS: CommitmentScheme<Field = F>,
 {
     #[tracing::instrument(skip_all, name = "JoltProverPreprocessing::gen")]
-    pub fn new(
-        shared: JoltSharedPreprocessing,
-        max_trace_length: usize,
-    ) -> JoltProverPreprocessing<F, PCS> {
-        let max_T: usize = max_trace_length.next_power_of_two();
+    pub fn new(shared: JoltSharedPreprocessing) -> JoltProverPreprocessing<F, PCS> {
+        let max_T: usize = shared.max_padded_trace_length.next_power_of_two();
         let log_chunk = get_log_k_chunk(max_T);
         let generators = PCS::setup_prover(log_chunk + max_T.log_2());
-<<<<<<< HEAD
-
-        JoltProverPreprocessing {
-            generators,
-            bytecode,
-            ram,
-            memory_layout,
-            max_padded_trace_length: max_T,
-            log_k_chunk: log_chunk,
-        }
-=======
         JoltProverPreprocessing { generators, shared }
->>>>>>> c5869db7
     }
 
     pub fn save_to_target_dir(&self, target_dir: &str) -> std::io::Result<()> {
@@ -1492,34 +1464,7 @@
 
 #[cfg(test)]
 mod tests {
-<<<<<<< HEAD
-    fn init_tracing_for_tests() {
-        use std::sync::Once;
-
-        use tracing_subscriber::EnvFilter;
-
-        static INIT: Once = Once::new();
-        INIT.call_once(|| {
-            // Prefer `RUST_LOG` if set; otherwise default to `info` so `tracing::info!` shows up.
-            // Note: `cargo test` still captures output by default; run with `-- --nocapture` to see it.
-            let env_filter =
-                EnvFilter::try_from_default_env().unwrap_or_else(|_| EnvFilter::new("info"));
-
-            // `with_test_writer()` integrates with libtest output capturing.
-            let _ = tracing_subscriber::fmt()
-                .with_env_filter(env_filter)
-                .with_test_writer()
-                .try_init();
-        });
-    }
-
     use ark_bn254::Fr;
-=======
-    use crate::host;
-    use crate::zkvm::prover::JoltProverPreprocessing;
-    use crate::zkvm::verifier::{JoltSharedPreprocessing, JoltVerifier, JoltVerifierPreprocessing};
-    use crate::zkvm::{RV64IMACProver, RV64IMACVerifier};
->>>>>>> c5869db7
     use serial_test::serial;
 
     use crate::host;
@@ -1532,6 +1477,7 @@
         opening_proof::{OpeningAccumulator, SumcheckId},
     };
     use crate::utils::math::Math;
+    use crate::zkvm::verifier::JoltSharedPreprocessing;
     use crate::zkvm::witness::CommittedPolynomial;
     use crate::zkvm::{
         prover::JoltProverPreprocessing,
@@ -1547,7 +1493,7 @@
         <DoryCommitmentScheme as CommitmentScheme>::Commitment,
         <DoryCommitmentScheme as CommitmentScheme>::OpeningProofHint,
     ) {
-        let max_trusted_advice_size = preprocessing.memory_layout.max_trusted_advice_size;
+        let max_trusted_advice_size = preprocessing.shared.memory_layout.max_trusted_advice_size;
         let mut trusted_advice_words = vec![0u64; (max_trusted_advice_size as usize) / 8];
         populate_memory_states(
             0,
@@ -1583,27 +1529,20 @@
             bytecode.clone(),
             io_device.memory_layout.clone(),
             init_memory_state,
-        );
-
-        let prover_preprocessing =
-            JoltProverPreprocessing::new(shared_preprocessing.clone(), 1 << 16);
+            1 << 16,
+        );
+
+        let prover_preprocessing = JoltProverPreprocessing::new(shared_preprocessing.clone());
         let elf_contents_opt = program.get_elf_contents();
         let elf_contents = elf_contents_opt.as_deref().expect("elf contents is None");
         let prover = RV64IMACProver::gen_from_elf(
-<<<<<<< HEAD
-            &preprocessing,
-=======
             &prover_preprocessing,
->>>>>>> c5869db7
             elf_contents,
             &inputs,
             &[],
             &[],
             None,
-<<<<<<< HEAD
-            None,
-=======
->>>>>>> c5869db7
+            None,
         );
         let io_device = prover.program_io.clone();
         let (jolt_proof, debug_info) = prover.prove();
@@ -1635,27 +1574,21 @@
             bytecode.clone(),
             io_device.memory_layout.clone(),
             init_memory_state,
-        );
-
-        let prover_preprocessing = JoltProverPreprocessing::new(shared_preprocessing.clone(), 256);
+            256,
+        );
+
+        let prover_preprocessing = JoltProverPreprocessing::new(shared_preprocessing.clone());
         let elf_contents_opt = program.get_elf_contents();
         let elf_contents = elf_contents_opt.as_deref().expect("elf contents is None");
         let log_chunk = 8; // Use default log_chunk for tests
         let prover = RV64IMACProver::gen_from_elf(
-<<<<<<< HEAD
-            &preprocessing,
-=======
             &prover_preprocessing,
->>>>>>> c5869db7
             elf_contents,
             &inputs,
             &[],
             &[],
             None,
-<<<<<<< HEAD
-            None,
-=======
->>>>>>> c5869db7
+            None,
         );
 
         assert!(
@@ -1701,27 +1634,20 @@
             bytecode.clone(),
             io_device.memory_layout.clone(),
             init_memory_state,
-        );
-
-        let prover_preprocessing =
-            JoltProverPreprocessing::new(shared_preprocessing.clone(), 1 << 16);
+            1 << 16,
+        );
+
+        let prover_preprocessing = JoltProverPreprocessing::new(shared_preprocessing.clone());
         let elf_contents_opt = program.get_elf_contents();
         let elf_contents = elf_contents_opt.as_deref().expect("elf contents is None");
         let prover = RV64IMACProver::gen_from_elf(
-<<<<<<< HEAD
-            &preprocessing,
-=======
             &prover_preprocessing,
->>>>>>> c5869db7
             elf_contents,
             &inputs,
             &[],
             &[],
             None,
-<<<<<<< HEAD
-            None,
-=======
->>>>>>> c5869db7
+            None,
         );
         let io_device = prover.program_io.clone();
         let (jolt_proof, debug_info) = prover.prove();
@@ -1769,27 +1695,20 @@
             bytecode.clone(),
             io_device.memory_layout.clone(),
             init_memory_state,
-        );
-
-        let prover_preprocessing =
-            JoltProverPreprocessing::new(shared_preprocessing.clone(), 1 << 16);
+            1 << 16,
+        );
+
+        let prover_preprocessing = JoltProverPreprocessing::new(shared_preprocessing.clone());
         let elf_contents_opt = program.get_elf_contents();
         let elf_contents = elf_contents_opt.as_deref().expect("elf contents is None");
         let prover = RV64IMACProver::gen_from_elf(
-<<<<<<< HEAD
-            &preprocessing,
-=======
             &prover_preprocessing,
->>>>>>> c5869db7
             elf_contents,
             &inputs,
             &[],
             &[],
             None,
-<<<<<<< HEAD
-            None,
-=======
->>>>>>> c5869db7
+            None,
         );
         let io_device = prover.program_io.clone();
         let (jolt_proof, debug_info) = prover.prove();
@@ -1838,50 +1757,17 @@
             bytecode.clone(),
             io_device.memory_layout.clone(),
             init_memory_state,
-        );
-<<<<<<< HEAD
+            1 << 16,
+        );
+        let prover_preprocessing = JoltProverPreprocessing::new(shared_preprocessing.clone());
         let elf_contents = program.get_elf_contents().expect("elf contents is None");
 
         let (trusted_commitment, trusted_hint) =
-            commit_trusted_advice_preprocessing_only(&preprocessing, &trusted_advice);
-
-        let prover = RV64IMACProver::gen_from_elf(
-            &preprocessing,
-            &elf_contents,
-=======
-
-        let prover_preprocessing =
-            JoltProverPreprocessing::new(shared_preprocessing.clone(), 1 << 16);
-        let elf_contents_opt = program.get_elf_contents();
-        let elf_contents = elf_contents_opt.as_deref().expect("elf contents is None");
-
-        let max_trusted_advice_size = prover_preprocessing
-            .shared
-            .memory_layout
-            .max_trusted_advice_size;
-        let mut trusted_advice_words = vec![0u64; (max_trusted_advice_size as usize) / 8];
-        populate_memory_states(0, &trusted_advice, Some(&mut trusted_advice_words), None);
-        let trusted_advice_commitment = {
-            crate::poly::commitment::dory::DoryGlobals::initialize_trusted_advice(
-                1,
-                (max_trusted_advice_size as usize) / 8,
-            );
-            let _ctx = crate::poly::commitment::dory::DoryGlobals::with_context(
-                crate::poly::commitment::dory::DoryContext::TrustedAdvice,
-            );
-            let poly = MultilinearPolynomial::<ark_bn254::Fr>::from(trusted_advice_words);
-            let (trusted_advice_commitment, _hint) =
-                <crate::poly::commitment::dory::DoryCommitmentScheme as CommitmentScheme>::commit(
-                    &poly,
-                    &prover_preprocessing.generators,
-                );
-            trusted_advice_commitment
-        };
+            commit_trusted_advice_preprocessing_only(&prover_preprocessing, &trusted_advice);
 
         let prover = RV64IMACProver::gen_from_elf(
             &prover_preprocessing,
-            elf_contents,
->>>>>>> c5869db7
+            &elf_contents,
             &inputs,
             &untrusted_advice,
             &trusted_advice,
@@ -1891,16 +1777,8 @@
         let io_device = prover.program_io.clone();
         let (jolt_proof, debug_info) = prover.prove();
 
-<<<<<<< HEAD
-        let verifier_preprocessing = JoltVerifierPreprocessing::from(&preprocessing);
+        let verifier_preprocessing = JoltVerifierPreprocessing::from(&prover_preprocessing);
         RV64IMACVerifier::new(
-=======
-        let verifier_preprocessing = JoltVerifierPreprocessing::new(
-            prover_preprocessing.shared.clone(),
-            prover_preprocessing.generators.to_verifier_setup(),
-        );
-        let verifier = RV64IMACVerifier::new(
->>>>>>> c5869db7
             &verifier_preprocessing,
             jolt_proof,
             io_device.clone(),
@@ -1923,8 +1801,6 @@
     #[test]
     #[serial]
     fn max_advice_with_small_trace() {
-        init_tracing_for_tests();
-
         // Tests that max-sized advice (4KB = 512 words) works with a minimal trace.
         // With balanced dims (sigma_a=5, nu_a=4 for 512 words), the minimum padded trace
         // (256 cycles -> total_vars=12) is sufficient to embed advice.
@@ -1937,23 +1813,23 @@
         let (lazy_trace, trace, final_memory_state, io_device) =
             program.trace(&inputs, &untrusted_advice, &trusted_advice);
 
-        let preprocessing = JoltProverPreprocessing::gen(
+        let shared_preprocessing = JoltSharedPreprocessing::new(
             bytecode.clone(),
             io_device.memory_layout.clone(),
             init_memory_state,
-            1 << 16,
-        );
-
+            256,
+        );
+        let prover_preprocessing = JoltProverPreprocessing::new(shared_preprocessing.clone());
         tracing::info!(
             "preprocessing.memory_layout.max_trusted_advice_size: {}",
-            preprocessing.memory_layout.max_trusted_advice_size
+            shared_preprocessing.memory_layout.max_trusted_advice_size
         );
 
         let (trusted_commitment, trusted_hint) =
-            commit_trusted_advice_preprocessing_only(&preprocessing, &trusted_advice);
+            commit_trusted_advice_preprocessing_only(&prover_preprocessing, &trusted_advice);
 
         let prover = RV64IMACProver::gen_from_trace(
-            &preprocessing,
+            &prover_preprocessing,
             lazy_trace,
             trace,
             io_device,
@@ -1969,7 +1845,7 @@
         let io_device = prover.program_io.clone();
         let (jolt_proof, debug_info) = prover.prove();
 
-        let verifier_preprocessing = JoltVerifierPreprocessing::from(&preprocessing);
+        let verifier_preprocessing = JoltVerifierPreprocessing::from(&prover_preprocessing);
         RV64IMACVerifier::new(
             &verifier_preprocessing,
             jolt_proof,
@@ -1996,19 +1872,20 @@
         trusted_advice.extend(postcard::to_stdvec(&[7u8; 32]).unwrap());
 
         let (_, _, _, io_device) = program.trace(&inputs, &untrusted_advice, &trusted_advice);
-        let preprocessing = JoltProverPreprocessing::gen(
+        let shared_preprocessing = JoltSharedPreprocessing::new(
             bytecode.clone(),
             io_device.memory_layout.clone(),
             init_memory_state,
             1 << 16,
         );
+        let prover_preprocessing = JoltProverPreprocessing::new(shared_preprocessing.clone());
         let elf_contents = program.get_elf_contents().expect("elf contents is None");
 
         let (trusted_commitment, trusted_hint) =
-            commit_trusted_advice_preprocessing_only(&preprocessing, &trusted_advice);
+            commit_trusted_advice_preprocessing_only(&prover_preprocessing, &trusted_advice);
 
         let prover = RV64IMACProver::gen_from_elf(
-            &preprocessing,
+            &prover_preprocessing,
             &elf_contents,
             &inputs,
             &untrusted_advice,
@@ -2019,7 +1896,7 @@
         let io_device = prover.program_io.clone();
         let (jolt_proof, debug_info) = prover.prove();
 
-        let verifier_preprocessing = JoltVerifierPreprocessing::from(&preprocessing);
+        let verifier_preprocessing = JoltVerifierPreprocessing::from(&prover_preprocessing);
         RV64IMACVerifier::new(
             &verifier_preprocessing,
             jolt_proof,
@@ -2057,18 +1934,18 @@
         let (lazy_trace, trace, final_memory_state, io_device) =
             program.trace(&inputs, &untrusted_advice, &trusted_advice);
 
-        let preprocessing = JoltProverPreprocessing::gen(
+        let shared_preprocessing = JoltSharedPreprocessing::new(
             bytecode.clone(),
             io_device.memory_layout.clone(),
             init_memory_state,
             1 << 16,
         );
-
+        let prover_preprocessing = JoltProverPreprocessing::new(shared_preprocessing.clone());
         let (trusted_commitment, trusted_hint) =
-            commit_trusted_advice_preprocessing_only(&preprocessing, &trusted_advice);
+            commit_trusted_advice_preprocessing_only(&prover_preprocessing, &trusted_advice);
 
         let prover = RV64IMACProver::gen_from_trace(
-            &preprocessing,
+            &prover_preprocessing,
             lazy_trace,
             trace,
             io_device,
@@ -2095,8 +1972,12 @@
 
         let total_vars = point_dory_le.len();
         let sigma_main = total_vars.div_ceil(2);
-        let advice_words =
-            (preprocessing.memory_layout.max_trusted_advice_size as usize / 8).next_power_of_two();
+        let advice_words = (prover_preprocessing
+            .shared
+            .memory_layout
+            .max_trusted_advice_size as usize
+            / 8)
+        .next_power_of_two();
         let advice_vars = advice_words.log_2();
         let sigma_a = advice_vars.div_ceil(2);
         let nu_a = advice_vars - sigma_a;
@@ -2131,7 +2012,7 @@
         }
 
         // Verify end-to-end
-        let verifier_preprocessing = JoltVerifierPreprocessing::from(&preprocessing);
+        let verifier_preprocessing = JoltVerifierPreprocessing::from(&prover_preprocessing);
         RV64IMACVerifier::new(
             &verifier_preprocessing,
             jolt_proof,
@@ -2155,18 +2036,21 @@
             bytecode.clone(),
             io_device.memory_layout.clone(),
             init_memory_state,
-        );
-
-        let prover_preprocessing =
-            JoltProverPreprocessing::new(shared_preprocessing.clone(), 1 << 16);
+            1 << 16,
+        );
+
+        let prover_preprocessing = JoltProverPreprocessing::new(shared_preprocessing.clone());
         let elf_contents_opt = program.get_elf_contents();
         let elf_contents = elf_contents_opt.as_deref().expect("elf contents is None");
-        let prover =
-<<<<<<< HEAD
-            RV64IMACProver::gen_from_elf(&preprocessing, elf_contents, &[], &[], &[], None, None);
-=======
-            RV64IMACProver::gen_from_elf(&prover_preprocessing, elf_contents, &[], &[], &[], None);
->>>>>>> c5869db7
+        let prover = RV64IMACProver::gen_from_elf(
+            &prover_preprocessing,
+            elf_contents,
+            &[],
+            &[],
+            &[],
+            None,
+            None,
+        );
         let io_device = prover.program_io.clone();
         let (jolt_proof, debug_info) = prover.prove();
 
@@ -2197,27 +2081,20 @@
             bytecode.clone(),
             io_device.memory_layout.clone(),
             init_memory_state,
-        );
-
-        let prover_preprocessing =
-            JoltProverPreprocessing::new(shared_preprocessing.clone(), 1 << 16);
+            1 << 16,
+        );
+
+        let prover_preprocessing = JoltProverPreprocessing::new(shared_preprocessing.clone());
         let elf_contents_opt = program.get_elf_contents();
         let elf_contents = elf_contents_opt.as_deref().expect("elf contents is None");
         let prover = RV64IMACProver::gen_from_elf(
-<<<<<<< HEAD
-            &preprocessing,
-=======
             &prover_preprocessing,
->>>>>>> c5869db7
             elf_contents,
             &inputs,
             &[],
             &[],
             None,
-<<<<<<< HEAD
-            None,
-=======
->>>>>>> c5869db7
+            None,
         );
         let io_device = prover.program_io.clone();
         let (jolt_proof, debug_info) = prover.prove();
@@ -2249,16 +2126,12 @@
             bytecode.clone(),
             io_device.memory_layout.clone(),
             init_memory_state,
-        );
-
-        let prover_preprocessing =
-            JoltProverPreprocessing::new(shared_preprocessing.clone(), 1 << 16);
+            1 << 16,
+        );
+
+        let prover_preprocessing = JoltProverPreprocessing::new(shared_preprocessing.clone());
         let elf_contents_opt = program.get_elf_contents();
         let elf_contents = elf_contents_opt.as_deref().expect("elf contents is None");
-<<<<<<< HEAD
-        let prover =
-            RV64IMACProver::gen_from_elf(&preprocessing, elf_contents, &[50], &[], &[], None, None);
-=======
         let prover = RV64IMACProver::gen_from_elf(
             &prover_preprocessing,
             elf_contents,
@@ -2266,8 +2139,8 @@
             &[],
             &[],
             None,
-        );
->>>>>>> c5869db7
+            None,
+        );
         let io_device = prover.program_io.clone();
         let (jolt_proof, debug_info) = prover.prove();
 
@@ -2302,10 +2175,10 @@
             bytecode.clone(),
             program_io.memory_layout.clone(),
             init_memory_state,
-        );
-
-        let prover_preprocessing =
-            JoltProverPreprocessing::new(shared_preprocessing.clone(), 1 << 16);
+            1 << 16,
+        );
+
+        let prover_preprocessing = JoltProverPreprocessing::new(shared_preprocessing.clone());
 
         let prover = RV64IMACProver::gen_from_trace(
             &prover_preprocessing,
@@ -2343,9 +2216,9 @@
             bytecode.clone(),
             program_io.memory_layout.clone(),
             init_memory_state,
-        );
-        let prover_preprocessing =
-            JoltProverPreprocessing::new(shared_preprocessing.clone(), 1 << 16);
+            1 << 16,
+        );
+        let prover_preprocessing = JoltProverPreprocessing::new(shared_preprocessing.clone());
 
         // change memory address of output & termination bit to the same address as input
         // changes here should not be able to spoof the verifier result
