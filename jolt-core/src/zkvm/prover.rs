use std::{
    collections::HashMap,
    fs::File,
    io::{Read, Write},
    path::Path,
    sync::Arc,
    time::Instant,
};

#[cfg(not(target_arch = "wasm32"))]
use crate::utils::profiling::print_current_memory_usage;
#[cfg(feature = "allocative")]
use crate::utils::profiling::{print_data_structure_heap_usage, write_flamegraph_svg};
use crate::{
    field::JoltField,
    guest,
    poly::{
        commitment::{
            commitment_scheme::StreamingCommitmentScheme,
            dory::DoryGlobals,
        },
        multilinear_polynomial::MultilinearPolynomial,
        opening_proof::{
            DoryOpeningState, OpeningAccumulator, ProverOpeningAccumulator, SumcheckId,
        },
        rlc_polynomial::{RLCStreamingData, TraceSource},
    },
    pprof_scope,
    subprotocols::{
        booleanity::{BooleanitySumcheckParams, BooleanitySumcheckProver},
        sumcheck::{BatchedSumcheck, SumcheckInstanceProof},
        sumcheck_prover::SumcheckInstanceProver,
        univariate_skip::{prove_uniskip_round, UniSkipFirstRoundProof},
    },
    transcripts::Transcript,
    utils::{math::Math, thread::drop_in_background_thread},
    zkvm::{
        bytecode::read_raf_checking::ReadRafSumcheckParams as BytecodeReadRafParams,
        claim_reductions::{
            AdviceClaimReductionParams, AdviceClaimReductionProver,
            HammingWeightClaimReductionParams, HammingWeightClaimReductionProver,
            IncReductionSumcheckParams, IncReductionSumcheckProver,
            InstructionLookupsClaimReductionSumcheckParams,
            InstructionLookupsClaimReductionSumcheckProver, RaReductionParams,
            RamRaReductionSumcheckProver,
        },
        config::{get_log_k_chunk, OneHotParams},
        instruction_lookups::{
            ra_virtual::InstructionRaSumcheckParams,
            read_raf_checking::ReadRafSumcheckParams as InstructionReadRafParams,
        },
        ram::{
            hamming_booleanity::HammingBooleanitySumcheckParams,
            output_check::OutputSumcheckParams,
            populate_memory_states,
            ra_virtual::RamRaVirtualParams,
            raf_evaluation::RafEvaluationSumcheckParams,
            read_write_checking::RamReadWriteCheckingParams,
            val_evaluation::{
                ValEvaluationSumcheckParams,
                ValEvaluationSumcheckProver as RamValEvaluationSumcheckProver,
            },
            val_final::{ValFinalSumcheckParams, ValFinalSumcheckProver},
        },
        registers::{
            read_write_checking::RegistersReadWriteCheckingParams,
            val_evaluation::RegistersValEvaluationSumcheckParams,
        },
        spartan::{
            instruction_input::InstructionInputParams,
            outer::{OuterRemainingSumcheckParams, OuterUniSkipParams, OuterUniSkipProver},
            product::{
                ProductVirtualRemainderParams, ProductVirtualUniSkipParams,
                ProductVirtualUniSkipProver,
            },
            shift::ShiftSumcheckParams,
        },
        verifier::JoltVerifierPreprocessing,
        witness::all_committed_polynomials,
    },
};
use crate::{
    poly::commitment::commitment_scheme::CommitmentScheme,
    zkvm::{
        bytecode::{
            read_raf_checking::ReadRafSumcheckProver as BytecodeReadRafSumcheckProver,
            BytecodePreprocessing,
        },
        fiat_shamir_preamble,
        instruction_lookups::{
            ra_virtual::InstructionRaSumcheckProver as LookupsRaSumcheckProver,
            read_raf_checking::ReadRafSumcheckProver as LookupsReadRafSumcheckProver,
        },
        proof_serialization::{Claims, JoltProof},
        r1cs::key::UniformSpartanKey,
        ram::{
            self, gen_ram_memory_states, hamming_booleanity::HammingBooleanitySumcheckProver,
            output_check::OutputSumcheckProver, prover_accumulate_advice,
            ra_virtual::RamRaVirtualSumcheckProver,
            raf_evaluation::RafEvaluationSumcheckProver as RamRafEvaluationSumcheckProver,
            read_write_checking::RamReadWriteCheckingProver, RAMPreprocessing,
        },
        registers::{
            read_write_checking::RegistersReadWriteCheckingProver,
            val_evaluation::ValEvaluationSumcheckProver as RegistersValEvaluationSumcheckProver,
        },
        spartan::{
            instruction_input::InstructionInputSumcheckProver, outer::OuterRemainingSumcheckProver,
            product::ProductVirtualRemainderProver, shift::ShiftSumcheckProver,
        },
        witness::CommittedPolynomial,
        ProverDebugInfo, Serializable,
    },
};
#[cfg(feature = "allocative")]
use allocative::FlameGraphBuilder;
use ark_serialize::{CanonicalDeserialize, CanonicalSerialize};
use common::jolt_device::{MemoryConfig, MemoryLayout};
use itertools::{zip_eq, Itertools};
use rayon::prelude::*;
use tracer::{
    emulator::memory::Memory,
    instruction::{Cycle, Instruction},
    ChunksIterator, JoltDevice, LazyTraceIterator,
};

/// Jolt CPU prover for RV64IMAC.
pub struct JoltCpuProver<
    'a,
    F: JoltField,
    PCS: StreamingCommitmentScheme<Field = F>,
    ProofTranscript: Transcript,
> {
    pub preprocessing: &'a JoltProverPreprocessing<F, PCS>,
    pub program_io: JoltDevice,
    pub lazy_trace: LazyTraceIterator,
    pub trace: Arc<Vec<Cycle>>,
    pub advice: JoltAdvice<F, PCS>,
    pub unpadded_trace_len: usize,
    pub padded_trace_len: usize,
    pub transcript: ProofTranscript,
    pub opening_accumulator: ProverOpeningAccumulator<F>,
    pub spartan_key: UniformSpartanKey<F>,
    pub initial_ram_state: Vec<u64>,
    pub final_ram_state: Vec<u64>,
    pub one_hot_params: OneHotParams,
    /// Joint commitment for testing (computed in Stage 7, used in proof for verification)
    #[cfg(test)]
    joint_commitment_for_test: Option<PCS::Commitment>,
}

impl<'a, F: JoltField, PCS: StreamingCommitmentScheme<Field = F>, ProofTranscript: Transcript>
    JoltCpuProver<'a, F, PCS, ProofTranscript>
{
    pub fn gen_from_elf(
        preprocessing: &'a JoltProverPreprocessing<F, PCS>,
        elf_contents: &[u8],
        inputs: &[u8],
        untrusted_advice: &[u8],
        trusted_advice: &[u8],
        trusted_advice_commitment: Option<PCS::Commitment>,
        trusted_advice_hint: Option<PCS::OpeningProofHint>,
    ) -> Self {
        let memory_config = MemoryConfig {
            max_untrusted_advice_size: preprocessing.memory_layout.max_untrusted_advice_size,
            max_trusted_advice_size: preprocessing.memory_layout.max_trusted_advice_size,
            max_input_size: preprocessing.memory_layout.max_input_size,
            max_output_size: preprocessing.memory_layout.max_output_size,
            stack_size: preprocessing.memory_layout.stack_size,
            memory_size: preprocessing.memory_layout.memory_size,
            program_size: Some(preprocessing.memory_layout.program_size),
        };

        let (lazy_trace, trace, final_memory_state, program_io) = {
            let _pprof_trace = pprof_scope!("trace");
            guest::program::trace(
                elf_contents,
                None,
                inputs,
                untrusted_advice,
                trusted_advice,
                &memory_config,
            )
        };
        let num_riscv_cycles: usize = trace
            .par_iter()
            .map(|cycle| {
                // Count the cycle if the instruction is not part of a inline sequence
                // (`virtual_sequence_remaining` is `None`) or if it's the first instruction
                // in a inline sequence (`virtual_sequence_remaining` is `Some(0)`)
                if let Some(virtual_sequence_remaining) =
                    cycle.instruction().normalize().virtual_sequence_remaining
                {
                    if virtual_sequence_remaining > 0 {
                        return 0;
                    }
                }
                1
            })
            .sum();
        tracing::info!(
            "{num_riscv_cycles} raw RISC-V instructions + {} virtual instructions = {} total cycles",
            trace.len() - num_riscv_cycles,
            trace.len(),
        );

        Self::gen_from_trace(
            preprocessing,
            lazy_trace,
            trace,
            program_io,
            trusted_advice_commitment,
            trusted_advice_hint,
            final_memory_state,
        )
    }

    pub fn gen_from_trace(
        preprocessing: &'a JoltProverPreprocessing<F, PCS>,
        lazy_trace: LazyTraceIterator,
        mut trace: Vec<Cycle>,
        mut program_io: JoltDevice,
        trusted_advice_commitment: Option<PCS::Commitment>,
        trusted_advice_hint: Option<PCS::OpeningProofHint>,
        final_memory_state: Memory,
    ) -> Self {
        // truncate trailing zeros on device outputs
        program_io.outputs.truncate(
            program_io
                .outputs
                .iter()
                .rposition(|&b| b != 0)
                .map_or(0, |pos| pos + 1),
        );

        // Setup trace length and padding
        let unpadded_trace_len = trace.len();
        let padded_trace_len = if unpadded_trace_len < 256 {
            256 // ensures that T >= k^{1/D}
        } else {
            (trace.len() + 1).next_power_of_two()
        };
        trace.resize(padded_trace_len, Cycle::NoOp);

        // Calculate K for DoryGlobals initialization
        let ram_K = trace
            .par_iter()
            .filter_map(|cycle| {
                crate::zkvm::ram::remap_address(
                    cycle.ram_access().address() as u64,
                    &preprocessing.memory_layout,
                )
            })
            .max()
            .unwrap_or(0)
            .max(
                crate::zkvm::ram::remap_address(
                    preprocessing.ram.min_bytecode_address,
                    &preprocessing.memory_layout,
                )
                .unwrap_or(0)
                    + preprocessing.ram.bytecode_words.len() as u64
                    + 1,
            )
            .next_power_of_two() as usize;

        let transcript = ProofTranscript::new(b"Jolt");
        let opening_accumulator = ProverOpeningAccumulator::new(trace.len().log_2());

        let spartan_key = UniformSpartanKey::new(trace.len());

        let (initial_ram_state, final_ram_state) =
            gen_ram_memory_states::<F>(ram_K, &preprocessing.ram, &program_io, &final_memory_state);

        Self {
            preprocessing,
            program_io,
            lazy_trace,
            trace: trace.into(),
            advice: JoltAdvice {
                untrusted_advice_polynomial: None,
                trusted_advice_commitment,
                trusted_advice_polynomial: None,
                untrusted_advice_hint: None,
                trusted_advice_hint,
            },
            unpadded_trace_len,
            padded_trace_len,
            transcript,
            opening_accumulator,
            spartan_key,
            initial_ram_state,
            final_ram_state,
            one_hot_params: OneHotParams::new(
                padded_trace_len.log_2(),
                preprocessing.bytecode.code_size,
                ram_K,
            ),
            #[cfg(test)]
            joint_commitment_for_test: None,
        }
    }

    #[allow(clippy::type_complexity)]
    #[tracing::instrument(skip_all)]
    pub fn prove(
        mut self,
    ) -> (
        JoltProof<F, PCS, ProofTranscript>,
        Option<ProverDebugInfo<F, ProofTranscript, PCS>>,
    ) {
        let _pprof_prove = pprof_scope!("prove");

        let start = Instant::now();
        fiat_shamir_preamble(
            &self.program_io,
            self.one_hot_params.ram_k,
            self.trace.len(),
            &mut self.transcript,
        );

        tracing::info!("bytecode size: {}", self.preprocessing.bytecode.code_size);

        let (commitments, opening_proof_hints) = self.generate_and_commit_witness_polynomials();
        let untrusted_advice_commitment = self.generate_and_commit_untrusted_advice();
        self.generate_and_commit_trusted_advice();
        let (stage1_uni_skip_first_round_proof, stage1_sumcheck_proof) = self.prove_stage1();
        let (stage2_uni_skip_first_round_proof, stage2_sumcheck_proof) = self.prove_stage2();
        let stage3_sumcheck_proof = self.prove_stage3();
        let stage4_sumcheck_proof = self.prove_stage4();
        let stage5_sumcheck_proof = self.prove_stage5();
        let stage6_sumcheck_proof = self.prove_stage6();
        // Advice claims are now reduced in Stage 6 and batched into Stage 8
        // The old separate advice proofs are no longer generated
        let stage7_sumcheck_proof = self.prove_stage7();
        let joint_opening_proof = self.prove_stage8(opening_proof_hints);

        #[cfg(test)]
        assert!(
            self.opening_accumulator
                .appended_virtual_openings
                .borrow()
                .is_empty(),
            "Not all virtual openings have been proven, missing: {:?}",
            self.opening_accumulator.appended_virtual_openings.borrow()
        );

        #[cfg(test)]
        let debug_info = Some(ProverDebugInfo {
            transcript: self.transcript.clone(),
            opening_accumulator: self.opening_accumulator.clone(),
            prover_setup: self.preprocessing.generators.clone(),
        });
        #[cfg(not(test))]
        let debug_info = None;

        let dory_state = self
            .opening_accumulator
            .dory_opening_state
            .as_ref()
            .expect("Stage 7 must be called before finalizing proof");
        let proof = JoltProof {
            opening_claims: Claims(self.opening_accumulator.openings.clone()),
            commitments,
            untrusted_advice_commitment,
            stage1_uni_skip_first_round_proof,
            stage1_sumcheck_proof,
            stage2_uni_skip_first_round_proof,
            stage2_sumcheck_proof,
            stage3_sumcheck_proof,
            stage4_sumcheck_proof,
            stage5_sumcheck_proof,
            stage6_sumcheck_proof,
            stage7_sumcheck_proof,
            // Note: verifier no longer uses this field, but kept for proof format compatibility
            stage7_sumcheck_claims: dory_state.claims.clone(),
            joint_opening_proof,
            #[cfg(test)]
            joint_commitment_for_test: self.joint_commitment_for_test.clone(),
            trace_length: self.trace.len(),
            ram_K: self.one_hot_params.ram_k,
            bytecode_K: self.one_hot_params.bytecode_k,
            log_k_chunk: self.one_hot_params.log_k_chunk,
            lookups_ra_virtual_log_k_chunk: self.one_hot_params.lookups_ra_virtual_log_k_chunk,
        };

        let prove_duration = start.elapsed();

        tracing::info!(
            "Proved in {:.1}s ({:.1} kHz / padded {:.1} kHz)",
            prove_duration.as_secs_f64(),
            self.unpadded_trace_len as f64 / prove_duration.as_secs_f64() / 1000.0,
            self.padded_trace_len as f64 / prove_duration.as_secs_f64() / 1000.0,
        );

        (proof, debug_info)
    }

    #[tracing::instrument(skip_all, name = "generate_and_commit_witness_polynomials")]
    fn generate_and_commit_witness_polynomials(
        &mut self,
    ) -> (
        Vec<PCS::Commitment>,
        HashMap<CommittedPolynomial, PCS::OpeningProofHint>,
    ) {
        let _guard =
            DoryGlobals::initialize(1 << self.one_hot_params.log_k_chunk, self.padded_trace_len);
        // Generate and commit to all witness polynomials using streaming tier1/tier2 pattern
        let T = DoryGlobals::get_T();
        let polys = all_committed_polynomials(&self.one_hot_params);
        let row_len = DoryGlobals::get_num_columns();
        let num_rows = T / DoryGlobals::get_max_num_rows();

        tracing::debug!(
            "Generating and committing {} witness polynomials with T={}, row_len={}, num_rows={}",
            polys.len(),
            T,
            row_len,
            num_rows
        );

        // Tier 1: Compute row commitments for each polynomial
        let mut row_commitments: Vec<Vec<PCS::ChunkState>> = vec![vec![]; num_rows];

        self.lazy_trace
            .clone()
            .pad_using(T, |_| Cycle::NoOp)
            .iter_chunks(row_len)
            .zip(row_commitments.iter_mut())
            .par_bridge()
            .for_each(|(chunk, row_tier1_commitments)| {
                let res: Vec<_> = polys
                    .par_iter()
                    .map(|poly| {
                        poly.stream_witness_and_commit_rows::<_, PCS>(
                            &self.preprocessing.generators,
                            self.preprocessing,
                            &chunk,
                            &self.one_hot_params,
                        )
                    })
                    .collect();
                *row_tier1_commitments = res;
            });

        // Transpose: row_commitments[row][poly] -> tier1_per_poly[poly][row]
        let tier1_per_poly: Vec<Vec<PCS::ChunkState>> = (0..polys.len())
            .into_par_iter()
            .map(|poly_idx| {
                row_commitments
                    .iter()
                    .flat_map(|row| row.get(poly_idx).cloned())
                    .collect()
            })
            .collect();

        // Tier 2: Compute final commitments from tier1 commitments
        let (commitments, hints): (Vec<_>, Vec<_>) = tier1_per_poly
            .into_par_iter()
            .zip(&polys)
            .map(|(tier1_commitments, poly)| {
                let onehot_k = poly.get_onehot_k(&self.one_hot_params);
                PCS::aggregate_chunks(&self.preprocessing.generators, onehot_k, &tier1_commitments)
            })
            .unzip();

        let hint_map = HashMap::from_iter(zip_eq(polys, hints));

        // Append commitments to transcript
        for commitment in &commitments {
            self.transcript.append_serializable(commitment);
        }

        (commitments, hint_map)
    }

    fn generate_and_commit_untrusted_advice(&mut self) -> Option<PCS::Commitment> {
        if self.program_io.untrusted_advice.is_empty() {
            return None;
        }

        // Use Main DoryContext (already initialized by generate_and_commit_witness_polynomials)
        // The advice polynomial is implicitly zero-padded to full dimensions.
        // The hint will be padded when combined with other hints in Stage 8.

        let mut untrusted_advice_vec =
            vec![0; self.program_io.memory_layout.max_untrusted_advice_size as usize / 8];

        populate_memory_states(
            0,
            &self.program_io.untrusted_advice,
            Some(&mut untrusted_advice_vec),
            None,
        );

        let poly = MultilinearPolynomial::from(untrusted_advice_vec);
        let (commitment, hint) = PCS::commit(&poly, &self.preprocessing.generators);
        self.transcript.append_serializable(&commitment);

        self.advice.untrusted_advice_polynomial = Some(poly);
        self.advice.untrusted_advice_hint = Some(hint);

        Some(commitment)
    }

    fn generate_and_commit_trusted_advice(&mut self) {
        if self.program_io.trusted_advice.is_empty() {
            return;
        }

        let mut trusted_advice_vec =
            vec![0; self.program_io.memory_layout.max_trusted_advice_size as usize / 8];

        populate_memory_states(
            0,
            &self.program_io.trusted_advice,
            Some(&mut trusted_advice_vec),
            None,
        );

        let poly = MultilinearPolynomial::from(trusted_advice_vec);
        self.advice.trusted_advice_polynomial = Some(poly);
        self.transcript
            .append_serializable(self.advice.trusted_advice_commitment.as_ref().unwrap());
    }

    #[tracing::instrument(skip_all)]
    fn prove_stage1(
        &mut self,
    ) -> (
        UniSkipFirstRoundProof<F, ProofTranscript>,
        SumcheckInstanceProof<F, ProofTranscript>,
    ) {
        #[cfg(not(target_arch = "wasm32"))]
        print_current_memory_usage("Stage 1 baseline");

        tracing::info!("Stage 1 proving");
        let uni_skip_params = OuterUniSkipParams::new(&self.spartan_key, &mut self.transcript);
        let mut uni_skip = OuterUniSkipProver::initialize(
            uni_skip_params.clone(),
            &self.trace,
            &self.preprocessing.bytecode,
        );
        let first_round_proof = prove_uniskip_round(
            &mut uni_skip,
            &mut self.opening_accumulator,
            &mut self.transcript,
        );

        let spartan_outer_remaining_params = OuterRemainingSumcheckParams::new(
            self.trace.len(),
            uni_skip_params,
            &self.opening_accumulator,
        );
        let mut spartan_outer_remaining = OuterRemainingSumcheckProver::initialize(
            spartan_outer_remaining_params,
            Arc::clone(&self.trace),
            &self.preprocessing.bytecode,
        );

        let (sumcheck_proof, _r_stage1) = BatchedSumcheck::prove(
            vec![&mut spartan_outer_remaining],
            &mut self.opening_accumulator,
            &mut self.transcript,
        );

        (first_round_proof, sumcheck_proof)
    }

    #[tracing::instrument(skip_all)]
    fn prove_stage2(
        &mut self,
    ) -> (
        UniSkipFirstRoundProof<F, ProofTranscript>,
        SumcheckInstanceProof<F, ProofTranscript>,
    ) {
        #[cfg(not(target_arch = "wasm32"))]
        print_current_memory_usage("Stage 2 baseline");

        // Stage 2a: Prove univariate-skip first round for product virtualization
        let uni_skip_params =
            ProductVirtualUniSkipParams::new(&self.opening_accumulator, &mut self.transcript);
        let mut uni_skip =
            ProductVirtualUniSkipProver::initialize(uni_skip_params.clone(), &self.trace);
        let first_round_proof = prove_uniskip_round(
            &mut uni_skip,
            &mut self.opening_accumulator,
            &mut self.transcript,
        );

        // Initialization params
        let spartan_product_virtual_remainder_params = ProductVirtualRemainderParams::new(
            self.trace.len(),
            uni_skip_params,
            &self.opening_accumulator,
        );
        let ram_raf_evaluation_params = RafEvaluationSumcheckParams::new(
            &self.program_io.memory_layout,
            &self.one_hot_params,
            &self.opening_accumulator,
        );
        let ram_read_write_checking_params = RamReadWriteCheckingParams::new(
            &self.opening_accumulator,
            &mut self.transcript,
            &self.one_hot_params,
            self.trace.len(),
        );
        let ram_output_check_params = OutputSumcheckParams::new(
            self.one_hot_params.ram_k,
            &self.program_io,
            &mut self.transcript,
        );
        let instruction_claim_reduction_params =
            InstructionLookupsClaimReductionSumcheckParams::new(
                self.trace.len(),
                &self.opening_accumulator,
                &mut self.transcript,
            );

        // Initialization
        let spartan_product_virtual_remainder = ProductVirtualRemainderProver::initialize(
            spartan_product_virtual_remainder_params,
            Arc::clone(&self.trace),
        );
        let ram_raf_evaluation = RamRafEvaluationSumcheckProver::initialize(
            ram_raf_evaluation_params,
            &self.trace,
            &self.program_io.memory_layout,
        );
        let ram_read_write_checking = RamReadWriteCheckingProver::initialize(
            ram_read_write_checking_params,
            &self.trace,
            &self.preprocessing.bytecode,
            &self.program_io.memory_layout,
            &self.initial_ram_state,
        );
        let ram_output_check = OutputSumcheckProver::initialize(
            ram_output_check_params,
            &self.initial_ram_state,
            &self.final_ram_state,
            &self.program_io.memory_layout,
        );
        let instruction_claim_reduction =
            InstructionLookupsClaimReductionSumcheckProver::initialize(
                instruction_claim_reduction_params,
                Arc::clone(&self.trace),
            );

        #[cfg(feature = "allocative")]
        {
            print_data_structure_heap_usage(
                "ProductVirtualRemainderProver",
                &spartan_product_virtual_remainder,
            );
            print_data_structure_heap_usage("RamRafEvaluationSumcheckProver", &ram_raf_evaluation);
            print_data_structure_heap_usage("RamReadWriteCheckingProver", &ram_read_write_checking);
            print_data_structure_heap_usage("OutputSumcheckProver", &ram_output_check);
            print_data_structure_heap_usage(
                "InstructionLookupsClaimReductionSumcheckProver",
                &instruction_claim_reduction,
            );
        }

        let mut instances: Vec<Box<dyn SumcheckInstanceProver<_, _>>> = vec![
            Box::new(spartan_product_virtual_remainder),
            Box::new(ram_raf_evaluation),
            Box::new(ram_read_write_checking),
            Box::new(ram_output_check),
            Box::new(instruction_claim_reduction),
        ];

        #[cfg(feature = "allocative")]
        write_instance_flamegraph_svg(&instances, "stage2_start_flamechart.svg");
        tracing::info!("Stage 2 proving");
        let (sumcheck_proof, _r_stage2) = BatchedSumcheck::prove(
            instances.iter_mut().map(|v| &mut **v as _).collect(),
            &mut self.opening_accumulator,
            &mut self.transcript,
        );
        #[cfg(feature = "allocative")]
        write_instance_flamegraph_svg(&instances, "stage2_end_flamechart.svg");
        drop_in_background_thread(instances);

        (first_round_proof, sumcheck_proof)
    }

    #[tracing::instrument(skip_all)]
    fn prove_stage3(&mut self) -> SumcheckInstanceProof<F, ProofTranscript> {
        #[cfg(not(target_arch = "wasm32"))]
        print_current_memory_usage("Stage 3 baseline");

        // Initialization params
        let spartan_shift_params = ShiftSumcheckParams::new(
            self.trace.len().log_2(),
            &self.opening_accumulator,
            &mut self.transcript,
        );
        let spartan_instruction_input_params =
            InstructionInputParams::new(&self.opening_accumulator, &mut self.transcript);

        // Initialize
        let spartan_shift = ShiftSumcheckProver::initialize(
            spartan_shift_params,
            Arc::clone(&self.trace),
            &self.preprocessing.bytecode,
        );
        let spartan_instruction_input = InstructionInputSumcheckProver::initialize(
            spartan_instruction_input_params,
            &self.trace,
            &self.opening_accumulator,
        );

        #[cfg(feature = "allocative")]
        {
            print_data_structure_heap_usage("ShiftSumcheckProver", &spartan_shift);
            print_data_structure_heap_usage(
                "InstructionInputSumcheckProver",
                &spartan_instruction_input,
            );
        }

        let mut instances: Vec<Box<dyn SumcheckInstanceProver<_, _>>> =
            vec![Box::new(spartan_shift), Box::new(spartan_instruction_input)];

        #[cfg(feature = "allocative")]
        write_instance_flamegraph_svg(&instances, "stage3_start_flamechart.svg");
        tracing::info!("Stage 3 proving");
        let (sumcheck_proof, _r_stage3) = BatchedSumcheck::prove(
            instances.iter_mut().map(|v| &mut **v as _).collect(),
            &mut self.opening_accumulator,
            &mut self.transcript,
        );
        #[cfg(feature = "allocative")]
        write_instance_flamegraph_svg(&instances, "stage3_end_flamechart.svg");
        drop_in_background_thread(instances);

        sumcheck_proof
    }

    #[tracing::instrument(skip_all)]
    fn prove_stage4(&mut self) -> SumcheckInstanceProof<F, ProofTranscript> {
        #[cfg(not(target_arch = "wasm32"))]
        print_current_memory_usage("Stage 4 baseline");

        let registers_read_write_checking_params = RegistersReadWriteCheckingParams::new(
            self.trace.len().log_2(),
            &self.opening_accumulator,
            &mut self.transcript,
        );
        prover_accumulate_advice(
            &self.advice.untrusted_advice_polynomial,
            &self.advice.trusted_advice_polynomial,
            &self.program_io.memory_layout,
            &self.one_hot_params,
            &mut self.opening_accumulator,
            &mut self.transcript,
            ram::read_write_checking::needs_single_advice_opening(self.trace.len()),
        );
        let ram_val_evaluation_params = ValEvaluationSumcheckParams::new_from_prover(
            &self.one_hot_params,
            &self.opening_accumulator,
            &self.initial_ram_state,
            self.trace.len(),
        );
        let ram_val_final_params =
            ValFinalSumcheckParams::new_from_prover(self.trace.len(), &self.opening_accumulator);

        let registers_read_write_checking = RegistersReadWriteCheckingProver::initialize(
            registers_read_write_checking_params,
            &self.trace,
            &self.preprocessing.bytecode,
            &self.program_io.memory_layout,
        );
        let ram_val_evaluation = RamValEvaluationSumcheckProver::initialize(
            ram_val_evaluation_params,
            &self.trace,
            &self.preprocessing.bytecode,
            &self.program_io.memory_layout,
        );
        let ram_val_final = ValFinalSumcheckProver::initialize(
            ram_val_final_params,
            &self.trace,
            &self.preprocessing.bytecode,
            &self.program_io.memory_layout,
        );

        #[cfg(feature = "allocative")]
        {
            print_data_structure_heap_usage(
                "RegistersReadWriteCheckingProver",
                &registers_read_write_checking,
            );
            print_data_structure_heap_usage("RamValEvaluationSumcheckProver", &ram_val_evaluation);
            print_data_structure_heap_usage("ValFinalSumcheckProver", &ram_val_final);
        }

        let mut instances: Vec<Box<dyn SumcheckInstanceProver<_, _>>> = vec![
            Box::new(registers_read_write_checking),
            Box::new(ram_val_evaluation),
            Box::new(ram_val_final),
        ];

        #[cfg(feature = "allocative")]
        write_instance_flamegraph_svg(&instances, "stage4_start_flamechart.svg");
        tracing::info!("Stage 4 proving");
        let (sumcheck_proof, _r_stage4) = BatchedSumcheck::prove(
            instances.iter_mut().map(|v| &mut **v as _).collect(),
            &mut self.opening_accumulator,
            &mut self.transcript,
        );
        #[cfg(feature = "allocative")]
        write_instance_flamegraph_svg(&instances, "stage4_end_flamechart.svg");
        drop_in_background_thread(instances);

        sumcheck_proof
    }

    #[tracing::instrument(skip_all)]
    fn prove_stage5(&mut self) -> SumcheckInstanceProof<F, ProofTranscript> {
        #[cfg(not(target_arch = "wasm32"))]
        print_current_memory_usage("Stage 5 baseline");
        let registers_val_evaluation_params =
            RegistersValEvaluationSumcheckParams::new(&self.opening_accumulator);
        // Note: RamHammingBooleanity moved to Stage 6 so it shares r_cycle_stage6
        let ram_ra_reduction_params = RaReductionParams::new(
            self.trace.len(),
            &self.one_hot_params,
            &self.opening_accumulator,
            &mut self.transcript,
        );
        let lookups_read_raf_params = InstructionReadRafParams::new(
            self.trace.len().log_2(),
            &self.one_hot_params,
            &self.opening_accumulator,
            &mut self.transcript,
        );

        let registers_val_evaluation = RegistersValEvaluationSumcheckProver::initialize(
            registers_val_evaluation_params,
            &self.trace,
            &self.preprocessing.bytecode,
            &self.program_io.memory_layout,
        );
        let ram_ra_reduction = RamRaReductionSumcheckProver::initialize(
            ram_ra_reduction_params,
            &self.trace,
            &self.program_io.memory_layout,
            &self.one_hot_params,
        );
        let lookups_read_raf =
            LookupsReadRafSumcheckProver::initialize(lookups_read_raf_params, &self.trace);

        #[cfg(feature = "allocative")]
        {
            print_data_structure_heap_usage(
                "RegistersValEvaluationSumcheckProver",
                &registers_val_evaluation,
            );
            print_data_structure_heap_usage("RamRaReductionSumcheckProver", &ram_ra_reduction);
            print_data_structure_heap_usage("LookupsReadRafSumcheckProver", &lookups_read_raf);
        }

        let mut instances: Vec<Box<dyn SumcheckInstanceProver<_, _>>> = vec![
            Box::new(registers_val_evaluation),
            Box::new(ram_ra_reduction),
            Box::new(lookups_read_raf),
        ];

        #[cfg(feature = "allocative")]
        write_instance_flamegraph_svg(&instances, "stage5_start_flamechart.svg");
        tracing::info!("Stage 5 proving");
        let (sumcheck_proof, _r_stage5) = BatchedSumcheck::prove(
            instances.iter_mut().map(|v| &mut **v as _).collect(),
            &mut self.opening_accumulator,
            &mut self.transcript,
        );
        #[cfg(feature = "allocative")]
        write_instance_flamegraph_svg(&instances, "stage5_end_flamechart.svg");
        drop_in_background_thread(instances);

        sumcheck_proof
    }

    #[tracing::instrument(skip_all)]
    fn prove_stage6(&mut self) -> SumcheckInstanceProof<F, ProofTranscript> {
        #[cfg(not(target_arch = "wasm32"))]
        print_current_memory_usage("Stage 6 baseline");

        let bytecode_read_raf_params = BytecodeReadRafParams::gen(
            &self.preprocessing.bytecode,
            self.trace.len().log_2(),
            &self.one_hot_params,
            &self.opening_accumulator,
            &mut self.transcript,
        );

        // RamHammingBooleanity - uses r_cycle from Stage 5's RamRaReduction
        let ram_hamming_booleanity_params =
            HammingBooleanitySumcheckParams::new(&self.opening_accumulator);

        // Booleanity: combines instruction, bytecode, and ram booleanity into one
        // (extracts r_address and r_cycle from Stage 5 internally)
        let booleanity_params = BooleanitySumcheckParams::new(
            self.trace.len().log_2(),
            &self.one_hot_params,
            &self.opening_accumulator,
            &mut self.transcript,
        );

        let ram_ra_virtual_params = RamRaVirtualParams::new(
            self.trace.len(),
            &self.one_hot_params,
            &self.opening_accumulator,
        );
        let lookups_ra_virtual_params = InstructionRaSumcheckParams::new(
            &self.one_hot_params,
            &self.opening_accumulator,
            &mut self.transcript,
        );
        let inc_reduction_params = IncReductionSumcheckParams::new(
            self.trace.len(),
            &self.opening_accumulator,
            &mut self.transcript,
        );

        // Advice claim reduction - may be None if no advice present
        let advice_reduction_params = AdviceClaimReductionParams::new(
            &self.program_io.memory_layout,
            self.trace.len(),
            &self.opening_accumulator,
            &mut self.transcript,
        );

        let bytecode_read_raf = BytecodeReadRafSumcheckProver::initialize(
            bytecode_read_raf_params,
            &self.trace,
            &self.preprocessing.bytecode,
        );
        let ram_hamming_booleanity =
            HammingBooleanitySumcheckProver::initialize(ram_hamming_booleanity_params, &self.trace);

        // Booleanity prover - handles all three families
        let booleanity = BooleanitySumcheckProver::initialize(
            booleanity_params,
            &self.trace,
            &self.preprocessing.bytecode,
            &self.program_io.memory_layout,
            &self.one_hot_params,
        );

        let ram_ra_virtual = RamRaVirtualSumcheckProver::initialize(
            ram_ra_virtual_params,
            &self.trace,
            &self.program_io.memory_layout,
            &self.one_hot_params,
        );
        let lookups_ra_virtual =
            LookupsRaSumcheckProver::initialize(lookups_ra_virtual_params, &self.trace);
        let inc_reduction =
            IncReductionSumcheckProver::initialize(inc_reduction_params, self.trace.clone());

        // Initialize advice reduction prover if there's advice
        let advice_reduction = advice_reduction_params.map(|params| {
            AdviceClaimReductionProver::initialize(
                params,
                self.advice.trusted_advice_polynomial.clone(),
                self.advice.untrusted_advice_polynomial.clone(),
            )
        });

        #[cfg(feature = "allocative")]
        {
            print_data_structure_heap_usage("BytecodeReadRafSumcheckProver", &bytecode_read_raf);
            print_data_structure_heap_usage(
                "ram HammingBooleanitySumcheckProver",
                &ram_hamming_booleanity,
            );
            print_data_structure_heap_usage("BooleanitySumcheckProver", &booleanity);
            print_data_structure_heap_usage("RamRaSumcheckProver", &ram_ra_virtual);
            print_data_structure_heap_usage("LookupsRaSumcheckProver", &lookups_ra_virtual);
            print_data_structure_heap_usage("IncReductionSumcheckProver", &inc_reduction);
            if let Some(ref advice) = advice_reduction {
                print_data_structure_heap_usage("AdviceClaimReductionProver", advice);
            }
        }

        let mut instances: Vec<Box<dyn SumcheckInstanceProver<_, _>>> = vec![
            Box::new(bytecode_read_raf),
            Box::new(ram_hamming_booleanity),
            Box::new(booleanity),
            Box::new(ram_ra_virtual),
            Box::new(lookups_ra_virtual),
            Box::new(inc_reduction),
        ];
        if let Some(advice) = advice_reduction {
            instances.push(Box::new(advice));
        }

        #[cfg(feature = "allocative")]
        write_instance_flamegraph_svg(&instances, "stage6_start_flamechart.svg");
        tracing::info!("Stage 6 proving");
        let (sumcheck_proof, _r_stage6) = BatchedSumcheck::prove(
            instances.iter_mut().map(|v| &mut **v as _).collect(),
            &mut self.opening_accumulator,
            &mut self.transcript,
        );
        #[cfg(feature = "allocative")]
        write_instance_flamegraph_svg(&instances, "stage6_end_flamechart.svg");
        drop_in_background_thread(instances);

        sumcheck_proof
    }

    // Note: prove_trusted_advice and prove_untrusted_advice have been removed.
    // Advice claims are now reduced via AdviceClaimReduction in Stage 6 and proven
    // as part of the batched Stage 8 opening proof.

    /// Stage 7: HammingWeight + ClaimReduction sumcheck (only log_k_chunk rounds).
    /// Produces `DoryOpeningState` for Stage 8.
    #[tracing::instrument(skip_all)]
    fn prove_stage7(&mut self) -> SumcheckInstanceProof<F, ProofTranscript> {
        tracing::info!("Stage 7 proving (HammingWeight claim reduction)");

        // Create params and prover for HammingWeightClaimReduction
        // (r_cycle and r_addr_bool are extracted from Booleanity opening internally)
        let hw_params = HammingWeightClaimReductionParams::new(
            &self.one_hot_params,
            &self.opening_accumulator,
            &mut self.transcript,
        );
        let mut hw_prover = HammingWeightClaimReductionProver::initialize(
            hw_params,
            &self.trace,
            self.preprocessing,
            &self.one_hot_params,
        );

        #[cfg(feature = "allocative")]
        print_data_structure_heap_usage("HammingWeightClaimReductionProver", &hw_prover);

        // 3. Run sumcheck (only log_k_chunk rounds!)
        let instances: Vec<&mut dyn SumcheckInstanceProver<F, ProofTranscript>> =
            vec![&mut hw_prover];
        let (sumcheck_proof, r_address_stage7) = BatchedSumcheck::prove(
            instances,
            &mut self.opening_accumulator,
            &mut self.transcript,
        );

        // 4. Collect all claims for DoryOpeningState
        let mut claims = Vec::new();
        let mut polynomials = Vec::new();

        // Dense polynomials: RamInc and RdInc (from IncReduction in Stage 6)
        // These are at r_cycle_stage6 only (length log_T)
        let (_ram_inc_point, ram_inc_claim) =
            self.opening_accumulator.get_committed_polynomial_opening(
                CommittedPolynomial::RamInc,
                SumcheckId::IncReduction,
            );
        let (_rd_inc_point, rd_inc_claim) = self
            .opening_accumulator
            .get_committed_polynomial_opening(CommittedPolynomial::RdInc, SumcheckId::IncReduction);

        #[cfg(test)]
        {
            // Verify that Inc openings are at the same point as r_cycle from Booleanity
            let (unified_point, _) = self.opening_accumulator.get_committed_polynomial_opening(
                CommittedPolynomial::InstructionRa(0),
                SumcheckId::Booleanity,
            );
            let log_k_chunk = self.one_hot_params.log_k_chunk;
            let r_cycle_from_unified = &unified_point.r[log_k_chunk..];

            debug_assert_eq!(
                _ram_inc_point.r.as_slice(),
                r_cycle_from_unified,
                "RamInc opening point should match r_cycle from Booleanity"
            );
            debug_assert_eq!(
                _rd_inc_point.r.as_slice(),
                r_cycle_from_unified,
                "RdInc opening point should match r_cycle from Booleanity"
            );
        }

        // Apply Lagrange factor for dense polys: ∏_{i<log_k_chunk} (1 - r_address[i])
        // Because dense polys have fewer variables, we need to account for this
        let lagrange_factor: F = r_address_stage7.iter().map(|r| F::one() - *r).product();

        claims.push(ram_inc_claim * lagrange_factor);
        claims.push(rd_inc_claim * lagrange_factor);
        polynomials.push(CommittedPolynomial::RamInc);
        polynomials.push(CommittedPolynomial::RdInc);

        // Sparse polynomials: all RA polys (from HammingWeightClaimReduction)
        // These are at (r_address_stage7, r_cycle_stage6)
        for i in 0..self.one_hot_params.instruction_d {
            let (_, claim) = self.opening_accumulator.get_committed_polynomial_opening(
                CommittedPolynomial::InstructionRa(i),
                SumcheckId::HammingWeightClaimReduction,
            );
            claims.push(claim);
            polynomials.push(CommittedPolynomial::InstructionRa(i));
        }
        for i in 0..self.one_hot_params.bytecode_d {
            let (_, claim) = self.opening_accumulator.get_committed_polynomial_opening(
                CommittedPolynomial::BytecodeRa(i),
                SumcheckId::HammingWeightClaimReduction,
            );
            claims.push(claim);
            polynomials.push(CommittedPolynomial::BytecodeRa(i));
        }
        for i in 0..self.one_hot_params.ram_d {
            let (_, claim) = self.opening_accumulator.get_committed_polynomial_opening(
                CommittedPolynomial::RamRa(i),
                SumcheckId::HammingWeightClaimReduction,
            );
            claims.push(claim);
            polynomials.push(CommittedPolynomial::RamRa(i));
        }

        // Advice polynomials (from AdviceClaimReduction in Stage 6)
        // These have advice_vars dimensions, need a larger Lagrange factor
        // The advice claims are at the suffix of r_cycle_stage6
        if self.advice.trusted_advice_polynomial.is_some() {
            if let Some((advice_point, advice_claim)) = self
                .opening_accumulator
                .get_trusted_advice_opening(SumcheckId::AdviceClaimReduction)
            {
                // Lagrange factor: ∏_{i=0}^{log_k_chunk + log_T - advice_vars - 1} (1 - r_i)
                // This accounts for the prefix of the unified point that advice doesn't span
                let advice_vars = advice_point.r.len();
                let log_t = self.trace.len().log_2();
                let log_k_chunk = self.one_hot_params.log_k_chunk;
                let total_vars = log_k_chunk + log_t;
                let _prefix_len = total_vars - advice_vars;

                // Apply Lagrange for r_address_stage7 prefix
                let mut advice_lagrange: F = r_address_stage7.iter().map(|r| F::one() - *r).product();
                // Apply Lagrange for r_cycle prefix (first log_T - advice_vars elements)
                let r_cycle_prefix_len = log_t - advice_vars;
                let (unified_point, _) = self.opening_accumulator.get_committed_polynomial_opening(
                    CommittedPolynomial::InstructionRa(0),
                    SumcheckId::Booleanity,
                );
                let r_cycle_stage6_full = &unified_point.r[log_k_chunk..];
                for r_i in r_cycle_stage6_full.iter().take(r_cycle_prefix_len) {
                    advice_lagrange *= F::one() - *r_i;
                }

                claims.push(advice_claim * advice_lagrange);
                polynomials.push(CommittedPolynomial::TrustedAdvice);
            }
        }

        if self.advice.untrusted_advice_polynomial.is_some() {
            if let Some((advice_point, advice_claim)) = self
                .opening_accumulator
                .get_untrusted_advice_opening(SumcheckId::AdviceClaimReduction)
            {
                // Lagrange factor: same calculation as trusted advice
                let advice_vars = advice_point.r.len();
                let log_t = self.trace.len().log_2();
                let log_k_chunk = self.one_hot_params.log_k_chunk;
                let prefix_len = log_t - advice_vars;

                // Apply Lagrange for r_address_stage7 prefix
                let mut advice_lagrange: F = r_address_stage7.iter().map(|r| F::one() - *r).product();
                // Apply Lagrange for r_cycle prefix
                let (unified_point, _) = self.opening_accumulator.get_committed_polynomial_opening(
                    CommittedPolynomial::InstructionRa(0),
                    SumcheckId::Booleanity,
                );
                let r_cycle_stage6_full = &unified_point.r[log_k_chunk..];
                for r_i in r_cycle_stage6_full.iter().take(prefix_len) {
                    advice_lagrange *= F::one() - *r_i;
                }

                claims.push(advice_claim * advice_lagrange);
                polynomials.push(CommittedPolynomial::UntrustedAdvice);
            }
        }

        // 5. Build unified opening point: (r_address_stage7 || r_cycle_stage6)
        // Note: r_address_stage7 is little-endian from sumcheck, convert to big-endian
        let mut r_address_be = r_address_stage7.clone();
        r_address_be.reverse();

        // Extract r_cycle from Booleanity (same source as HammingWeightClaimReduction uses)
        let (unified_point, _) = self.opening_accumulator.get_committed_polynomial_opening(
            CommittedPolynomial::InstructionRa(0),
            SumcheckId::Booleanity,
        );
        let log_k_chunk = self.one_hot_params.log_k_chunk;
        let r_cycle_stage6 = &unified_point.r[log_k_chunk..];

        let opening_point = [r_address_be.as_slice(), r_cycle_stage6].concat();

        // 6. Sample gamma and compute powers for RLC
        self.transcript.append_scalars(&claims);
        let gamma_powers: Vec<F> = self.transcript.challenge_scalar_powers(claims.len());

        // 7. Store DoryOpeningState for Stage 8
        self.opening_accumulator.dory_opening_state = Some(DoryOpeningState {
            opening_point,
            gamma_powers,
            claims,
            polynomials,
        });

        sumcheck_proof
    }

    /// Stage 8: Dory batch opening proof.
    /// Builds streaming RLC polynomial directly from trace (no witness regeneration needed).
    #[tracing::instrument(skip_all)]
    fn prove_stage8(
        &mut self,
        opening_proof_hints: HashMap<CommittedPolynomial, PCS::OpeningProofHint>,
    ) -> PCS::Proof {
        tracing::info!("Stage 8 proving (Dory batch opening)");

        let _guard = DoryGlobals::initialize(self.one_hot_params.k_chunk, self.padded_trace_len);

        let state = self
            .opening_accumulator
            .dory_opening_state
            .as_ref()
            .expect("Stage 7 must be called before Stage 8");

        let streaming_data = Arc::new(RLCStreamingData {
            bytecode: self.preprocessing.bytecode.clone(),
            memory_layout: self.preprocessing.memory_layout.clone(),
        });

        // Build streaming RLC polynomial directly (no witness poly regeneration!)
        // Use materialized trace (default, single pass) instead of lazy trace
<<<<<<< HEAD
        let (joint_poly, hint) = self.build_streaming_rlc(
=======
        let (joint_poly, hint) = state.build_streaming_rlc::<PCS>(
            self.one_hot_params.clone(),
            TraceSource::Materialized(Arc::clone(&self.trace)),
            streaming_data,
>>>>>>> 32231d04
            opening_proof_hints,
        );

        // Dory opening proof at the unified point
        PCS::prove(
            &self.preprocessing.generators,
            &joint_poly,
            &state.opening_point,
            Some(hint),
            &mut self.transcript,
        )
    }
<<<<<<< HEAD

    /// Build streaming RLC polynomial from DoryOpeningState.
    /// Does NOT require regenerating witness polynomials - streams directly from trace.
    #[tracing::instrument(skip_all)]
    fn build_streaming_rlc(
        &self,
        mut opening_hints: HashMap<CommittedPolynomial, PCS::OpeningProofHint>,
        state: &DoryOpeningState<F>,
        streaming_context: (TraceSource, Arc<RLCStreamingData>, OneHotParams),
    ) -> (MultilinearPolynomial<F>, PCS::OpeningProofHint) {
        use crate::poly::rlc_polynomial::RLCPolynomial;
        use std::collections::BTreeMap;

        // Accumulate gamma coefficients per polynomial
        let mut rlc_map = BTreeMap::new();
        for (gamma, poly) in state.gamma_powers.iter().zip(state.polynomials.iter()) {
            *rlc_map.entry(*poly).or_insert(F::zero()) += *gamma;
        }

        // Separate advice from other polynomials (advice is not streamed from trace)
        let mut advice_coeffs = Vec::new();
        let mut advice_hints = Vec::new();

        // Handle trusted advice
        if let Some(trusted_coeff) = rlc_map.remove(&CommittedPolynomial::TrustedAdvice) {
            advice_coeffs.push(trusted_coeff);
            if let Some(hint) = self.advice.trusted_advice_hint.clone() {
                advice_hints.push(hint);
            }
        }

        // Handle untrusted advice
        if let Some(untrusted_coeff) = rlc_map.remove(&CommittedPolynomial::UntrustedAdvice) {
            advice_coeffs.push(untrusted_coeff);
            if let Some(hint) = self.advice.untrusted_advice_hint.clone() {
                advice_hints.push(hint);
            }
        }

        // Remaining polynomials are streamed from trace
        let (poly_ids, coeffs): (Vec<CommittedPolynomial>, Vec<F>) =
            rlc_map.iter().map(|(k, v)| (*k, *v)).unzip();

        let (trace_source, preprocessing, one_hot_params) = streaming_context;
        let joint_poly = MultilinearPolynomial::RLC(RLCPolynomial::new_streaming(
            one_hot_params,
            preprocessing,
            trace_source,
            poly_ids.clone(),
            &coeffs,
        ));

        // Collect hints for streamed polynomials
        let mut all_hints: Vec<PCS::OpeningProofHint> = rlc_map
            .into_keys()
            .map(|k| opening_hints.remove(&k).unwrap())
            .collect();
        let mut all_coeffs = coeffs;

        // Add advice hints (they're already in Main context and will be padded by combine_hints)
        all_hints.extend(advice_hints);
        all_coeffs.extend(advice_coeffs);

        let hint = PCS::combine_hints(all_hints, &all_coeffs);

        (joint_poly, hint)
    }
=======
>>>>>>> 32231d04
}

pub struct JoltAdvice<F: JoltField, PCS: CommitmentScheme<Field = F>> {
    pub untrusted_advice_polynomial: Option<MultilinearPolynomial<F>>,
    pub trusted_advice_commitment: Option<PCS::Commitment>,
    pub trusted_advice_polynomial: Option<MultilinearPolynomial<F>>,
    /// Hint for untrusted advice (for batched Dory opening)
    pub untrusted_advice_hint: Option<PCS::OpeningProofHint>,
    /// Hint for trusted advice (for batched Dory opening)
    pub trusted_advice_hint: Option<PCS::OpeningProofHint>,
}

#[derive(Clone, CanonicalSerialize, CanonicalDeserialize)]
pub struct JoltProverPreprocessing<F: JoltField, PCS: CommitmentScheme<Field = F>> {
    pub generators: PCS::ProverSetup,
    pub bytecode: BytecodePreprocessing,
    pub ram: RAMPreprocessing,
    pub memory_layout: MemoryLayout,
    /// Maximum padded trace length (power of 2)
    pub max_padded_trace_length: usize,
    /// log2 of chunk size for one-hot encoding
    pub log_k_chunk: usize,
}

impl<F, PCS> JoltProverPreprocessing<F, PCS>
where
    F: JoltField,
    PCS: CommitmentScheme<Field = F>,
{
    #[tracing::instrument(skip_all, name = "JoltProverPreprocessing::gen")]
    pub fn gen(
        bytecode: Vec<Instruction>,
        memory_layout: MemoryLayout,
        memory_init: Vec<(u64, u8)>,
        max_trace_length: usize,
    ) -> JoltProverPreprocessing<F, PCS> {
        let max_T: usize = max_trace_length.next_power_of_two();
        let log_chunk = get_log_k_chunk(max_T);

        let bytecode = BytecodePreprocessing::preprocess(bytecode);
        let ram = RAMPreprocessing::preprocess(memory_init);

        let generators = PCS::setup_prover(log_chunk + max_T.log_2());

        JoltProverPreprocessing {
            generators,
            bytecode,
            ram,
            memory_layout,
            max_padded_trace_length: max_T,
            log_k_chunk: log_chunk,
        }
    }

    pub fn save_to_target_dir(&self, target_dir: &str) -> std::io::Result<()> {
        let filename = Path::new(target_dir).join("jolt_prover_preprocessing.dat");
        let mut file = File::create(filename.as_path())?;
        let mut data = Vec::new();
        self.serialize_compressed(&mut data).unwrap();
        file.write_all(&data)?;
        Ok(())
    }

    pub fn read_from_target_dir(target_dir: &str) -> std::io::Result<Self> {
        let filename = Path::new(target_dir).join("jolt_prover_preprocessing.dat");
        let mut file = File::open(filename.as_path())?;
        let mut data = Vec::new();
        file.read_to_end(&mut data)?;
        Ok(Self::deserialize_compressed(&*data).unwrap())
    }
}

impl<F: JoltField, PCS: CommitmentScheme<Field = F>> From<&JoltProverPreprocessing<F, PCS>>
    for JoltVerifierPreprocessing<F, PCS>
{
    fn from(preprocessing: &JoltProverPreprocessing<F, PCS>) -> Self {
        let generators = PCS::setup_verifier(&preprocessing.generators);
        Self {
            generators,
            bytecode: preprocessing.bytecode.clone(),
            ram: preprocessing.ram.clone(),
            memory_layout: preprocessing.memory_layout.clone(),
        }
    }
}

impl<F: JoltField, PCS: CommitmentScheme<Field = F>> Serializable
    for JoltProverPreprocessing<F, PCS>
{
}

#[cfg(feature = "allocative")]
fn write_instance_flamegraph_svg(
    instances: &[Box<dyn SumcheckInstanceProver<impl JoltField, impl Transcript>>],
    path: impl AsRef<Path>,
) {
    let mut flamegraph = FlameGraphBuilder::default();
    for instance in instances {
        instance.update_flamegraph(&mut flamegraph)
    }
    write_flamegraph_svg(flamegraph, path);
}

#[cfg(test)]
mod tests {
    use crate::host;
    use crate::poly::commitment::dory::DoryCommitmentScheme;
    use crate::zkvm::prover::JoltProverPreprocessing;
    use crate::zkvm::verifier::{JoltVerifier, JoltVerifierPreprocessing};
    use crate::zkvm::{RV64IMACProver, RV64IMACVerifier};
    use ark_bn254::Fr;
    use serial_test::serial;

    #[test]
    #[serial]
    fn fib_e2e_dory() {
        let mut program = host::Program::new("fibonacci-guest");
        let inputs = postcard::to_stdvec(&100u32).unwrap();
        let (bytecode, init_memory_state, _) = program.decode();
        let (_, _, _, io_device) = program.trace(&inputs, &[], &[]);

        let preprocessing = JoltProverPreprocessing::gen(
            bytecode.clone(),
            io_device.memory_layout.clone(),
            init_memory_state,
            1 << 16,
        );
        let elf_contents_opt = program.get_elf_contents();
        let elf_contents = elf_contents_opt.as_deref().expect("elf contents is None");
        let prover =
            RV64IMACProver::gen_from_elf(&preprocessing, elf_contents, &inputs, &[], &[], None, None);
        let io_device = prover.program_io.clone();
        let (jolt_proof, debug_info) = prover.prove();

        let verifier_preprocessing = JoltVerifierPreprocessing::from(&preprocessing);
        let verifier = RV64IMACVerifier::new(
            &verifier_preprocessing,
            jolt_proof,
            io_device,
            None,
            debug_info,
        )
        .expect("Failed to create verifier");
        verifier.verify().expect("Failed to verify proof");
    }

    #[test]
    #[serial]
    fn small_trace_e2e_dory() {
        let mut program = host::Program::new("fibonacci-guest");
        let inputs = postcard::to_stdvec(&5u32).unwrap();
        let (bytecode, init_memory_state, _) = program.decode();
        let (_, _, _, io_device) = program.trace(&inputs, &[], &[]);

        let preprocessing = JoltProverPreprocessing::gen(
            bytecode.clone(),
            io_device.memory_layout.clone(),
            init_memory_state,
            256,
        );
        let elf_contents_opt = program.get_elf_contents();
        let elf_contents = elf_contents_opt.as_deref().expect("elf contents is None");
        let log_chunk = 8; // Use default log_chunk for tests
        let prover =
            RV64IMACProver::gen_from_elf(&preprocessing, elf_contents, &inputs, &[], &[], None, None);

        assert!(
            prover.padded_trace_len <= (1 << log_chunk),
            "Test requires T <= chunk_size ({}), got T = {}",
            1 << log_chunk,
            prover.padded_trace_len
        );

        let io_device = prover.program_io.clone();
        let (jolt_proof, debug_info) = prover.prove();

        let verifier_preprocessing = JoltVerifierPreprocessing::from(&preprocessing);
        let verifier = RV64IMACVerifier::new(
            &verifier_preprocessing,
            jolt_proof,
            io_device,
            None,
            debug_info,
        )
        .expect("Failed to create verifier");
        verifier.verify().expect("Failed to verify proof");
    }

    #[test]
    #[serial]
    fn sha3_e2e_dory() {
        // Ensure SHA3 inline library is linked and auto-registered
        #[cfg(feature = "host")]
        use jolt_inlines_keccak256 as _;
        // SHA3 inlines are automatically registered via #[ctor::ctor]
        // when the jolt-inlines-keccak256 crate is linked (see lib.rs)

        let mut program = host::Program::new("sha3-guest");
        let (bytecode, init_memory_state, _) = program.decode();
        let inputs = postcard::to_stdvec(&[5u8; 32]).unwrap();
        let (_, _, _, io_device) = program.trace(&inputs, &[], &[]);

        let preprocessing = JoltProverPreprocessing::gen(
            bytecode.clone(),
            io_device.memory_layout.clone(),
            init_memory_state,
            1 << 16,
        );
        let elf_contents_opt = program.get_elf_contents();
        let elf_contents = elf_contents_opt.as_deref().expect("elf contents is None");
        let prover =
            RV64IMACProver::gen_from_elf(&preprocessing, elf_contents, &inputs, &[], &[], None, None);
        let io_device = prover.program_io.clone();
        let (jolt_proof, debug_info) = prover.prove();

        let verifier_preprocessing = JoltVerifierPreprocessing::from(&preprocessing);
        let verifier = RV64IMACVerifier::new(
            &verifier_preprocessing,
            jolt_proof,
            io_device.clone(),
            None,
            debug_info,
        )
        .expect("Failed to create verifier");
        verifier.verify().expect("Failed to verify proof");
        assert_eq!(
            io_device.inputs, inputs,
            "Inputs mismatch: expected {:?}, got {:?}",
            inputs, io_device.inputs
        );
        let expected_output = &[
            0xd0, 0x3, 0x5c, 0x96, 0x86, 0x6e, 0xe2, 0x2e, 0x81, 0xf5, 0xc4, 0xef, 0xbd, 0x88,
            0x33, 0xc1, 0x7e, 0xa1, 0x61, 0x10, 0x81, 0xfc, 0xd7, 0xa3, 0xdd, 0xce, 0xce, 0x7f,
            0x44, 0x72, 0x4, 0x66,
        ];
        assert_eq!(io_device.outputs, expected_output, "Outputs mismatch",);
    }

    #[test]
    #[serial]
    fn sha2_e2e_dory() {
        // Ensure SHA2 inline library is linked and auto-registered
        #[cfg(feature = "host")]
        use jolt_inlines_sha2 as _;
        // SHA2 inlines are automatically registered via #[ctor::ctor]
        // when the jolt-inlines-sha2 crate is linked (see lib.rs)
        let mut program = host::Program::new("sha2-guest");
        let (bytecode, init_memory_state, _) = program.decode();
        let inputs = postcard::to_stdvec(&[5u8; 32]).unwrap();
        let (_, _, _, io_device) = program.trace(&inputs, &[], &[]);

        let preprocessing = JoltProverPreprocessing::gen(
            bytecode.clone(),
            io_device.memory_layout.clone(),
            init_memory_state,
            1 << 16,
        );
        let elf_contents_opt = program.get_elf_contents();
        let elf_contents = elf_contents_opt.as_deref().expect("elf contents is None");
        let prover =
            RV64IMACProver::gen_from_elf(&preprocessing, elf_contents, &inputs, &[], &[], None, None);
        let io_device = prover.program_io.clone();
        let (jolt_proof, debug_info) = prover.prove();

        let verifier_preprocessing = JoltVerifierPreprocessing::from(&preprocessing);
        let verifier = RV64IMACVerifier::new(
            &verifier_preprocessing,
            jolt_proof,
            io_device.clone(),
            None,
            debug_info,
        )
        .expect("Failed to create verifier");
        verifier.verify().expect("Failed to verify proof");
        let expected_output = &[
            0x28, 0x9b, 0xdf, 0x82, 0x9b, 0x4a, 0x30, 0x26, 0x7, 0x9a, 0x3e, 0xa0, 0x89, 0x73,
            0xb1, 0x97, 0x2d, 0x12, 0x4e, 0x7e, 0xaf, 0x22, 0x33, 0xc6, 0x3, 0x14, 0x3d, 0xc6,
            0x3b, 0x50, 0xd2, 0x57,
        ];
        assert_eq!(
            io_device.outputs, expected_output,
            "Outputs mismatch: expected {:?}, got {:?}",
            expected_output, io_device.outputs
        );
    }

    #[test]
    #[serial]
    fn advice_e2e_dory() {
        use crate::poly::{
            commitment::commitment_scheme::CommitmentScheme,
            multilinear_polynomial::MultilinearPolynomial,
        };
        use crate::zkvm::ram::populate_memory_states;

        let mut program = host::Program::new("merkle-tree-guest");
        let (bytecode, init_memory_state, _) = program.decode();
        let leaf1: [u8; 32] = [5u8; 32];
        let leaf2: [u8; 32] = [6u8; 32];
        let leaf3: [u8; 32] = [7u8; 32];
        let leaf4: [u8; 32] = [8u8; 32];
        let inputs = postcard::to_stdvec(&leaf1.as_slice()).unwrap();
        let untrusted_advice = postcard::to_stdvec(&leaf4).unwrap();
        let mut trusted_advice = postcard::to_stdvec(&leaf2).unwrap();
        trusted_advice.extend(postcard::to_stdvec(&leaf3).unwrap());

        let (_, _, _, io_device) = program.trace(&inputs, &untrusted_advice, &trusted_advice);

        let preprocessing = JoltProverPreprocessing::gen(
            bytecode.clone(),
            io_device.memory_layout.clone(),
            init_memory_state,
            1 << 16,
        );
        let elf_contents_opt = program.get_elf_contents();
        let elf_contents = elf_contents_opt.as_deref().expect("elf contents is None");

        let max_trusted_advice_size = preprocessing.memory_layout.max_trusted_advice_size;
        let mut trusted_advice_words = vec![0u64; (max_trusted_advice_size as usize) / 8];
        populate_memory_states(0, &trusted_advice, Some(&mut trusted_advice_words), None);
        let (trusted_advice_commitment, trusted_advice_hint) = {
            // Use Main context for batch-compatible commitment
            let k_chunk = 1usize << preprocessing.log_k_chunk;
            let _guard = crate::poly::commitment::dory::DoryGlobals::initialize(
                k_chunk,
                preprocessing.max_padded_trace_length,
            );
            let poly = MultilinearPolynomial::<ark_bn254::Fr>::from(trusted_advice_words);
            let (commitment, hint) =
                <crate::poly::commitment::dory::DoryCommitmentScheme as CommitmentScheme>::commit(
                    &poly,
                    &preprocessing.generators,
                );
            (commitment, hint)
        };

        let prover = RV64IMACProver::gen_from_elf(
            &preprocessing,
            elf_contents,
            &inputs,
            &untrusted_advice,
            &trusted_advice,
            Some(trusted_advice_commitment),
            Some(trusted_advice_hint),
        );
        let io_device = prover.program_io.clone();
        let (jolt_proof, debug_info) = prover.prove();

        let verifier_preprocessing = JoltVerifierPreprocessing::from(&preprocessing);
        let verifier = RV64IMACVerifier::new(
            &verifier_preprocessing,
            jolt_proof,
            io_device.clone(),
            Some(trusted_advice_commitment),
            debug_info,
        )
        .unwrap();
        let verification_result = verifier.verify();
        assert!(
            verification_result.is_ok(),
            "Verification failed with error: {:?}",
            verification_result.err()
        );
        assert_eq!(
            io_device.inputs, inputs,
            "Inputs mismatch: expected {:?}, got {:?}",
            inputs, io_device.inputs
        );
        let expected_output = &[
            0xb4, 0x37, 0x0f, 0x3a, 0xb, 0x3d, 0x38, 0xa8, 0x7a, 0x6c, 0x4c, 0x46, 0x9, 0xe7, 0x83,
            0xb3, 0xcc, 0xb7, 0x1c, 0x30, 0x1f, 0xf8, 0x54, 0xd, 0xf7, 0xdd, 0xc8, 0x42, 0x32,
            0xbb, 0x16, 0xd7,
        ];
        assert_eq!(
            io_device.outputs, expected_output,
            "Outputs mismatch: expected {:?}, got {:?}",
            expected_output, io_device.outputs
        );
    }

    #[test]
    #[serial]
    fn memory_ops_e2e_dory() {
        let mut program = host::Program::new("memory-ops-guest");
        let (bytecode, init_memory_state, _) = program.decode();
        let (_, _, _, io_device) = program.trace(&[], &[], &[]);

        let preprocessing = JoltProverPreprocessing::gen(
            bytecode.clone(),
            io_device.memory_layout.clone(),
            init_memory_state,
            1 << 16,
        );
        let elf_contents_opt = program.get_elf_contents();
        let elf_contents = elf_contents_opt.as_deref().expect("elf contents is None");
        let prover =
            RV64IMACProver::gen_from_elf(&preprocessing, elf_contents, &[], &[], &[], None, None);
        let io_device = prover.program_io.clone();
        let (jolt_proof, debug_info) = prover.prove();

        let verifier_preprocessing = JoltVerifierPreprocessing::from(&preprocessing);
        let verifier = RV64IMACVerifier::new(
            &verifier_preprocessing,
            jolt_proof,
            io_device,
            None,
            debug_info,
        )
        .expect("Failed to create verifier");
        verifier.verify().expect("Failed to verify proof");
    }

    #[test]
    #[serial]
    fn btreemap_e2e_dory() {
        let mut program = host::Program::new("btreemap-guest");
        let (bytecode, init_memory_state, _) = program.decode();
        let inputs = postcard::to_stdvec(&50u32).unwrap();
        let (_, _, _, io_device) = program.trace(&inputs, &[], &[]);

        let preprocessing = JoltProverPreprocessing::gen(
            bytecode.clone(),
            io_device.memory_layout.clone(),
            init_memory_state,
            1 << 16,
        );
        let elf_contents_opt = program.get_elf_contents();
        let elf_contents = elf_contents_opt.as_deref().expect("elf contents is None");
        let prover =
            RV64IMACProver::gen_from_elf(&preprocessing, elf_contents, &inputs, &[], &[], None, None);
        let io_device = prover.program_io.clone();
        let (jolt_proof, debug_info) = prover.prove();

        let verifier_preprocessing = JoltVerifierPreprocessing::from(&preprocessing);
        let verifier = RV64IMACVerifier::new(
            &verifier_preprocessing,
            jolt_proof,
            io_device,
            None,
            debug_info,
        )
        .expect("Failed to create verifier");
        verifier.verify().expect("Failed to verify proof");
    }

    #[test]
    #[serial]
    fn muldiv_e2e_dory() {
        let mut program = host::Program::new("muldiv-guest");
        let (bytecode, init_memory_state, _) = program.decode();
        let inputs = postcard::to_stdvec(&[9u32, 5u32, 3u32]).unwrap();
        let (_, _, _, io_device) = program.trace(&inputs, &[], &[]);

        let preprocessing = JoltProverPreprocessing::gen(
            bytecode.clone(),
            io_device.memory_layout.clone(),
            init_memory_state,
            1 << 16,
        );
        let elf_contents_opt = program.get_elf_contents();
        let elf_contents = elf_contents_opt.as_deref().expect("elf contents is None");
        let prover =
            RV64IMACProver::gen_from_elf(&preprocessing, elf_contents, &[50], &[], &[], None, None);
        let io_device = prover.program_io.clone();
        let (jolt_proof, debug_info) = prover.prove();

        let verifier_preprocessing = JoltVerifierPreprocessing::from(&preprocessing);
        let verifier = RV64IMACVerifier::new(
            &verifier_preprocessing,
            jolt_proof,
            io_device,
            None,
            debug_info,
        )
        .expect("Failed to create verifier");
        verifier.verify().expect("Failed to verify proof");
    }

    #[test]
    #[serial]
    #[should_panic]
    fn truncated_trace() {
        let mut program = host::Program::new("fibonacci-guest");
        let (bytecode, init_memory_state, _) = program.decode();
        let inputs = postcard::to_stdvec(&9u8).unwrap();
        let (lazy_trace, mut trace, final_memory_state, mut program_io) =
            program.trace(&inputs, &[], &[]);
        trace.truncate(100);
        program_io.outputs[0] = 0; // change the output to 0

        let preprocessing = JoltProverPreprocessing::gen(
            bytecode.clone(),
            program_io.memory_layout.clone(),
            init_memory_state,
            1 << 16,
        );

        let prover = RV64IMACProver::gen_from_trace(
            &preprocessing,
            lazy_trace,
            trace,
            program_io.clone(),
            None,
            None,
            final_memory_state,
        );

        let (proof, _) = prover.prove();

        let verifier_preprocessing =
            JoltVerifierPreprocessing::<Fr, DoryCommitmentScheme>::from(&preprocessing);
        let verifier =
            RV64IMACVerifier::new(&verifier_preprocessing, proof, program_io, None, None).unwrap();
        verifier.verify().unwrap();
    }

    #[test]
    #[serial]
    #[should_panic]
    fn malicious_trace() {
        let mut program = host::Program::new("fibonacci-guest");
        let inputs = postcard::to_stdvec(&1u8).unwrap();
        let (bytecode, init_memory_state, _) = program.decode();
        let (lazy_trace, trace, final_memory_state, mut program_io) =
            program.trace(&inputs, &[], &[]);

        // Since the preprocessing is done with the original memory layout, the verifier should fail
        let preprocessing = JoltProverPreprocessing::gen(
            bytecode.clone(),
            program_io.memory_layout.clone(),
            init_memory_state,
            1 << 16,
        );

        // change memory address of output & termination bit to the same address as input
        // changes here should not be able to spoof the verifier result
        program_io.memory_layout.output_start = program_io.memory_layout.input_start;
        program_io.memory_layout.output_end = program_io.memory_layout.input_end;
        program_io.memory_layout.termination = program_io.memory_layout.input_start;

        let prover = RV64IMACProver::gen_from_trace(
            &preprocessing,
            lazy_trace,
            trace,
            program_io.clone(),
            None,
            None,
            final_memory_state,
        );
        let (proof, _) = prover.prove();

        let verifier_preprocessing =
            JoltVerifierPreprocessing::<Fr, DoryCommitmentScheme>::from(&preprocessing);
        let verifier =
            JoltVerifier::new(&verifier_preprocessing, proof, program_io, None, None).unwrap();
        verifier.verify().unwrap();
    }
}<|MERGE_RESOLUTION|>--- conflicted
+++ resolved
@@ -1236,14 +1236,10 @@
 
         // Build streaming RLC polynomial directly (no witness poly regeneration!)
         // Use materialized trace (default, single pass) instead of lazy trace
-<<<<<<< HEAD
-        let (joint_poly, hint) = self.build_streaming_rlc(
-=======
         let (joint_poly, hint) = state.build_streaming_rlc::<PCS>(
             self.one_hot_params.clone(),
             TraceSource::Materialized(Arc::clone(&self.trace)),
             streaming_data,
->>>>>>> 32231d04
             opening_proof_hints,
         );
 
@@ -1256,76 +1252,6 @@
             &mut self.transcript,
         )
     }
-<<<<<<< HEAD
-
-    /// Build streaming RLC polynomial from DoryOpeningState.
-    /// Does NOT require regenerating witness polynomials - streams directly from trace.
-    #[tracing::instrument(skip_all)]
-    fn build_streaming_rlc(
-        &self,
-        mut opening_hints: HashMap<CommittedPolynomial, PCS::OpeningProofHint>,
-        state: &DoryOpeningState<F>,
-        streaming_context: (TraceSource, Arc<RLCStreamingData>, OneHotParams),
-    ) -> (MultilinearPolynomial<F>, PCS::OpeningProofHint) {
-        use crate::poly::rlc_polynomial::RLCPolynomial;
-        use std::collections::BTreeMap;
-
-        // Accumulate gamma coefficients per polynomial
-        let mut rlc_map = BTreeMap::new();
-        for (gamma, poly) in state.gamma_powers.iter().zip(state.polynomials.iter()) {
-            *rlc_map.entry(*poly).or_insert(F::zero()) += *gamma;
-        }
-
-        // Separate advice from other polynomials (advice is not streamed from trace)
-        let mut advice_coeffs = Vec::new();
-        let mut advice_hints = Vec::new();
-
-        // Handle trusted advice
-        if let Some(trusted_coeff) = rlc_map.remove(&CommittedPolynomial::TrustedAdvice) {
-            advice_coeffs.push(trusted_coeff);
-            if let Some(hint) = self.advice.trusted_advice_hint.clone() {
-                advice_hints.push(hint);
-            }
-        }
-
-        // Handle untrusted advice
-        if let Some(untrusted_coeff) = rlc_map.remove(&CommittedPolynomial::UntrustedAdvice) {
-            advice_coeffs.push(untrusted_coeff);
-            if let Some(hint) = self.advice.untrusted_advice_hint.clone() {
-                advice_hints.push(hint);
-            }
-        }
-
-        // Remaining polynomials are streamed from trace
-        let (poly_ids, coeffs): (Vec<CommittedPolynomial>, Vec<F>) =
-            rlc_map.iter().map(|(k, v)| (*k, *v)).unzip();
-
-        let (trace_source, preprocessing, one_hot_params) = streaming_context;
-        let joint_poly = MultilinearPolynomial::RLC(RLCPolynomial::new_streaming(
-            one_hot_params,
-            preprocessing,
-            trace_source,
-            poly_ids.clone(),
-            &coeffs,
-        ));
-
-        // Collect hints for streamed polynomials
-        let mut all_hints: Vec<PCS::OpeningProofHint> = rlc_map
-            .into_keys()
-            .map(|k| opening_hints.remove(&k).unwrap())
-            .collect();
-        let mut all_coeffs = coeffs;
-
-        // Add advice hints (they're already in Main context and will be padded by combine_hints)
-        all_hints.extend(advice_hints);
-        all_coeffs.extend(advice_coeffs);
-
-        let hint = PCS::combine_hints(all_hints, &all_coeffs);
-
-        (joint_poly, hint)
-    }
-=======
->>>>>>> 32231d04
 }
 
 pub struct JoltAdvice<F: JoltField, PCS: CommitmentScheme<Field = F>> {
