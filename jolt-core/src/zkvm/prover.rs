use crate::subprotocols::streaming_schedule::LinearOnlySchedule;
use std::{
    collections::HashMap,
    fs::File,
    io::{Read, Write},
    path::Path,
    sync::Arc,
    time::Instant,
};

use crate::poly::commitment::dory::DoryContext;
#[cfg(not(target_arch = "wasm32"))]
use crate::utils::profiling::print_current_memory_usage;
#[cfg(feature = "allocative")]
use crate::utils::profiling::{print_data_structure_heap_usage, write_flamegraph_svg};
use crate::zkvm::config::get_log_k_chunk as get_log_k_chunk_from_log_t;
use crate::{
    field::JoltField,
    guest,
    poly::{
        commitment::{commitment_scheme::StreamingCommitmentScheme, dory::DoryGlobals},
        multilinear_polynomial::MultilinearPolynomial,
        opening_proof::{
            DoryOpeningState, OpeningAccumulator, ProverOpeningAccumulator, SumcheckId,
        },
        rlc_polynomial::{RLCStreamingData, TraceSource},
    },
    pprof_scope,
    subprotocols::{
        booleanity::{BooleanitySumcheckParams, BooleanitySumcheckProver},
        sumcheck::{BatchedSumcheck, SumcheckInstanceProof},
        sumcheck_prover::SumcheckInstanceProver,
        univariate_skip::{prove_uniskip_round, UniSkipFirstRoundProof},
    },
    transcripts::Transcript,
    utils::{math::Math, thread::drop_in_background_thread},
    zkvm::{
        bytecode::read_raf_checking::ReadRafSumcheckParams as BytecodeReadRafParams,
        claim_reductions::{
            AdviceClaimReductionPhase1Params, AdviceClaimReductionPhase1Prover,
            AdviceClaimReductionPhase2Params, AdviceClaimReductionPhase2Prover,
            HammingWeightClaimReductionParams, HammingWeightClaimReductionProver,
            IncClaimReductionSumcheckParams, IncClaimReductionSumcheckProver,
            InstructionLookupsClaimReductionSumcheckParams,
            InstructionLookupsClaimReductionSumcheckProver, RaReductionParams,
            RamRaClaimReductionSumcheckProver, RegistersClaimReductionSumcheckParams,
            RegistersClaimReductionSumcheckProver,
        },
        config::{get_log_k_chunk, OneHotParams},
        instruction_lookups::{
            ra_virtual::InstructionRaSumcheckParams,
            read_raf_checking::ReadRafSumcheckParams as InstructionReadRafParams,
        },
        ram::{
            hamming_booleanity::HammingBooleanitySumcheckParams,
            output_check::OutputSumcheckParams,
            populate_memory_states,
            ra_virtual::RamRaVirtualParams,
            raf_evaluation::RafEvaluationSumcheckParams,
            read_write_checking::RamReadWriteCheckingParams,
            val_evaluation::{
                ValEvaluationSumcheckParams,
                ValEvaluationSumcheckProver as RamValEvaluationSumcheckProver,
            },
            val_final::{ValFinalSumcheckParams, ValFinalSumcheckProver},
        },
        registers::{
            read_write_checking::RegistersReadWriteCheckingParams,
            val_evaluation::RegistersValEvaluationSumcheckParams,
        },
        spartan::{
            instruction_input::InstructionInputParams,
            outer::{OuterUniSkipParams, OuterUniSkipProver},
            product::{
                ProductVirtualRemainderParams, ProductVirtualUniSkipParams,
                ProductVirtualUniSkipProver,
            },
            shift::ShiftSumcheckParams,
        },
        verifier::JoltVerifierPreprocessing,
        witness::all_committed_polynomials,
    },
};
use crate::{
    poly::commitment::commitment_scheme::CommitmentScheme,
    zkvm::{
        bytecode::{
            read_raf_checking::ReadRafSumcheckProver as BytecodeReadRafSumcheckProver,
            BytecodePreprocessing,
        },
        fiat_shamir_preamble,
        instruction_lookups::{
            ra_virtual::InstructionRaSumcheckProver as LookupsRaSumcheckProver,
            read_raf_checking::ReadRafSumcheckProver as LookupsReadRafSumcheckProver,
        },
        proof_serialization::{Claims, JoltProof},
        r1cs::key::UniformSpartanKey,
        ram::{
            self, gen_ram_memory_states, hamming_booleanity::HammingBooleanitySumcheckProver,
            output_check::OutputSumcheckProver, prover_accumulate_advice,
            ra_virtual::RamRaVirtualSumcheckProver,
            raf_evaluation::RafEvaluationSumcheckProver as RamRafEvaluationSumcheckProver,
            read_write_checking::RamReadWriteCheckingProver, RAMPreprocessing,
        },
        registers::{
            read_write_checking::RegistersReadWriteCheckingProver,
            val_evaluation::ValEvaluationSumcheckProver as RegistersValEvaluationSumcheckProver,
        },
        spartan::{
            instruction_input::InstructionInputSumcheckProver,
            outer::{OuterRemainingStreamingSumcheck, OuterSharedState},
            product::ProductVirtualRemainderProver,
            shift::ShiftSumcheckProver,
        },
        witness::CommittedPolynomial,
        ProverDebugInfo, Serializable,
    },
};
#[cfg(feature = "allocative")]
use allocative::FlameGraphBuilder;
use ark_serialize::{CanonicalDeserialize, CanonicalSerialize};
use common::jolt_device::{MemoryConfig, MemoryLayout};
use itertools::{zip_eq, Itertools};
use rayon::prelude::*;
use tracer::{
    emulator::memory::Memory,
    instruction::{Cycle, Instruction},
    ChunksIterator, JoltDevice, LazyTraceIterator,
};

/// Jolt CPU prover for RV64IMAC.
pub struct JoltCpuProver<
    'a,
    F: JoltField,
    PCS: StreamingCommitmentScheme<Field = F>,
    ProofTranscript: Transcript,
> {
    pub preprocessing: &'a JoltProverPreprocessing<F, PCS>,
    pub program_io: JoltDevice,
    pub lazy_trace: LazyTraceIterator,
    pub trace: Arc<Vec<Cycle>>,
    pub advice: JoltAdvice<F, PCS>,
    /// Phase-bridge randomness for two-phase advice claim reduction.
    /// Stored after Stage 6 initialization and reused in Stage 7.
    advice_reduction_gamma_trusted: Option<F>,
    advice_reduction_gamma_untrusted: Option<F>,
    pub unpadded_trace_len: usize,
    pub padded_trace_len: usize,
    pub transcript: ProofTranscript,
    pub opening_accumulator: ProverOpeningAccumulator<F>,
    pub spartan_key: UniformSpartanKey<F>,
    pub initial_ram_state: Vec<u64>,
    pub final_ram_state: Vec<u64>,
    pub one_hot_params: OneHotParams,
    /// Joint commitment for testing (computed in Stage 7, used in proof for verification)
    #[cfg(test)]
    joint_commitment_for_test: Option<PCS::Commitment>,
}
impl<'a, F: JoltField, PCS: StreamingCommitmentScheme<Field = F>, ProofTranscript: Transcript>
    JoltCpuProver<'a, F, PCS, ProofTranscript>
{
    pub fn gen_from_elf(
        preprocessing: &'a JoltProverPreprocessing<F, PCS>,
        elf_contents: &[u8],
        inputs: &[u8],
        untrusted_advice: &[u8],
        trusted_advice: &[u8],
        trusted_advice_commitment: Option<PCS::Commitment>,
        trusted_advice_hint: Option<PCS::OpeningProofHint>,
    ) -> Self {
        let memory_config = MemoryConfig {
            max_untrusted_advice_size: preprocessing.memory_layout.max_untrusted_advice_size,
            max_trusted_advice_size: preprocessing.memory_layout.max_trusted_advice_size,
            max_input_size: preprocessing.memory_layout.max_input_size,
            max_output_size: preprocessing.memory_layout.max_output_size,
            stack_size: preprocessing.memory_layout.stack_size,
            memory_size: preprocessing.memory_layout.memory_size,
            program_size: Some(preprocessing.memory_layout.program_size),
        };

        let (lazy_trace, trace, final_memory_state, program_io) = {
            let _pprof_trace = pprof_scope!("trace");
            guest::program::trace(
                elf_contents,
                None,
                inputs,
                untrusted_advice,
                trusted_advice,
                &memory_config,
            )
        };

        let num_riscv_cycles: usize = trace
            .par_iter()
            .map(|cycle| {
                // Count the cycle if the instruction is not part of a inline sequence
                // (`virtual_sequence_remaining` is `None`) or if it's the first instruction
                // in a inline sequence (`virtual_sequence_remaining` is `Some(0)`)
                if let Some(virtual_sequence_remaining) =
                    cycle.instruction().normalize().virtual_sequence_remaining
                {
                    if virtual_sequence_remaining > 0 {
                        return 0;
                    }
                }
                1
            })
            .sum();
        tracing::info!(
            "{num_riscv_cycles} raw RISC-V instructions + {} virtual instructions = {} total cycles",
            trace.len() - num_riscv_cycles,
            trace.len(),
        );

        Self::gen_from_trace(
            preprocessing,
            lazy_trace,
            trace,
            program_io,
            trusted_advice_commitment,
            trusted_advice_hint,
            final_memory_state,
        )
    }

    pub fn gen_from_trace(
        preprocessing: &'a JoltProverPreprocessing<F, PCS>,
        lazy_trace: LazyTraceIterator,
        mut trace: Vec<Cycle>,
        mut program_io: JoltDevice,
        trusted_advice_commitment: Option<PCS::Commitment>,
        trusted_advice_hint: Option<PCS::OpeningProofHint>,
        final_memory_state: Memory,
    ) -> Self {
        // Dory globals are process-wide (OnceCell). In tests we run many end-to-end proofs with
        // different trace lengths in a single process, so reset before each prover construction.
        #[cfg(test)]
        crate::poly::commitment::dory::DoryGlobals::reset();

        // truncate trailing zeros on device outputs
        program_io.outputs.truncate(
            program_io
                .outputs
                .iter()
                .rposition(|&b| b != 0)
                .map_or(0, |pos| pos + 1),
        );

        // Setup trace length and padding
        let unpadded_trace_len = trace.len();
        let padded_trace_len = if unpadded_trace_len < 256 {
            256 // ensures that T >= k^{1/D}
        } else {
            (trace.len() + 1).next_power_of_two()
        };
        // We may need extra padding so the main Dory matrix has enough (row, col) variables
        // to embed advice commitments committed in their own preprocessing-only contexts.
        let mut padded_trace_len = padded_trace_len;
        let has_trusted_advice = !program_io.trusted_advice.is_empty();
        let has_untrusted_advice = !program_io.untrusted_advice.is_empty();
        // Canonical advice shape policy (balanced):
        // - advice_vars = log2(advice_len)
        // - sigma_a = ceil(advice_vars/2)
        // - nu_a    = advice_vars - sigma_a
        let mut max_sigma_a = 0usize;
        let mut max_nu_a = 0usize;
        if has_trusted_advice {
            let words = (preprocessing.memory_layout.max_trusted_advice_size as usize) / 8;
            let advice_len = words.next_power_of_two().max(1);
            let advice_vars = advice_len.log_2();
            let sigma_a = advice_vars.div_ceil(2);
            let nu_a = advice_vars - sigma_a;
            max_sigma_a = max_sigma_a.max(sigma_a);
            max_nu_a = max_nu_a.max(nu_a);
        }
        if has_untrusted_advice {
            let words = (preprocessing.memory_layout.max_untrusted_advice_size as usize) / 8;
            let advice_len = words.next_power_of_two().max(1);
            let advice_vars = advice_len.log_2();
            let sigma_a = advice_vars.div_ceil(2);
            let nu_a = advice_vars - sigma_a;
            max_sigma_a = max_sigma_a.max(sigma_a);
            max_nu_a = max_nu_a.max(nu_a);
        }

        if max_sigma_a > 0 || max_nu_a > 0 {
            // Require main matrix dimensions to be large enough to embed advice as the top-left
            // block: sigma_main >= sigma_a and nu_main >= nu_a.
            while {
                let log_t = padded_trace_len.log_2();
                let log_k_chunk = get_log_k_chunk_from_log_t(log_t);
                let total_vars = log_k_chunk + log_t;
                let sigma_main = total_vars.div_ceil(2);
                let nu_main = total_vars - sigma_main;
                sigma_main < max_sigma_a || nu_main < max_nu_a
            } {
                if padded_trace_len >= preprocessing.max_padded_trace_length {
                    panic!(
                        "Trace too small to embed advice into single Dory opening: need (sigma_main, nu_main) >= ({max_sigma_a}, {max_nu_a}), \
but reached max_padded_trace_length={} (increase max_trace_length in preprocessing or reduce max_*_advice_size)",
                        preprocessing.max_padded_trace_length
                    );
                }
                padded_trace_len =
                    (padded_trace_len * 2).min(preprocessing.max_padded_trace_length);
            }
        }

        trace.resize(padded_trace_len, Cycle::NoOp);

        // Calculate K for DoryGlobals initialization
        let ram_K = trace
            .par_iter()
            .filter_map(|cycle| {
                crate::zkvm::ram::remap_address(
                    cycle.ram_access().address() as u64,
                    &preprocessing.memory_layout,
                )
            })
            .max()
            .unwrap_or(0)
            .max(
                crate::zkvm::ram::remap_address(
                    preprocessing.ram.min_bytecode_address,
                    &preprocessing.memory_layout,
                )
                .unwrap_or(0)
                    + preprocessing.ram.bytecode_words.len() as u64
                    + 1,
            )
            .next_power_of_two() as usize;

        let transcript = ProofTranscript::new(b"Jolt");
        let opening_accumulator = ProverOpeningAccumulator::new(trace.len().log_2());

        let spartan_key = UniformSpartanKey::new(trace.len());

        let (initial_ram_state, final_ram_state) =
            gen_ram_memory_states::<F>(ram_K, &preprocessing.ram, &program_io, &final_memory_state);

        Self {
            preprocessing,
            program_io,
            lazy_trace,
            trace: trace.into(),
            advice: JoltAdvice {
                untrusted_advice_polynomial: None,
                trusted_advice_commitment,
                trusted_advice_polynomial: None,
                untrusted_advice_hint: None,
                trusted_advice_hint,
            },
            advice_reduction_gamma_trusted: None,
            advice_reduction_gamma_untrusted: None,
            unpadded_trace_len,
            padded_trace_len,
            transcript,
            opening_accumulator,
            spartan_key,
            initial_ram_state,
            final_ram_state,
            one_hot_params: OneHotParams::new(
                padded_trace_len.log_2(),
                preprocessing.bytecode.code_size,
                ram_K,
            ),
            #[cfg(test)]
            joint_commitment_for_test: None,
        }
    }

    #[allow(clippy::type_complexity)]
    #[tracing::instrument(skip_all)]
    pub fn prove(
        mut self,
    ) -> (
        JoltProof<F, PCS, ProofTranscript>,
        Option<ProverDebugInfo<F, ProofTranscript, PCS>>,
    ) {
        let _pprof_prove = pprof_scope!("prove");

        let start = Instant::now();
        fiat_shamir_preamble(
            &self.program_io,
            self.one_hot_params.ram_k,
            self.trace.len(),
            &mut self.transcript,
        );

        tracing::info!("bytecode size: {}", self.preprocessing.bytecode.code_size);

        let (commitments, mut opening_proof_hints) = self.generate_and_commit_witness_polynomials();
        let untrusted_advice_commitment = self.generate_and_commit_untrusted_advice();
        self.generate_and_commit_trusted_advice();

        // Add advice hints for batched Stage 8 opening
        if let Some(hint) = self.advice.trusted_advice_hint.take() {
            opening_proof_hints.insert(CommittedPolynomial::TrustedAdvice, hint);
        }
        if let Some(hint) = self.advice.untrusted_advice_hint.take() {
            opening_proof_hints.insert(CommittedPolynomial::UntrustedAdvice, hint);
        }

        let (stage1_uni_skip_first_round_proof, stage1_sumcheck_proof) = self.prove_stage1();
        let (stage2_uni_skip_first_round_proof, stage2_sumcheck_proof) = self.prove_stage2();
        let stage3_sumcheck_proof = self.prove_stage3();
        let stage4_sumcheck_proof = self.prove_stage4();
        let stage5_sumcheck_proof = self.prove_stage5();
        let stage6_sumcheck_proof = self.prove_stage6();
        // Advice claims are now reduced in Stage 6 and batched into Stage 8
        // The old separate advice proofs are no longer generated
        let stage7_sumcheck_proof = self.prove_stage7();

        #[cfg(test)]
        {
            // Compute and store the joint commitment for cross-checking in the verifier.
            // This helps catch commitment/RLC mismatches early when changing batching logic.
            if let Some(ref state) = self.opening_accumulator.dory_opening_state {
                let mut commitments_map: HashMap<CommittedPolynomial, PCS::Commitment> =
                    HashMap::new();
                for (polynomial, commitment) in all_committed_polynomials(&self.one_hot_params)
                    .into_iter()
                    .zip_eq(&commitments)
                {
                    commitments_map.insert(polynomial, commitment.clone());
                }
                if let Some(ref commitment) = untrusted_advice_commitment {
                    if state
                        .polynomials
                        .contains(&CommittedPolynomial::UntrustedAdvice)
                    {
                        commitments_map
                            .insert(CommittedPolynomial::UntrustedAdvice, commitment.clone());
                    }
                }
                if let Some(ref commitment) = self.advice.trusted_advice_commitment {
                    if state
                        .polynomials
                        .contains(&CommittedPolynomial::TrustedAdvice)
                    {
                        commitments_map
                            .insert(CommittedPolynomial::TrustedAdvice, commitment.clone());
                    }
                }

                // Accumulate gamma coefficients per polynomial (merge duplicates).
                let mut rlc_map = HashMap::new();
                for (gamma, poly) in state.gamma_powers.iter().zip(state.polynomials.iter()) {
                    *rlc_map.entry(*poly).or_insert(F::zero()) += *gamma;
                }
                let (coeffs, comms): (Vec<F>, Vec<PCS::Commitment>) = rlc_map
                    .into_iter()
                    .map(|(k, v)| (v, commitments_map.remove(&k).unwrap()))
                    .unzip();
                self.joint_commitment_for_test = Some(PCS::combine_commitments(&comms, &coeffs));
            }
        }
        let joint_opening_proof = self.prove_stage8(opening_proof_hints);

        #[cfg(test)]
        assert!(
            self.opening_accumulator
                .appended_virtual_openings
                .borrow()
                .is_empty(),
            "Not all virtual openings have been proven, missing: {:?}",
            self.opening_accumulator.appended_virtual_openings.borrow()
        );

        #[cfg(test)]
        let debug_info = Some(ProverDebugInfo {
            transcript: self.transcript.clone(),
            opening_accumulator: self.opening_accumulator.clone(),
            prover_setup: self.preprocessing.generators.clone(),
        });
        #[cfg(not(test))]
        let debug_info = None;

        let proof = JoltProof {
            opening_claims: Claims(self.opening_accumulator.openings.clone()),
            commitments,
            untrusted_advice_commitment,
            stage1_uni_skip_first_round_proof,
            stage1_sumcheck_proof,
            stage2_uni_skip_first_round_proof,
            stage2_sumcheck_proof,
            stage3_sumcheck_proof,
            stage4_sumcheck_proof,
            stage5_sumcheck_proof,
            stage6_sumcheck_proof,
            stage7_sumcheck_proof,
            joint_opening_proof,
            #[cfg(test)]
            joint_commitment_for_test: self.joint_commitment_for_test.clone(),
            trace_length: self.trace.len(),
            ram_K: self.one_hot_params.ram_k,
            bytecode_K: self.one_hot_params.bytecode_k,
            log_k_chunk: self.one_hot_params.log_k_chunk,
            lookups_ra_virtual_log_k_chunk: self.one_hot_params.lookups_ra_virtual_log_k_chunk,
        };

        let prove_duration = start.elapsed();

        tracing::info!(
            "Proved in {:.1}s ({:.1} kHz / padded {:.1} kHz)",
            prove_duration.as_secs_f64(),
            self.unpadded_trace_len as f64 / prove_duration.as_secs_f64() / 1000.0,
            self.padded_trace_len as f64 / prove_duration.as_secs_f64() / 1000.0,
        );

        (proof, debug_info)
    }

    #[tracing::instrument(skip_all, name = "generate_and_commit_witness_polynomials")]
    fn generate_and_commit_witness_polynomials(
        &mut self,
    ) -> (
        Vec<PCS::Commitment>,
        HashMap<CommittedPolynomial, PCS::OpeningProofHint>,
    ) {
        let _guard =
            DoryGlobals::initialize(1 << self.one_hot_params.log_k_chunk, self.padded_trace_len);
        // Generate and commit to all witness polynomials using streaming tier1/tier2 pattern
        let T = DoryGlobals::get_T();
        let polys = all_committed_polynomials(&self.one_hot_params);
        let row_len = DoryGlobals::get_num_columns();
        let num_rows = T / DoryGlobals::get_max_num_rows();

        tracing::debug!(
            "Generating and committing {} witness polynomials with T={}, row_len={}, num_rows={}",
            polys.len(),
            T,
            row_len,
            num_rows
        );

        // Tier 1: Compute row commitments for each polynomial
        let mut row_commitments: Vec<Vec<PCS::ChunkState>> = vec![vec![]; num_rows];

        self.lazy_trace
            .clone()
            .pad_using(T, |_| Cycle::NoOp)
            .iter_chunks(row_len)
            .zip(row_commitments.iter_mut())
            .par_bridge()
            .for_each(|(chunk, row_tier1_commitments)| {
                let res: Vec<_> = polys
                    .par_iter()
                    .map(|poly| {
                        poly.stream_witness_and_commit_rows::<_, PCS>(
                            &self.preprocessing.generators,
                            self.preprocessing,
                            &chunk,
                            &self.one_hot_params,
                        )
                    })
                    .collect();
                *row_tier1_commitments = res;
            });

        // Transpose: row_commitments[row][poly] -> tier1_per_poly[poly][row]
        let tier1_per_poly: Vec<Vec<PCS::ChunkState>> = (0..polys.len())
            .into_par_iter()
            .map(|poly_idx| {
                row_commitments
                    .iter()
                    .flat_map(|row| row.get(poly_idx).cloned())
                    .collect()
            })
            .collect();

        // Tier 2: Compute final commitments from tier1 commitments
        let (commitments, hints): (Vec<_>, Vec<_>) = tier1_per_poly
            .into_par_iter()
            .zip(&polys)
            .map(|(tier1_commitments, poly)| {
                let onehot_k = poly.get_onehot_k(&self.one_hot_params);
                PCS::aggregate_chunks(&self.preprocessing.generators, onehot_k, &tier1_commitments)
            })
            .unzip();

        let hint_map = HashMap::from_iter(zip_eq(polys, hints));

        // Append commitments to transcript
        for commitment in &commitments {
            self.transcript.append_serializable(commitment);
        }

        (commitments, hint_map)
    }

    fn generate_and_commit_untrusted_advice(&mut self) -> Option<PCS::Commitment> {
        if self.program_io.untrusted_advice.is_empty() {
            return None;
        }

        // Commit untrusted advice in its dedicated Dory context, using a preprocessing-only
        // matrix shape derived deterministically from the advice length (balanced dims).

        let mut untrusted_advice_vec =
            vec![0; self.program_io.memory_layout.max_untrusted_advice_size as usize / 8];

        populate_memory_states(
            0,
            &self.program_io.untrusted_advice,
            Some(&mut untrusted_advice_vec),
            None,
        );

        let poly = MultilinearPolynomial::from(untrusted_advice_vec);
        let advice_len = poly.len().next_power_of_two().max(1);
        let advice_vars = advice_len.log_2();
        let sigma_a = advice_vars.div_ceil(2);
        let nu_a = advice_vars - sigma_a;
        let num_rows = 1usize << nu_a;
        let num_cols = 1usize << sigma_a;

        let _guard = DoryGlobals::initialize_untrusted_advice_matrix(num_rows, num_cols);
        let _ctx = DoryGlobals::with_context(DoryContext::UntrustedAdvice);
        let (commitment, hint) = PCS::commit(&poly, &self.preprocessing.generators);
        self.transcript.append_serializable(&commitment);

        self.advice.untrusted_advice_polynomial = Some(poly);
        self.advice.untrusted_advice_hint = Some(hint);

        Some(commitment)
    }

    fn generate_and_commit_trusted_advice(&mut self) {
        if self.program_io.trusted_advice.is_empty() {
            return;
        }

        let mut trusted_advice_vec =
            vec![0; self.program_io.memory_layout.max_trusted_advice_size as usize / 8];

        populate_memory_states(
            0,
            &self.program_io.trusted_advice,
            Some(&mut trusted_advice_vec),
            None,
        );

        let poly = MultilinearPolynomial::from(trusted_advice_vec);
        self.advice.trusted_advice_polynomial = Some(poly);
        self.transcript
            .append_serializable(self.advice.trusted_advice_commitment.as_ref().unwrap());
    }

    #[tracing::instrument(skip_all)]
    fn prove_stage1(
        &mut self,
    ) -> (
        UniSkipFirstRoundProof<F, ProofTranscript>,
        SumcheckInstanceProof<F, ProofTranscript>,
    ) {
        #[cfg(not(target_arch = "wasm32"))]
        print_current_memory_usage("Stage 1 baseline");

        tracing::info!("Stage 1 proving");
        let uni_skip_params = OuterUniSkipParams::new(&self.spartan_key, &mut self.transcript);
        let mut uni_skip = OuterUniSkipProver::initialize(
            uni_skip_params.clone(),
            &self.trace,
            &self.preprocessing.bytecode,
        );
        let first_round_proof = prove_uniskip_round(
            &mut uni_skip,
            &mut self.opening_accumulator,
            &mut self.transcript,
        );

        // Every sum-check with num_rounds > 1 requires a schedule
        // which dictates the compute_message and bind methods.
        // Using LinearOnlySchedule to benchmark linear-only mode (no streaming).
        // Outer remaining sumcheck has degree 3 (multiquadratic)
        // Number of rounds = tau.len() - 1 (cycle variables only)
        let schedule = LinearOnlySchedule::new(uni_skip_params.tau.len() - 1);
        let shared = OuterSharedState::new(
            Arc::clone(&self.trace),
            &self.preprocessing.bytecode,
            &uni_skip_params,
            &self.opening_accumulator,
        );
        let mut spartan_outer_remaining: OuterRemainingStreamingSumcheck<_, _> =
            OuterRemainingStreamingSumcheck::new(shared, schedule);

        let (sumcheck_proof, _r_stage1) = BatchedSumcheck::prove(
            vec![&mut spartan_outer_remaining],
            &mut self.opening_accumulator,
            &mut self.transcript,
        );

        (first_round_proof, sumcheck_proof)
    }

    #[tracing::instrument(skip_all)]
    fn prove_stage2(
        &mut self,
    ) -> (
        UniSkipFirstRoundProof<F, ProofTranscript>,
        SumcheckInstanceProof<F, ProofTranscript>,
    ) {
        #[cfg(not(target_arch = "wasm32"))]
        print_current_memory_usage("Stage 2 baseline");

        // Stage 2a: Prove univariate-skip first round for product virtualization
        let uni_skip_params =
            ProductVirtualUniSkipParams::new(&self.opening_accumulator, &mut self.transcript);
        let mut uni_skip =
            ProductVirtualUniSkipProver::initialize(uni_skip_params.clone(), &self.trace);
        let first_round_proof = prove_uniskip_round(
            &mut uni_skip,
            &mut self.opening_accumulator,
            &mut self.transcript,
        );

        // Initialization params
        let spartan_product_virtual_remainder_params = ProductVirtualRemainderParams::new(
            self.trace.len(),
            uni_skip_params,
            &self.opening_accumulator,
        );
        let ram_raf_evaluation_params = RafEvaluationSumcheckParams::new(
            &self.program_io.memory_layout,
            &self.one_hot_params,
            &self.opening_accumulator,
        );
        let ram_read_write_checking_params = RamReadWriteCheckingParams::new(
            &self.opening_accumulator,
            &mut self.transcript,
            &self.one_hot_params,
            self.trace.len(),
        );
        let ram_output_check_params = OutputSumcheckParams::new(
            self.one_hot_params.ram_k,
            &self.program_io,
            &mut self.transcript,
        );
        let instruction_claim_reduction_params =
            InstructionLookupsClaimReductionSumcheckParams::new(
                self.trace.len(),
                &self.opening_accumulator,
                &mut self.transcript,
            );

        // Initialization
        let spartan_product_virtual_remainder = ProductVirtualRemainderProver::initialize(
            spartan_product_virtual_remainder_params,
            Arc::clone(&self.trace),
        );
        let ram_raf_evaluation = RamRafEvaluationSumcheckProver::initialize(
            ram_raf_evaluation_params,
            &self.trace,
            &self.program_io.memory_layout,
        );
        let ram_read_write_checking = RamReadWriteCheckingProver::initialize(
            ram_read_write_checking_params,
            &self.trace,
            &self.preprocessing.bytecode,
            &self.program_io.memory_layout,
            &self.initial_ram_state,
        );
        let ram_output_check = OutputSumcheckProver::initialize(
            ram_output_check_params,
            &self.initial_ram_state,
            &self.final_ram_state,
            &self.program_io.memory_layout,
        );
        let instruction_claim_reduction =
            InstructionLookupsClaimReductionSumcheckProver::initialize(
                instruction_claim_reduction_params,
                Arc::clone(&self.trace),
            );

        #[cfg(feature = "allocative")]
        {
            print_data_structure_heap_usage(
                "ProductVirtualRemainderProver",
                &spartan_product_virtual_remainder,
            );
            print_data_structure_heap_usage("RamRafEvaluationSumcheckProver", &ram_raf_evaluation);
            print_data_structure_heap_usage("RamReadWriteCheckingProver", &ram_read_write_checking);
            print_data_structure_heap_usage("OutputSumcheckProver", &ram_output_check);
            print_data_structure_heap_usage(
                "InstructionLookupsClaimReductionSumcheckProver",
                &instruction_claim_reduction,
            );
        }

        let mut instances: Vec<Box<dyn SumcheckInstanceProver<_, _>>> = vec![
            Box::new(spartan_product_virtual_remainder),
            Box::new(ram_raf_evaluation),
            Box::new(ram_read_write_checking),
            Box::new(ram_output_check),
            Box::new(instruction_claim_reduction),
        ];

        #[cfg(feature = "allocative")]
        write_instance_flamegraph_svg(&instances, "stage2_start_flamechart.svg");
        tracing::info!("Stage 2 proving");
        let (sumcheck_proof, _r_stage2) = BatchedSumcheck::prove(
            instances.iter_mut().map(|v| &mut **v as _).collect(),
            &mut self.opening_accumulator,
            &mut self.transcript,
        );
        #[cfg(feature = "allocative")]
        write_instance_flamegraph_svg(&instances, "stage2_end_flamechart.svg");
        drop_in_background_thread(instances);

        (first_round_proof, sumcheck_proof)
    }

    #[tracing::instrument(skip_all)]
    fn prove_stage3(&mut self) -> SumcheckInstanceProof<F, ProofTranscript> {
        #[cfg(not(target_arch = "wasm32"))]
        print_current_memory_usage("Stage 3 baseline");

        // Initialization params
        let spartan_shift_params = ShiftSumcheckParams::new(
            self.trace.len().log_2(),
            &self.opening_accumulator,
            &mut self.transcript,
        );
        let spartan_instruction_input_params =
            InstructionInputParams::new(&self.opening_accumulator, &mut self.transcript);
        let spartan_registers_claim_reduction_params = RegistersClaimReductionSumcheckParams::new(
            self.trace.len(),
            &self.opening_accumulator,
            &mut self.transcript,
        );

        // Initialize
        let spartan_shift = ShiftSumcheckProver::initialize(
            spartan_shift_params,
            Arc::clone(&self.trace),
            &self.preprocessing.bytecode,
        );
        let spartan_instruction_input = InstructionInputSumcheckProver::initialize(
            spartan_instruction_input_params,
            &self.trace,
            &self.opening_accumulator,
        );
        let spartan_registers_claim_reduction = RegistersClaimReductionSumcheckProver::initialize(
            spartan_registers_claim_reduction_params,
            Arc::clone(&self.trace),
        );

        #[cfg(feature = "allocative")]
        {
            print_data_structure_heap_usage("ShiftSumcheckProver", &spartan_shift);
            print_data_structure_heap_usage(
                "InstructionInputSumcheckProver",
                &spartan_instruction_input,
            );
            print_data_structure_heap_usage(
                "RegistersClaimReductionSumcheckProver",
                &spartan_registers_claim_reduction,
            );
        }

        let mut instances: Vec<Box<dyn SumcheckInstanceProver<_, _>>> = vec![
            Box::new(spartan_shift),
            Box::new(spartan_instruction_input),
            Box::new(spartan_registers_claim_reduction),
        ];

        #[cfg(feature = "allocative")]
        write_instance_flamegraph_svg(&instances, "stage3_start_flamechart.svg");
        tracing::info!("Stage 3 proving");
        let (sumcheck_proof, _r_stage3) = BatchedSumcheck::prove(
            instances.iter_mut().map(|v| &mut **v as _).collect(),
            &mut self.opening_accumulator,
            &mut self.transcript,
        );
        #[cfg(feature = "allocative")]
        write_instance_flamegraph_svg(&instances, "stage3_end_flamechart.svg");
        drop_in_background_thread(instances);

        sumcheck_proof
    }

    #[tracing::instrument(skip_all)]
    fn prove_stage4(&mut self) -> SumcheckInstanceProof<F, ProofTranscript> {
        #[cfg(not(target_arch = "wasm32"))]
        print_current_memory_usage("Stage 4 baseline");

        let registers_read_write_checking_params = RegistersReadWriteCheckingParams::new(
            self.trace.len().log_2(),
            &self.opening_accumulator,
            &mut self.transcript,
        );
        prover_accumulate_advice(
            &self.advice.untrusted_advice_polynomial,
            &self.advice.trusted_advice_polynomial,
            &self.program_io.memory_layout,
            &self.one_hot_params,
            &mut self.opening_accumulator,
            &mut self.transcript,
            ram::read_write_checking::needs_single_advice_opening(self.trace.len()),
        );
        let ram_val_evaluation_params = ValEvaluationSumcheckParams::new_from_prover(
            &self.one_hot_params,
            &self.opening_accumulator,
            &self.initial_ram_state,
            self.trace.len(),
        );
        let ram_val_final_params =
            ValFinalSumcheckParams::new_from_prover(self.trace.len(), &self.opening_accumulator);

        let registers_read_write_checking = RegistersReadWriteCheckingProver::initialize(
            registers_read_write_checking_params,
            &self.trace,
            &self.preprocessing.bytecode,
            &self.program_io.memory_layout,
        );
        let ram_val_evaluation = RamValEvaluationSumcheckProver::initialize(
            ram_val_evaluation_params,
            &self.trace,
            &self.preprocessing.bytecode,
            &self.program_io.memory_layout,
        );
        let ram_val_final = ValFinalSumcheckProver::initialize(
            ram_val_final_params,
            &self.trace,
            &self.preprocessing.bytecode,
            &self.program_io.memory_layout,
        );

        #[cfg(feature = "allocative")]
        {
            print_data_structure_heap_usage(
                "RegistersReadWriteCheckingProver",
                &registers_read_write_checking,
            );
            print_data_structure_heap_usage("RamValEvaluationSumcheckProver", &ram_val_evaluation);
            print_data_structure_heap_usage("ValFinalSumcheckProver", &ram_val_final);
        }

        let mut instances: Vec<Box<dyn SumcheckInstanceProver<_, _>>> = vec![
            Box::new(registers_read_write_checking),
            Box::new(ram_val_evaluation),
            Box::new(ram_val_final),
        ];

        #[cfg(feature = "allocative")]
        write_instance_flamegraph_svg(&instances, "stage4_start_flamechart.svg");
        tracing::info!("Stage 4 proving");
        let (sumcheck_proof, _r_stage4) = BatchedSumcheck::prove(
            instances.iter_mut().map(|v| &mut **v as _).collect(),
            &mut self.opening_accumulator,
            &mut self.transcript,
        );
        #[cfg(feature = "allocative")]
        write_instance_flamegraph_svg(&instances, "stage4_end_flamechart.svg");
        drop_in_background_thread(instances);

        sumcheck_proof
    }

    #[tracing::instrument(skip_all)]
    fn prove_stage5(&mut self) -> SumcheckInstanceProof<F, ProofTranscript> {
        #[cfg(not(target_arch = "wasm32"))]
        print_current_memory_usage("Stage 5 baseline");
        let registers_val_evaluation_params =
            RegistersValEvaluationSumcheckParams::new(&self.opening_accumulator);
        let ram_ra_reduction_params = RaReductionParams::new(
            self.trace.len(),
            &self.one_hot_params,
            &self.opening_accumulator,
            &mut self.transcript,
        );
        let lookups_read_raf_params = InstructionReadRafParams::new(
            self.trace.len().log_2(),
            &self.one_hot_params,
            &self.opening_accumulator,
            &mut self.transcript,
        );

        let registers_val_evaluation = RegistersValEvaluationSumcheckProver::initialize(
            registers_val_evaluation_params,
            &self.trace,
            &self.preprocessing.bytecode,
            &self.program_io.memory_layout,
        );
        let ram_ra_reduction = RamRaClaimReductionSumcheckProver::initialize(
            ram_ra_reduction_params,
            &self.trace,
            &self.program_io.memory_layout,
            &self.one_hot_params,
        );
        let lookups_read_raf =
            LookupsReadRafSumcheckProver::initialize(lookups_read_raf_params, &self.trace);

        #[cfg(feature = "allocative")]
        {
            print_data_structure_heap_usage(
                "RegistersValEvaluationSumcheckProver",
                &registers_val_evaluation,
            );
            print_data_structure_heap_usage("RamRaClaimReductionSumcheckProver", &ram_ra_reduction);
            print_data_structure_heap_usage("LookupsReadRafSumcheckProver", &lookups_read_raf);
        }

        let mut instances: Vec<Box<dyn SumcheckInstanceProver<_, _>>> = vec![
            Box::new(registers_val_evaluation),
            Box::new(ram_ra_reduction),
            Box::new(lookups_read_raf),
        ];

        #[cfg(feature = "allocative")]
        write_instance_flamegraph_svg(&instances, "stage5_start_flamechart.svg");
        tracing::info!("Stage 5 proving");
        let (sumcheck_proof, _r_stage5) = BatchedSumcheck::prove(
            instances.iter_mut().map(|v| &mut **v as _).collect(),
            &mut self.opening_accumulator,
            &mut self.transcript,
        );
        #[cfg(feature = "allocative")]
        write_instance_flamegraph_svg(&instances, "stage5_end_flamechart.svg");
        drop_in_background_thread(instances);

        sumcheck_proof
    }

    #[tracing::instrument(skip_all)]
    fn prove_stage6(&mut self) -> SumcheckInstanceProof<F, ProofTranscript> {
        #[cfg(not(target_arch = "wasm32"))]
        print_current_memory_usage("Stage 6 baseline");

        let bytecode_read_raf_params = BytecodeReadRafParams::gen(
            &self.preprocessing.bytecode,
            self.trace.len().log_2(),
            &self.one_hot_params,
            &self.opening_accumulator,
            &mut self.transcript,
        );

        let ram_hamming_booleanity_params =
            HammingBooleanitySumcheckParams::new(&self.opening_accumulator);

        let booleanity_params = BooleanitySumcheckParams::new(
            self.trace.len().log_2(),
            &self.one_hot_params,
            &self.opening_accumulator,
            &mut self.transcript,
        );

        let ram_ra_virtual_params = RamRaVirtualParams::new(
            self.trace.len(),
            &self.one_hot_params,
            &self.opening_accumulator,
        );
        let lookups_ra_virtual_params = InstructionRaSumcheckParams::new(
            &self.one_hot_params,
            &self.opening_accumulator,
            &mut self.transcript,
        );
        let inc_reduction_params = IncClaimReductionSumcheckParams::new(
            self.trace.len(),
            &self.opening_accumulator,
            &mut self.transcript,
        );

        // Advice claim reduction (Phase 1 in Stage 6): trusted and untrusted are separate instances.
        let trusted_advice_phase1_params = AdviceClaimReductionPhase1Params::new_trusted(
            &self.program_io.memory_layout,
            self.trace.len(),
            &self.opening_accumulator,
            &mut self.transcript,
        );
        let untrusted_advice_phase1_params = AdviceClaimReductionPhase1Params::new_untrusted(
            &self.program_io.memory_layout,
            self.trace.len(),
            &self.opening_accumulator,
            &mut self.transcript,
        );

        let bytecode_read_raf = BytecodeReadRafSumcheckProver::initialize(
            bytecode_read_raf_params,
            &self.trace,
            &self.preprocessing.bytecode,
        );
        let ram_hamming_booleanity =
            HammingBooleanitySumcheckProver::initialize(ram_hamming_booleanity_params, &self.trace);

        let booleanity = BooleanitySumcheckProver::initialize(
            booleanity_params,
            &self.trace,
            &self.preprocessing.bytecode,
            &self.program_io.memory_layout,
            &self.one_hot_params,
        );

        let ram_ra_virtual = RamRaVirtualSumcheckProver::initialize(
            ram_ra_virtual_params,
            &self.trace,
            &self.program_io.memory_layout,
            &self.one_hot_params,
        );
        let lookups_ra_virtual =
            LookupsRaSumcheckProver::initialize(lookups_ra_virtual_params, &self.trace);
        let inc_reduction =
            IncClaimReductionSumcheckProver::initialize(inc_reduction_params, self.trace.clone());

        // Initialize Phase 1 provers (Stage 6) if advice is present.
        let trusted_advice_phase1 = trusted_advice_phase1_params.map(|params| {
            self.advice_reduction_gamma_trusted = Some(params.gamma);
            let poly = self
                .advice
                .trusted_advice_polynomial
                .clone()
                .expect("trusted advice params exist but polynomial is missing");
            AdviceClaimReductionPhase1Prover::initialize(params, poly)
        });
        let untrusted_advice_phase1 = untrusted_advice_phase1_params.map(|params| {
            self.advice_reduction_gamma_untrusted = Some(params.gamma);
            let poly = self
                .advice
                .untrusted_advice_polynomial
                .clone()
                .expect("untrusted advice params exist but polynomial is missing");
            AdviceClaimReductionPhase1Prover::initialize(params, poly)
        });

        #[cfg(feature = "allocative")]
        {
            print_data_structure_heap_usage("BytecodeReadRafSumcheckProver", &bytecode_read_raf);
            print_data_structure_heap_usage(
                "ram HammingBooleanitySumcheckProver",
                &ram_hamming_booleanity,
            );
            print_data_structure_heap_usage("BooleanitySumcheckProver", &booleanity);
            print_data_structure_heap_usage("RamRaSumcheckProver", &ram_ra_virtual);
            print_data_structure_heap_usage("LookupsRaSumcheckProver", &lookups_ra_virtual);
<<<<<<< HEAD
            print_data_structure_heap_usage("IncReductionSumcheckProver", &inc_reduction);
            if let Some(ref advice) = trusted_advice_phase1 {
                print_data_structure_heap_usage(
                    "AdviceClaimReductionPhase1Prover(trusted)",
                    advice,
                );
            }
            if let Some(ref advice) = untrusted_advice_phase1 {
                print_data_structure_heap_usage(
                    "AdviceClaimReductionPhase1Prover(untrusted)",
                    advice,
                );
            }
=======
            print_data_structure_heap_usage("IncClaimReductionSumcheckProver", &inc_reduction);
>>>>>>> 4fa483e1
        }

        let mut instances: Vec<Box<dyn SumcheckInstanceProver<_, _>>> = vec![
            Box::new(bytecode_read_raf),
            Box::new(ram_hamming_booleanity),
            Box::new(booleanity),
            Box::new(ram_ra_virtual),
            Box::new(lookups_ra_virtual),
            Box::new(inc_reduction),
        ];
        if let Some(advice) = trusted_advice_phase1 {
            instances.push(Box::new(advice));
        }
        if let Some(advice) = untrusted_advice_phase1 {
            instances.push(Box::new(advice));
        }

        #[cfg(feature = "allocative")]
        write_instance_flamegraph_svg(&instances, "stage6_start_flamechart.svg");
        tracing::info!("Stage 6 proving");
        let (sumcheck_proof, _r_stage6) = BatchedSumcheck::prove(
            instances.iter_mut().map(|v| &mut **v as _).collect(),
            &mut self.opening_accumulator,
            &mut self.transcript,
        );
        #[cfg(feature = "allocative")]
        write_instance_flamegraph_svg(&instances, "stage6_end_flamechart.svg");
        drop_in_background_thread(instances);

        sumcheck_proof
    }

    // Note: prove_trusted_advice and prove_untrusted_advice have been removed.
    // Advice claims are now reduced via AdviceClaimReduction in Stage 6 and proven
    // as part of the batched Stage 8 opening proof.

    /// Stage 7: HammingWeight + ClaimReduction sumcheck (only log_k_chunk rounds).
    #[tracing::instrument(skip_all)]
    fn prove_stage7(&mut self) -> SumcheckInstanceProof<F, ProofTranscript> {
        // Create params and prover for HammingWeightClaimReduction
        // (r_cycle and r_addr_bool are extracted from Booleanity opening internally)
        let hw_params = HammingWeightClaimReductionParams::new(
            &self.one_hot_params,
            &self.opening_accumulator,
            &mut self.transcript,
        );
        let hw_prover = HammingWeightClaimReductionProver::initialize(
            hw_params,
            &self.trace,
            self.preprocessing,
            &self.one_hot_params,
        );

        #[cfg(feature = "allocative")]
        print_data_structure_heap_usage("HammingWeightClaimReductionProver", &hw_prover);

<<<<<<< HEAD
        // 3. Run Stage 7 batched sumcheck (address rounds only).
        // Includes HammingWeightClaimReduction plus Phase 2 advice reduction instances (if needed).
        let mut instances: Vec<Box<dyn SumcheckInstanceProver<_, _>>> = vec![Box::new(hw_prover)];

        if let Some(gamma) = self.advice_reduction_gamma_trusted {
            if let Some(params) = AdviceClaimReductionPhase2Params::new_trusted(
                &self.program_io.memory_layout,
                self.trace.len(),
                gamma,
                &self.opening_accumulator,
            ) {
                let poly = self
                    .advice
                    .trusted_advice_polynomial
                    .clone()
                    .expect("trusted advice phase2 params exist but polynomial is missing");
                instances.push(Box::new(AdviceClaimReductionPhase2Prover::initialize(
                    params, poly,
                )));
            }
        }
        if let Some(gamma) = self.advice_reduction_gamma_untrusted {
            if let Some(params) = AdviceClaimReductionPhase2Params::new_untrusted(
                &self.program_io.memory_layout,
                self.trace.len(),
                gamma,
                &self.opening_accumulator,
            ) {
                let poly = self
                    .advice
                    .untrusted_advice_polynomial
                    .clone()
                    .expect("untrusted advice phase2 params exist but polynomial is missing");
                instances.push(Box::new(AdviceClaimReductionPhase2Prover::initialize(
                    params, poly,
                )));
            }
        }

        let (sumcheck_proof, r_address_stage7) = BatchedSumcheck::prove(
=======
        // Run sumcheck (only log_k_chunk rounds!)
        let mut instances: Vec<Box<dyn SumcheckInstanceProver<F, ProofTranscript>>> =
            vec![Box::new(hw_prover)];

        #[cfg(feature = "allocative")]
        write_instance_flamegraph_svg(&instances, "stage7_start_flamechart.svg");
        tracing::info!("Stage 7 proving");
        let (sumcheck_proof, _) = BatchedSumcheck::prove(
>>>>>>> 4fa483e1
            instances.iter_mut().map(|v| &mut **v as _).collect(),
            &mut self.opening_accumulator,
            &mut self.transcript,
        );
<<<<<<< HEAD
=======
        #[cfg(feature = "allocative")]
        write_instance_flamegraph_svg(&instances, "stage7_end_flamechart.svg");
>>>>>>> 4fa483e1
        drop_in_background_thread(instances);

        sumcheck_proof
    }

    /// Stage 8: Dory batch opening proof.
    /// Builds streaming RLC polynomial directly from trace (no witness regeneration needed).
    #[tracing::instrument(skip_all)]
    fn prove_stage8(
        &mut self,
        opening_proof_hints: HashMap<CommittedPolynomial, PCS::OpeningProofHint>,
    ) -> PCS::Proof {
        tracing::info!("Stage 8 proving (Dory batch opening)");

        let _guard = DoryGlobals::initialize(self.one_hot_params.k_chunk, self.padded_trace_len);

        // Get the unified opening point from HammingWeightClaimReduction
        // This contains (r_address_stage7 || r_cycle_stage6) in big-endian
        let (opening_point, _) = self.opening_accumulator.get_committed_polynomial_opening(
            CommittedPolynomial::InstructionRa(0),
            SumcheckId::HammingWeightClaimReduction,
        );
        let log_k_chunk = self.one_hot_params.log_k_chunk;
        let r_address_stage7 = &opening_point.r[..log_k_chunk];

        // 1. Collect all (polynomial, claim) pairs
        let mut polynomial_claims = Vec::new();

        // Dense polynomials: RamInc and RdInc (from IncClaimReduction in Stage 6)
        // These are at r_cycle_stage6 only (length log_T)
        let (_ram_inc_point, ram_inc_claim) =
            self.opening_accumulator.get_committed_polynomial_opening(
                CommittedPolynomial::RamInc,
                SumcheckId::IncClaimReduction,
            );
        let (_rd_inc_point, rd_inc_claim) =
            self.opening_accumulator.get_committed_polynomial_opening(
                CommittedPolynomial::RdInc,
                SumcheckId::IncClaimReduction,
            );

        #[cfg(test)]
        {
            // Verify that Inc openings are at the same point as r_cycle from HammingWeightClaimReduction
            let r_cycle_stage6 = &opening_point.r[log_k_chunk..];

            debug_assert_eq!(
                _ram_inc_point.r.as_slice(),
                r_cycle_stage6,
                "RamInc opening point should match r_cycle from HammingWeightClaimReduction"
            );
            debug_assert_eq!(
                _rd_inc_point.r.as_slice(),
                r_cycle_stage6,
                "RdInc opening point should match r_cycle from HammingWeightClaimReduction"
            );
        }

        // Apply Lagrange factor for dense polys: ∏_{i<log_k_chunk} (1 - r_address[i])
        // Because dense polys have fewer variables, we need to account for this
        // Note: r_address is in big-endian, Lagrange factor uses ∏(1 - r_i)
        let lagrange_factor: F = r_address_stage7.iter().map(|r| F::one() - *r).product();

        polynomial_claims.push((CommittedPolynomial::RamInc, ram_inc_claim * lagrange_factor));
        polynomial_claims.push((CommittedPolynomial::RdInc, rd_inc_claim * lagrange_factor));

        // Sparse polynomials: all RA polys (from HammingWeightClaimReduction)
        // These are at (r_address_stage7, r_cycle_stage6)
        for i in 0..self.one_hot_params.instruction_d {
            let (_, claim) = self.opening_accumulator.get_committed_polynomial_opening(
                CommittedPolynomial::InstructionRa(i),
                SumcheckId::HammingWeightClaimReduction,
            );
            polynomial_claims.push((CommittedPolynomial::InstructionRa(i), claim));
        }
        for i in 0..self.one_hot_params.bytecode_d {
            let (_, claim) = self.opening_accumulator.get_committed_polynomial_opening(
                CommittedPolynomial::BytecodeRa(i),
                SumcheckId::HammingWeightClaimReduction,
            );
            polynomial_claims.push((CommittedPolynomial::BytecodeRa(i), claim));
        }
        for i in 0..self.one_hot_params.ram_d {
            let (_, claim) = self.opening_accumulator.get_committed_polynomial_opening(
                CommittedPolynomial::RamRa(i),
                SumcheckId::HammingWeightClaimReduction,
            );
            polynomial_claims.push((CommittedPolynomial::RamRa(i), claim));
        }

<<<<<<< HEAD
        // 5. Build unified opening point: (r_address_stage7_be || r_cycle_stage6_be)
        // Note: r_address_stage7 is little-endian from the sumcheck challenge stream, convert to big-endian
        let mut r_address_stage7_be = r_address_stage7.clone();
        r_address_stage7_be.reverse();

        // Extract r_cycle from Booleanity (same source as HammingWeightClaimReduction uses)
        let (unified_point, _) = self.opening_accumulator.get_committed_polynomial_opening(
            CommittedPolynomial::InstructionRa(0),
            SumcheckId::Booleanity,
        );
        let log_k_chunk = self.one_hot_params.log_k_chunk;
        let r_cycle_stage6_be = &unified_point.r[log_k_chunk..];

        let opening_point = [r_address_stage7_be.as_slice(), r_cycle_stage6_be].concat();

        // Advice polynomials: TrustedAdvice and UntrustedAdvice (from AdviceClaimReduction in Stage 6)
        // These are committed with Main context dimensions so they can be batched.
        // They have fewer variables than main polynomials, so we apply Lagrange factors.
        if let Some((advice_point, advice_claim)) = self
            .opening_accumulator
            .get_trusted_advice_opening(SumcheckId::AdviceClaimReduction)
        {
            let advice_vars = advice_point.len();
            // Dory uses little-endian variable order; the commitment layer reverses the opening point.
            // Compute the embedding selector for a top-left advice block (balanced dims):
            // - col selector: fix high column bits to 0  -> ∏_{i=sigma_a..sigma_main-1} (1 - r_cols[i])
            // - row selector: fix high row bits to 0     -> ∏_{i=nu_a..nu_main-1}   (1 - r_rows[i])
            let mut r_le = opening_point.clone();
            r_le.reverse();
            // Derive (sigma_main, nu_main) from the unified point length (Dory order).
            // Avoid relying on process-wide DoryGlobals context here.
            let total_vars = r_le.len();
            let sigma = total_vars.div_ceil(2);
            let (r_cols, r_rows) = r_le.split_at(sigma);

            let sigma_a = advice_vars.div_ceil(2);
            let nu_a = advice_vars - sigma_a;

            let row_factor: F = r_rows
                .iter()
                .skip(nu_a)
                .map(|r| F::one() - (*r).into())
                .product();
            let col_prefix_factor: F = r_cols
                .iter()
                .skip(sigma_a)
                .map(|r| F::one() - (*r).into())
                .product();

            claims.push(advice_claim * row_factor * col_prefix_factor);
            polynomials.push(CommittedPolynomial::TrustedAdvice);
        }

        if let Some((advice_point, advice_claim)) = self
            .opening_accumulator
            .get_untrusted_advice_opening(SumcheckId::AdviceClaimReduction)
        {
            let advice_vars = advice_point.len();
            let mut r_le = opening_point.clone();
            r_le.reverse();
            let total_vars = r_le.len();
            let sigma = total_vars.div_ceil(2);
            let (r_cols, r_rows) = r_le.split_at(sigma);

            let sigma_a = advice_vars.div_ceil(2);
            let nu_a = advice_vars - sigma_a;

            let row_factor: F = r_rows
                .iter()
                .skip(nu_a)
                .map(|r| F::one() - (*r).into())
                .product();
            let col_prefix_factor: F = r_cols
                .iter()
                .skip(sigma_a)
                .map(|r| F::one() - (*r).into())
                .product();

            claims.push(advice_claim * row_factor * col_prefix_factor);
            polynomials.push(CommittedPolynomial::UntrustedAdvice);
        }

        // 6. Sample gamma and compute powers for RLC
=======
        // 2. Sample gamma and compute powers for RLC
        let claims: Vec<F> = polynomial_claims.iter().map(|(_, c)| *c).collect();
>>>>>>> 4fa483e1
        self.transcript.append_scalars(&claims);
        let gamma_powers: Vec<F> = self.transcript.challenge_scalar_powers(claims.len());

        // Build DoryOpeningState
        let state = DoryOpeningState {
            opening_point: opening_point.r.clone(),
            gamma_powers,
            polynomial_claims,
        };

        let streaming_data = Arc::new(RLCStreamingData {
            bytecode: self.preprocessing.bytecode.clone(),
            memory_layout: self.preprocessing.memory_layout.clone(),
        });

        // Build advice polynomials map for RLC
        let mut advice_polys = HashMap::new();
        if let Some(poly) = self.advice.trusted_advice_polynomial.take() {
            advice_polys.insert(CommittedPolynomial::TrustedAdvice, poly);
        }
        if let Some(poly) = self.advice.untrusted_advice_polynomial.take() {
            advice_polys.insert(CommittedPolynomial::UntrustedAdvice, poly);
        }

        // Build streaming RLC polynomial directly (no witness poly regeneration!)
        // Use materialized trace (default, single pass) instead of lazy trace
        let (joint_poly, hint) = state.build_streaming_rlc::<PCS>(
            self.one_hot_params.clone(),
            TraceSource::Materialized(Arc::clone(&self.trace)),
            streaming_data,
            opening_proof_hints,
            advice_polys,
        );

        // Dory opening proof at the unified point
        PCS::prove(
            &self.preprocessing.generators,
            &joint_poly,
            &opening_point.r,
            Some(hint),
            &mut self.transcript,
        )
    }
}

pub struct JoltAdvice<F: JoltField, PCS: CommitmentScheme<Field = F>> {
    pub untrusted_advice_polynomial: Option<MultilinearPolynomial<F>>,
    pub trusted_advice_commitment: Option<PCS::Commitment>,
    pub trusted_advice_polynomial: Option<MultilinearPolynomial<F>>,
    /// Hint for untrusted advice (for batched Dory opening)
    pub untrusted_advice_hint: Option<PCS::OpeningProofHint>,
    /// Hint for trusted advice (for batched Dory opening)
    pub trusted_advice_hint: Option<PCS::OpeningProofHint>,
}

#[derive(Clone, CanonicalSerialize, CanonicalDeserialize)]
pub struct JoltProverPreprocessing<F: JoltField, PCS: CommitmentScheme<Field = F>> {
    pub generators: PCS::ProverSetup,
    pub bytecode: BytecodePreprocessing,
    pub ram: RAMPreprocessing,
    pub memory_layout: MemoryLayout,
    /// Maximum padded trace length (power of 2)
    pub max_padded_trace_length: usize,
    /// log2 of chunk size for one-hot encoding
    pub log_k_chunk: usize,
}

impl<F, PCS> JoltProverPreprocessing<F, PCS>
where
    F: JoltField,
    PCS: CommitmentScheme<Field = F>,
{
    #[tracing::instrument(skip_all, name = "JoltProverPreprocessing::gen")]
    pub fn gen(
        bytecode: Vec<Instruction>,
        memory_layout: MemoryLayout,
        memory_init: Vec<(u64, u8)>,
        max_trace_length: usize,
    ) -> JoltProverPreprocessing<F, PCS> {
        let max_T: usize = max_trace_length.next_power_of_two();
        let log_chunk = get_log_k_chunk(max_T);

        let bytecode = BytecodePreprocessing::preprocess(bytecode);
        let ram = RAMPreprocessing::preprocess(memory_init);

        let generators = PCS::setup_prover(log_chunk + max_T.log_2());

        JoltProverPreprocessing {
            generators,
            bytecode,
            ram,
            memory_layout,
            max_padded_trace_length: max_T,
            log_k_chunk: log_chunk,
        }
    }

    pub fn save_to_target_dir(&self, target_dir: &str) -> std::io::Result<()> {
        let filename = Path::new(target_dir).join("jolt_prover_preprocessing.dat");
        let mut file = File::create(filename.as_path())?;
        let mut data = Vec::new();
        self.serialize_compressed(&mut data).unwrap();
        file.write_all(&data)?;
        Ok(())
    }

    pub fn read_from_target_dir(target_dir: &str) -> std::io::Result<Self> {
        let filename = Path::new(target_dir).join("jolt_prover_preprocessing.dat");
        let mut file = File::open(filename.as_path())?;
        let mut data = Vec::new();
        file.read_to_end(&mut data)?;
        Ok(Self::deserialize_compressed(&*data).unwrap())
    }
}

impl<F: JoltField, PCS: CommitmentScheme<Field = F>> From<&JoltProverPreprocessing<F, PCS>>
    for JoltVerifierPreprocessing<F, PCS>
{
    fn from(preprocessing: &JoltProverPreprocessing<F, PCS>) -> Self {
        let generators = PCS::setup_verifier(&preprocessing.generators);
        Self {
            generators,
            bytecode: preprocessing.bytecode.clone(),
            ram: preprocessing.ram.clone(),
            memory_layout: preprocessing.memory_layout.clone(),
        }
    }
}

impl<F: JoltField, PCS: CommitmentScheme<Field = F>> Serializable
    for JoltProverPreprocessing<F, PCS>
{
}

#[cfg(feature = "allocative")]
fn write_instance_flamegraph_svg(
    instances: &[Box<dyn SumcheckInstanceProver<impl JoltField, impl Transcript>>],
    path: impl AsRef<Path>,
) {
    let mut flamegraph = FlameGraphBuilder::default();
    for instance in instances {
        instance.update_flamegraph(&mut flamegraph)
    }
    write_flamegraph_svg(flamegraph, path);
}

#[cfg(test)]
mod tests {
    use ark_bn254::Fr;
    use serial_test::serial;

    use crate::host;
    use crate::poly::{
        commitment::{
            commitment_scheme::CommitmentScheme,
            dory::{DoryCommitmentScheme, DoryContext, DoryGlobals},
        },
        multilinear_polynomial::MultilinearPolynomial,
        opening_proof::SumcheckId,
    };
    use crate::utils::math::Math;
    use crate::zkvm::{
        prover::JoltProverPreprocessing,
        ram::populate_memory_states,
        verifier::{JoltVerifier, JoltVerifierPreprocessing},
        RV64IMACProver, RV64IMACVerifier,
    };

    fn commit_trusted_advice_preprocessing_only(
        preprocessing: &JoltProverPreprocessing<Fr, DoryCommitmentScheme>,
        trusted_advice_bytes: &[u8],
    ) -> (
        <DoryCommitmentScheme as CommitmentScheme>::Commitment,
        <DoryCommitmentScheme as CommitmentScheme>::OpeningProofHint,
    ) {
        let max_trusted_advice_size = preprocessing.memory_layout.max_trusted_advice_size;
        let mut trusted_advice_words = vec![0u64; (max_trusted_advice_size as usize) / 8];
        populate_memory_states(
            0,
            trusted_advice_bytes,
            Some(&mut trusted_advice_words),
            None,
        );

        let poly = MultilinearPolynomial::<Fr>::from(trusted_advice_words);
        let advice_len = poly.len().next_power_of_two().max(1);
        let advice_vars = advice_len.log_2();
        let sigma_a = advice_vars.div_ceil(2);
        let nu_a = advice_vars - sigma_a;
        let num_rows = 1usize << nu_a;
        let num_cols = 1usize << sigma_a;

        let _guard = DoryGlobals::initialize_trusted_advice_matrix(num_rows, num_cols);
        let (commitment, hint) = {
            let _ctx = DoryGlobals::with_context(DoryContext::TrustedAdvice);
            DoryCommitmentScheme::commit(&poly, &preprocessing.generators)
        };
        (commitment, hint)
    }

    #[test]
    #[serial]
    fn fib_e2e_dory() {
        let mut program = host::Program::new("fibonacci-guest");
        let inputs = postcard::to_stdvec(&100u32).unwrap();
        let (bytecode, init_memory_state, _) = program.decode();
        let (_, _, _, io_device) = program.trace(&inputs, &[], &[]);

        let preprocessing = JoltProverPreprocessing::gen(
            bytecode.clone(),
            io_device.memory_layout.clone(),
            init_memory_state,
            1 << 16,
        );
        let elf_contents_opt = program.get_elf_contents();
        let elf_contents = elf_contents_opt.as_deref().expect("elf contents is None");
        let prover = RV64IMACProver::gen_from_elf(
            &preprocessing,
            elf_contents,
            &inputs,
            &[],
            &[],
            None,
            None,
        );
        let io_device = prover.program_io.clone();
        let (jolt_proof, debug_info) = prover.prove();

        let verifier_preprocessing = JoltVerifierPreprocessing::from(&preprocessing);
        let verifier = RV64IMACVerifier::new(
            &verifier_preprocessing,
            jolt_proof,
            io_device,
            None,
            debug_info,
        )
        .expect("Failed to create verifier");
        verifier.verify().expect("Failed to verify proof");
    }

    #[test]
    #[serial]
    fn small_trace_e2e_dory() {
        let mut program = host::Program::new("fibonacci-guest");
        let inputs = postcard::to_stdvec(&5u32).unwrap();
        let (bytecode, init_memory_state, _) = program.decode();
        let (_, _, _, io_device) = program.trace(&inputs, &[], &[]);

        let preprocessing = JoltProverPreprocessing::gen(
            bytecode.clone(),
            io_device.memory_layout.clone(),
            init_memory_state,
            256,
        );
        let elf_contents_opt = program.get_elf_contents();
        let elf_contents = elf_contents_opt.as_deref().expect("elf contents is None");
        let log_chunk = 8; // Use default log_chunk for tests
        let prover = RV64IMACProver::gen_from_elf(
            &preprocessing,
            elf_contents,
            &inputs,
            &[],
            &[],
            None,
            None,
        );

        assert!(
            prover.padded_trace_len <= (1 << log_chunk),
            "Test requires T <= chunk_size ({}), got T = {}",
            1 << log_chunk,
            prover.padded_trace_len
        );

        let io_device = prover.program_io.clone();
        let (jolt_proof, debug_info) = prover.prove();

        let verifier_preprocessing = JoltVerifierPreprocessing::from(&preprocessing);
        let verifier = RV64IMACVerifier::new(
            &verifier_preprocessing,
            jolt_proof,
            io_device,
            None,
            debug_info,
        )
        .expect("Failed to create verifier");
        verifier.verify().expect("Failed to verify proof");
    }

    #[test]
    #[serial]
    fn sha3_e2e_dory() {
        // Ensure SHA3 inline library is linked and auto-registered
        #[cfg(feature = "host")]
        use jolt_inlines_keccak256 as _;
        // SHA3 inlines are automatically registered via #[ctor::ctor]
        // when the jolt-inlines-keccak256 crate is linked (see lib.rs)

        let mut program = host::Program::new("sha3-guest");
        let (bytecode, init_memory_state, _) = program.decode();
        let inputs = postcard::to_stdvec(&[5u8; 32]).unwrap();
        let (_, _, _, io_device) = program.trace(&inputs, &[], &[]);

        let preprocessing = JoltProverPreprocessing::gen(
            bytecode.clone(),
            io_device.memory_layout.clone(),
            init_memory_state,
            1 << 16,
        );
        let elf_contents_opt = program.get_elf_contents();
        let elf_contents = elf_contents_opt.as_deref().expect("elf contents is None");
        let prover = RV64IMACProver::gen_from_elf(
            &preprocessing,
            elf_contents,
            &inputs,
            &[],
            &[],
            None,
            None,
        );
        let io_device = prover.program_io.clone();
        let (jolt_proof, debug_info) = prover.prove();

        let verifier_preprocessing = JoltVerifierPreprocessing::from(&preprocessing);
        let verifier = RV64IMACVerifier::new(
            &verifier_preprocessing,
            jolt_proof,
            io_device.clone(),
            None,
            debug_info,
        )
        .expect("Failed to create verifier");
        verifier.verify().expect("Failed to verify proof");
        assert_eq!(
            io_device.inputs, inputs,
            "Inputs mismatch: expected {:?}, got {:?}",
            inputs, io_device.inputs
        );
        let expected_output = &[
            0xd0, 0x3, 0x5c, 0x96, 0x86, 0x6e, 0xe2, 0x2e, 0x81, 0xf5, 0xc4, 0xef, 0xbd, 0x88,
            0x33, 0xc1, 0x7e, 0xa1, 0x61, 0x10, 0x81, 0xfc, 0xd7, 0xa3, 0xdd, 0xce, 0xce, 0x7f,
            0x44, 0x72, 0x4, 0x66,
        ];
        assert_eq!(io_device.outputs, expected_output, "Outputs mismatch",);
    }

    #[test]
    #[serial]
    fn sha2_e2e_dory() {
        // Ensure SHA2 inline library is linked and auto-registered
        #[cfg(feature = "host")]
        use jolt_inlines_sha2 as _;
        // SHA2 inlines are automatically registered via #[ctor::ctor]
        // when the jolt-inlines-sha2 crate is linked (see lib.rs)
        let mut program = host::Program::new("sha2-guest");
        let (bytecode, init_memory_state, _) = program.decode();
        let inputs = postcard::to_stdvec(&[5u8; 32]).unwrap();
        let (_, _, _, io_device) = program.trace(&inputs, &[], &[]);

        let preprocessing = JoltProverPreprocessing::gen(
            bytecode.clone(),
            io_device.memory_layout.clone(),
            init_memory_state,
            1 << 16,
        );
        let elf_contents_opt = program.get_elf_contents();
        let elf_contents = elf_contents_opt.as_deref().expect("elf contents is None");
        let prover = RV64IMACProver::gen_from_elf(
            &preprocessing,
            elf_contents,
            &inputs,
            &[],
            &[],
            None,
            None,
        );
        let io_device = prover.program_io.clone();
        let (jolt_proof, debug_info) = prover.prove();

        let verifier_preprocessing = JoltVerifierPreprocessing::from(&preprocessing);
        let verifier = RV64IMACVerifier::new(
            &verifier_preprocessing,
            jolt_proof,
            io_device.clone(),
            None,
            debug_info,
        )
        .expect("Failed to create verifier");
        verifier.verify().expect("Failed to verify proof");
        let expected_output = &[
            0x28, 0x9b, 0xdf, 0x82, 0x9b, 0x4a, 0x30, 0x26, 0x7, 0x9a, 0x3e, 0xa0, 0x89, 0x73,
            0xb1, 0x97, 0x2d, 0x12, 0x4e, 0x7e, 0xaf, 0x22, 0x33, 0xc6, 0x3, 0x14, 0x3d, 0xc6,
            0x3b, 0x50, 0xd2, 0x57,
        ];
        assert_eq!(
            io_device.outputs, expected_output,
            "Outputs mismatch: expected {:?}, got {:?}",
            expected_output, io_device.outputs
        );
    }

    #[test]
    #[serial]
    fn sha2_e2e_dory_with_extra_untrusted_advice() {
        // SHA2 guest does not consume advice, but providing untrusted advice should still:
        // - commit it in its dedicated 1-row Dory context,
        // - reduce its claims in Stage 6,
        // - batch it into the single Stage 8 Dory opening proof (streaming VMV path).
        let mut program = host::Program::new("sha2-guest");
        let (bytecode, init_memory_state, _) = program.decode();
        let inputs = postcard::to_stdvec(&[5u8; 32]).unwrap();

        // Add some untrusted advice bytes (well below max_untrusted_advice_size).
        let untrusted_advice = postcard::to_stdvec(&[9u8; 32]).unwrap();

        // Trace once to obtain the program IO (memory layout).
        let (_, _, _, io_device) = program.trace(&inputs, &untrusted_advice, &[]);

        let preprocessing = JoltProverPreprocessing::gen(
            bytecode.clone(),
            io_device.memory_layout.clone(),
            init_memory_state,
            1 << 16,
        );
        let elf_contents_opt = program.get_elf_contents();
        let elf_contents = elf_contents_opt.as_deref().expect("elf contents is None");

        let prover = RV64IMACProver::gen_from_elf(
            &preprocessing,
            elf_contents,
            &inputs,
            &untrusted_advice,
            &[],
            None,
            None,
        );
        let io_device = prover.program_io.clone();
        let (jolt_proof, debug_info) = prover.prove();

        let verifier_preprocessing = JoltVerifierPreprocessing::from(&preprocessing);
        let verifier = RV64IMACVerifier::new(
            &verifier_preprocessing,
            jolt_proof,
            io_device.clone(),
            None,
            debug_info,
        )
        .expect("Failed to create verifier");
        verifier.verify().expect("Failed to verify proof");

        let expected_output = &[
            0x28, 0x9b, 0xdf, 0x82, 0x9b, 0x4a, 0x30, 0x26, 0x7, 0x9a, 0x3e, 0xa0, 0x89, 0x73,
            0xb1, 0x97, 0x2d, 0x12, 0x4e, 0x7e, 0xaf, 0x22, 0x33, 0xc6, 0x3, 0x14, 0x3d, 0xc6,
            0x3b, 0x50, 0xd2, 0x57,
        ];
        assert_eq!(
            io_device.outputs, expected_output,
            "Outputs mismatch (untrusted advice noise should not affect sha2 output)"
        );
    }

    #[test]
    #[serial]
    fn sha2_e2e_dory_with_extra_trusted_advice() {
        // SHA2 guest does not consume advice, but providing trusted advice should still:
        // - use preprocessing-only commit (TrustedAdvice 1-row context),
        // - reduce its claims in Stage 6,
        // - batch it into the single Stage 8 Dory opening proof (streaming VMV path).
        let mut program = host::Program::new("sha2-guest");
        let (bytecode, init_memory_state, _) = program.decode();
        let inputs = postcard::to_stdvec(&[5u8; 32]).unwrap();

        // Add some trusted advice bytes (well below max_trusted_advice_size).
        let trusted_advice = postcard::to_stdvec(&[7u8; 32]).unwrap();

        // Trace once to obtain the program IO (memory layout).
        let (_, _, _, io_device) = program.trace(&inputs, &[], &trusted_advice);

        let preprocessing = JoltProverPreprocessing::gen(
            bytecode.clone(),
            io_device.memory_layout.clone(),
            init_memory_state,
            1 << 16,
        );
        let elf_contents_opt = program.get_elf_contents();
        let elf_contents = elf_contents_opt.as_deref().expect("elf contents is None");

        let (trusted_commitment, trusted_hint) =
            commit_trusted_advice_preprocessing_only(&preprocessing, &trusted_advice);

        let prover = RV64IMACProver::gen_from_elf(
            &preprocessing,
            elf_contents,
            &inputs,
            &[],
            &trusted_advice,
            Some(trusted_commitment),
            Some(trusted_hint),
        );
        let io_device = prover.program_io.clone();
        let (jolt_proof, debug_info) = prover.prove();

        let verifier_preprocessing = JoltVerifierPreprocessing::from(&preprocessing);
        let verifier = RV64IMACVerifier::new(
            &verifier_preprocessing,
            jolt_proof,
            io_device.clone(),
            Some(trusted_commitment),
            debug_info,
        )
        .expect("Failed to create verifier");
        verifier.verify().expect("Failed to verify proof");

        let expected_output = &[
            0x28, 0x9b, 0xdf, 0x82, 0x9b, 0x4a, 0x30, 0x26, 0x7, 0x9a, 0x3e, 0xa0, 0x89, 0x73,
            0xb1, 0x97, 0x2d, 0x12, 0x4e, 0x7e, 0xaf, 0x22, 0x33, 0xc6, 0x3, 0x14, 0x3d, 0xc6,
            0x3b, 0x50, 0xd2, 0x57,
        ];
        assert_eq!(
            io_device.outputs, expected_output,
            "Outputs mismatch (trusted advice noise should not affect sha2 output)"
        );
    }

    #[test]
    #[serial]
    fn advice_larger_than_trace_pads_trace_len() {
        // This test forces the edge case "advice dimension > main dimension for the raw trace"
        // and checks the behavior of the padding guardrail.
        //
        // NOTE: With balanced advice dims (sigma_a = ceil(vars/2), nu_a = floor(vars/2)), the
        // default max advice sizes (4096 bytes = 512 words = 2^9) typically *do not* exceed the
        // main matrix dims at the minimum padded trace length (256 cycles -> total_vars=12).
        // So this test now asserts that we *do not necessarily* need extra padding.
        //
        // We use a small-trace guest (fib with tiny n) but provide *max-sized* advice.
        let mut program = host::Program::new("fibonacci-guest");
        let inputs = postcard::to_stdvec(&5u32).unwrap();

        // Fill both advice regions to max size to maximize advice_vars.
        // NOTE: Use defaults (4096) which are power-of-two.
        let trusted_advice = vec![7u8; 4096];
        let untrusted_advice = vec![9u8; 4096];

        let (bytecode, init_memory_state, _) = program.decode();
        let (lazy_trace, trace, final_memory_state, io_device) =
            program.trace(&inputs, &untrusted_advice, &trusted_advice);

        // Large enough max_trace_length so the guardrail can pad T upward.
        let preprocessing = JoltProverPreprocessing::gen(
            bytecode.clone(),
            io_device.memory_layout.clone(),
            init_memory_state,
            1 << 16,
        );

        let (trusted_commitment, trusted_hint) =
            commit_trusted_advice_preprocessing_only(&preprocessing, &trusted_advice);

        let prover = RV64IMACProver::gen_from_trace(
            &preprocessing,
            lazy_trace,
            trace,
            io_device,
            Some(trusted_commitment),
            Some(trusted_hint),
            final_memory_state,
        );

        // Unpadded trace is tiny; advice words are 512 (4096/8), so advice is "larger than trace".
        assert!(
            prover.unpadded_trace_len < (4096 / 8),
            "Expected tiny trace; got unpadded_trace_len={}",
            prover.unpadded_trace_len
        );

        // With balanced dims, the default advice sizes fit without extra padding in the common case.
        assert_eq!(
            prover.padded_trace_len, 256,
            "Expected padded_trace_len to remain at the minimum; got {}",
            prover.padded_trace_len
        );

        // Prove+verify end-to-end.
        let io_device = prover.program_io.clone();
        let (jolt_proof, debug_info) = prover.prove();

        let verifier_preprocessing = JoltVerifierPreprocessing::from(&preprocessing);
        let verifier = RV64IMACVerifier::new(
            &verifier_preprocessing,
            jolt_proof,
            io_device,
            Some(trusted_commitment),
            debug_info,
        )
        .expect("Failed to create verifier");
        verifier.verify().expect("Failed to verify proof");
    }

    #[test]
    #[serial]
    fn advice_larger_than_trace_panics_if_max_trace_too_small() {
        // Under balanced advice dims, the default advice sizes typically fit without extra padding,
        // so this configuration no longer necessarily panics. This test is kept as a regression
        // harness for any future changes that strengthen the embedding constraints.
        let mut program = host::Program::new("fibonacci-guest");
        let inputs = postcard::to_stdvec(&5u32).unwrap();
        let untrusted_advice = vec![9u8; 1]; // non-empty is enough to trigger the guardrail

        let (bytecode, init_memory_state, _) = program.decode();
        let (lazy_trace, trace, final_memory_state, io_device) =
            program.trace(&inputs, &untrusted_advice, &[]);

        // max_trace_length=256 is the minimum padded trace length; with balanced dims this may be sufficient.
        let preprocessing = JoltProverPreprocessing::gen(
            bytecode.clone(),
            io_device.memory_layout.clone(),
            init_memory_state,
            256,
        );

        let _prover = RV64IMACProver::gen_from_trace(
            &preprocessing,
            lazy_trace,
            trace,
            io_device,
            None,
            None,
            final_memory_state,
        );
    }

    #[test]
    #[serial]
    fn advice_e2e_dory() {
        let mut program = host::Program::new("merkle-tree-guest");
        let (bytecode, init_memory_state, _) = program.decode();
        let leaf1: [u8; 32] = [5u8; 32];
        let leaf2: [u8; 32] = [6u8; 32];
        let leaf3: [u8; 32] = [7u8; 32];
        let leaf4: [u8; 32] = [8u8; 32];
        let inputs = postcard::to_stdvec(&leaf1.as_slice()).unwrap();
        let untrusted_advice = postcard::to_stdvec(&leaf4).unwrap();
        let mut trusted_advice = postcard::to_stdvec(&leaf2).unwrap();
        trusted_advice.extend(postcard::to_stdvec(&leaf3).unwrap());

        let (_, _trace, _, io_device) = program.trace(&inputs, &untrusted_advice, &trusted_advice);

        let preprocessing = JoltProverPreprocessing::gen(
            bytecode.clone(),
            io_device.memory_layout.clone(),
            init_memory_state,
            1 << 16,
        );
        let elf_contents_opt = program.get_elf_contents();
        let elf_contents = elf_contents_opt.as_deref().expect("elf contents is None");

        let max_trusted_advice_size = preprocessing.memory_layout.max_trusted_advice_size;
        let mut trusted_advice_words = vec![0u64; (max_trusted_advice_size as usize) / 8];
        populate_memory_states(0, &trusted_advice, Some(&mut trusted_advice_words), None);

        let poly = MultilinearPolynomial::<Fr>::from(trusted_advice_words);
        let advice_len = poly.len().next_power_of_two().max(1);
        let advice_vars = advice_len.log_2();
        let sigma_a = advice_vars.div_ceil(2);
        let nu_a = advice_vars - sigma_a;
        let num_rows = 1usize << nu_a;
        let num_cols = 1usize << sigma_a;

        // Commit trusted advice in its dedicated Dory context with balanced (nu_a, sigma_a).
        // This keeps the commitment preprocessing-only (independent of trace length) while still
        // allowing it to be batched into the single Stage 8 Dory opening proof via top-left embedding.
        let _guard = DoryGlobals::initialize_trusted_advice_matrix(num_rows, num_cols);
        let (trusted_advice_commitment, trusted_advice_hint) = {
            let _ctx = DoryGlobals::with_context(DoryContext::TrustedAdvice);
            DoryCommitmentScheme::commit(&poly, &preprocessing.generators)
        };

        let prover = RV64IMACProver::gen_from_elf(
            &preprocessing,
            elf_contents,
            &inputs,
            &untrusted_advice,
            &trusted_advice,
            Some(trusted_advice_commitment),
            Some(trusted_advice_hint), // Pass hint for batched Stage 8 opening
        );
        let io_device = prover.program_io.clone();
        let (jolt_proof, debug_info) = prover.prove();

        let verifier_preprocessing = JoltVerifierPreprocessing::from(&preprocessing);
        let verifier = RV64IMACVerifier::new(
            &verifier_preprocessing,
            jolt_proof,
            io_device.clone(),
            Some(trusted_advice_commitment),
            debug_info,
        )
        .unwrap();
        let verification_result = verifier.verify();
        assert!(
            verification_result.is_ok(),
            "Verification failed with error: {:?}",
            verification_result.err()
        );
        assert_eq!(
            io_device.inputs, inputs,
            "Inputs mismatch: expected {:?}, got {:?}",
            inputs, io_device.inputs
        );
        let expected_output = &[
            0xb4, 0x37, 0x0f, 0x3a, 0xb, 0x3d, 0x38, 0xa8, 0x7a, 0x6c, 0x4c, 0x46, 0x9, 0xe7, 0x83,
            0xb3, 0xcc, 0xb7, 0x1c, 0x30, 0x1f, 0xf8, 0x54, 0xd, 0xf7, 0xdd, 0xc8, 0x42, 0x32,
            0xbb, 0x16, 0xd7,
        ];
        assert_eq!(
            io_device.outputs, expected_output,
            "Outputs mismatch: expected {:?}, got {:?}",
            expected_output, io_device.outputs
        );
    }

    #[test]
    #[serial]
    fn advice_row_coords_cross_into_stage7_address_bits() {
        // Construct a small (padded-to-256) trace so that `sigma_main` is close to `log_t`.
        // With default advice sizes (4096 bytes -> 512 words -> advice_vars=9 -> sigma_a=5, nu_a=4),
        // `row_coords[0..nu_a]` straddles `cycle6_le` and `addr7_le`, forcing Phase 2 to consume
        // Stage 7 address challenges.
        let mut program = host::Program::new("fibonacci-guest");
        let inputs = postcard::to_stdvec(&5u32).unwrap();
        let trusted_advice = postcard::to_stdvec(&[7u8; 32]).unwrap();
        let untrusted_advice = postcard::to_stdvec(&[9u8; 32]).unwrap();

        let (bytecode, init_memory_state, _) = program.decode();
        let (lazy_trace, trace, final_memory_state, io_device) =
            program.trace(&inputs, &untrusted_advice, &trusted_advice);

        let preprocessing = JoltProverPreprocessing::gen(
            bytecode.clone(),
            io_device.memory_layout.clone(),
            init_memory_state,
            1 << 16,
        );

        let (trusted_commitment, trusted_hint) =
            commit_trusted_advice_preprocessing_only(&preprocessing, &trusted_advice);

        let prover = RV64IMACProver::gen_from_trace(
            &preprocessing,
            lazy_trace,
            trace,
            io_device,
            Some(trusted_commitment),
            Some(trusted_hint),
            final_memory_state,
        );

        // Ensure we are in the intended regime (log_t = 8).
        assert_eq!(prover.padded_trace_len, 256);
        let log_t = prover.padded_trace_len.log_2();

        let io_device = prover.program_io.clone();
        let (jolt_proof, debug_info) = prover.prove();
        let debug_info = debug_info.expect("expected debug_info in tests");

        // Derive point_dory (little-endian Dory order): [cycle6_le || addr7_le]
        let state = debug_info
            .opening_accumulator
            .dory_opening_state
            .as_ref()
            .expect("expected dory_opening_state");
        let mut point_dory_le = state.opening_point.clone();
        point_dory_le.reverse();

        let total_vars = point_dory_le.len();
        let sigma_main = total_vars.div_ceil(2);

        // Advice dims from the canonical balanced policy (derived from max advice size).
        let advice_len = ((preprocessing.memory_layout.max_trusted_advice_size as usize) / 8)
            .next_power_of_two()
            .max(1);
        let advice_vars = advice_len.log_2();
        let sigma_a = advice_vars.div_ceil(2);
        let nu_a = advice_vars - sigma_a;

        // This is the actual boundary-crossing condition: row_coords needs address bits.
        assert!(
            sigma_main + nu_a > log_t,
            "expected row_coords[0..nu_a] to cross into addr7_le; got sigma_main={sigma_main}, nu_a={nu_a}, log_t={log_t}"
        );

        let mut expected_advice_le = Vec::with_capacity(advice_vars);
        expected_advice_le.extend_from_slice(&point_dory_le[0..sigma_a]);
        expected_advice_le.extend_from_slice(&point_dory_le[sigma_main..sigma_main + nu_a]);
        assert_eq!(expected_advice_le.len(), advice_vars);

        // Trusted advice opening point must match Dory-order slice.
        let (trusted_point_be, _) = debug_info
            .opening_accumulator
            .get_trusted_advice_opening(SumcheckId::AdviceClaimReduction)
            .expect("expected trusted advice opening after reduction");
        let mut trusted_point_le = trusted_point_be.r.clone();
        trusted_point_le.reverse();
        assert_eq!(
            trusted_point_le, expected_advice_le,
            "trusted advice opening point does not match Dory-order slice"
        );

        // Untrusted advice opening point must match the same Dory-order slice.
        let (untrusted_point_be, _) = debug_info
            .opening_accumulator
            .get_untrusted_advice_opening(SumcheckId::AdviceClaimReduction)
            .expect("expected untrusted advice opening after reduction");
        let mut untrusted_point_le = untrusted_point_be.r.clone();
        untrusted_point_le.reverse();
        assert_eq!(
            untrusted_point_le, expected_advice_le,
            "untrusted advice opening point does not match Dory-order slice"
        );

        // Full end-to-end verification.
        let verifier_preprocessing = JoltVerifierPreprocessing::from(&preprocessing);
        let verifier = RV64IMACVerifier::new(
            &verifier_preprocessing,
            jolt_proof,
            io_device,
            Some(trusted_commitment),
            Some(debug_info),
        )
        .expect("Failed to create verifier");
        verifier.verify().expect("Failed to verify proof");
    }

    #[test]
    #[serial]
    fn memory_ops_e2e_dory() {
        let mut program = host::Program::new("memory-ops-guest");
        let (bytecode, init_memory_state, _) = program.decode();
        let (_, _, _, io_device) = program.trace(&[], &[], &[]);

        let preprocessing = JoltProverPreprocessing::gen(
            bytecode.clone(),
            io_device.memory_layout.clone(),
            init_memory_state,
            1 << 16,
        );
        let elf_contents_opt = program.get_elf_contents();
        let elf_contents = elf_contents_opt.as_deref().expect("elf contents is None");
        let prover =
            RV64IMACProver::gen_from_elf(&preprocessing, elf_contents, &[], &[], &[], None, None);
        let io_device = prover.program_io.clone();
        let (jolt_proof, debug_info) = prover.prove();

        let verifier_preprocessing = JoltVerifierPreprocessing::from(&preprocessing);
        let verifier = RV64IMACVerifier::new(
            &verifier_preprocessing,
            jolt_proof,
            io_device,
            None,
            debug_info,
        )
        .expect("Failed to create verifier");
        verifier.verify().expect("Failed to verify proof");
    }

    #[test]
    #[serial]
    fn btreemap_e2e_dory() {
        let mut program = host::Program::new("btreemap-guest");
        let (bytecode, init_memory_state, _) = program.decode();
        let inputs = postcard::to_stdvec(&50u32).unwrap();
        let (_, _, _, io_device) = program.trace(&inputs, &[], &[]);

        let preprocessing = JoltProverPreprocessing::gen(
            bytecode.clone(),
            io_device.memory_layout.clone(),
            init_memory_state,
            1 << 16,
        );
        let elf_contents_opt = program.get_elf_contents();
        let elf_contents = elf_contents_opt.as_deref().expect("elf contents is None");
        let prover = RV64IMACProver::gen_from_elf(
            &preprocessing,
            elf_contents,
            &inputs,
            &[],
            &[],
            None,
            None,
        );
        let io_device = prover.program_io.clone();
        let (jolt_proof, debug_info) = prover.prove();

        let verifier_preprocessing = JoltVerifierPreprocessing::from(&preprocessing);
        let verifier = RV64IMACVerifier::new(
            &verifier_preprocessing,
            jolt_proof,
            io_device,
            None,
            debug_info,
        )
        .expect("Failed to create verifier");
        verifier.verify().expect("Failed to verify proof");
    }

    #[test]
    #[serial]
    fn muldiv_e2e_dory() {
        let mut program = host::Program::new("muldiv-guest");
        let (bytecode, init_memory_state, _) = program.decode();
        let inputs = postcard::to_stdvec(&[9u32, 5u32, 3u32]).unwrap();
        let (_, _, _, io_device) = program.trace(&inputs, &[], &[]);

        let preprocessing = JoltProverPreprocessing::gen(
            bytecode.clone(),
            io_device.memory_layout.clone(),
            init_memory_state,
            1 << 16,
        );
        let elf_contents_opt = program.get_elf_contents();
        let elf_contents = elf_contents_opt.as_deref().expect("elf contents is None");
        let prover =
            RV64IMACProver::gen_from_elf(&preprocessing, elf_contents, &[50], &[], &[], None, None);
        let io_device = prover.program_io.clone();
        let (jolt_proof, debug_info) = prover.prove();

        let verifier_preprocessing = JoltVerifierPreprocessing::from(&preprocessing);
        let verifier = RV64IMACVerifier::new(
            &verifier_preprocessing,
            jolt_proof,
            io_device,
            None,
            debug_info,
        )
        .expect("Failed to create verifier");
        verifier.verify().expect("Failed to verify proof");
    }

    #[test]
    #[serial]
    #[should_panic]
    fn truncated_trace() {
        let mut program = host::Program::new("fibonacci-guest");
        let (bytecode, init_memory_state, _) = program.decode();
        let inputs = postcard::to_stdvec(&9u8).unwrap();
        let (lazy_trace, mut trace, final_memory_state, mut program_io) =
            program.trace(&inputs, &[], &[]);
        trace.truncate(100);
        program_io.outputs[0] = 0; // change the output to 0

        let preprocessing = JoltProverPreprocessing::gen(
            bytecode.clone(),
            program_io.memory_layout.clone(),
            init_memory_state,
            1 << 16,
        );
        let prover = RV64IMACProver::gen_from_trace(
            &preprocessing,
            lazy_trace,
            trace,
            program_io.clone(),
            None,
            None,
            final_memory_state,
        );

        let (proof, _) = prover.prove();

        let verifier_preprocessing =
            JoltVerifierPreprocessing::<Fr, DoryCommitmentScheme>::from(&preprocessing);
        let verifier =
            RV64IMACVerifier::new(&verifier_preprocessing, proof, program_io, None, None).unwrap();
        verifier.verify().unwrap();
    }

    #[test]
    #[serial]
    #[should_panic]
    fn malicious_trace() {
        let mut program = host::Program::new("fibonacci-guest");
        let inputs = postcard::to_stdvec(&1u8).unwrap();
        let (bytecode, init_memory_state, _) = program.decode();
        let (lazy_trace, trace, final_memory_state, mut program_io) =
            program.trace(&inputs, &[], &[]);

        // Since the preprocessing is done with the original memory layout, the verifier should fail
        let preprocessing = JoltProverPreprocessing::gen(
            bytecode.clone(),
            program_io.memory_layout.clone(),
            init_memory_state,
            1 << 16,
        );

        // change memory address of output & termination bit to the same address as input
        // changes here should not be able to spoof the verifier result
        program_io.memory_layout.output_start = program_io.memory_layout.input_start;
        program_io.memory_layout.output_end = program_io.memory_layout.input_end;
        program_io.memory_layout.termination = program_io.memory_layout.input_start;

        let prover = RV64IMACProver::gen_from_trace(
            &preprocessing,
            lazy_trace,
            trace,
            program_io.clone(),
            None,
            None,
            final_memory_state,
        );
        let (proof, _) = prover.prove();

        let verifier_preprocessing =
            JoltVerifierPreprocessing::<Fr, DoryCommitmentScheme>::from(&preprocessing);
        let verifier =
            JoltVerifier::new(&verifier_preprocessing, proof, program_io, None, None).unwrap();
        verifier.verify().unwrap();
    }
}<|MERGE_RESOLUTION|>--- conflicted
+++ resolved
@@ -1133,8 +1133,7 @@
             print_data_structure_heap_usage("BooleanitySumcheckProver", &booleanity);
             print_data_structure_heap_usage("RamRaSumcheckProver", &ram_ra_virtual);
             print_data_structure_heap_usage("LookupsRaSumcheckProver", &lookups_ra_virtual);
-<<<<<<< HEAD
-            print_data_structure_heap_usage("IncReductionSumcheckProver", &inc_reduction);
+            print_data_structure_heap_usage("IncClaimReductionSumcheckProver", &inc_reduction);
             if let Some(ref advice) = trusted_advice_phase1 {
                 print_data_structure_heap_usage(
                     "AdviceClaimReductionPhase1Prover(trusted)",
@@ -1147,9 +1146,6 @@
                     advice,
                 );
             }
-=======
-            print_data_structure_heap_usage("IncClaimReductionSumcheckProver", &inc_reduction);
->>>>>>> 4fa483e1
         }
 
         let mut instances: Vec<Box<dyn SumcheckInstanceProver<_, _>>> = vec![
@@ -1206,10 +1202,10 @@
         #[cfg(feature = "allocative")]
         print_data_structure_heap_usage("HammingWeightClaimReductionProver", &hw_prover);
 
-<<<<<<< HEAD
         // 3. Run Stage 7 batched sumcheck (address rounds only).
         // Includes HammingWeightClaimReduction plus Phase 2 advice reduction instances (if needed).
-        let mut instances: Vec<Box<dyn SumcheckInstanceProver<_, _>>> = vec![Box::new(hw_prover)];
+        let mut instances: Vec<Box<dyn SumcheckInstanceProver<F, ProofTranscript>>> =
+            vec![Box::new(hw_prover)];
 
         if let Some(gamma) = self.advice_reduction_gamma_trusted {
             if let Some(params) = AdviceClaimReductionPhase2Params::new_trusted(
@@ -1246,26 +1242,16 @@
             }
         }
 
-        let (sumcheck_proof, r_address_stage7) = BatchedSumcheck::prove(
-=======
-        // Run sumcheck (only log_k_chunk rounds!)
-        let mut instances: Vec<Box<dyn SumcheckInstanceProver<F, ProofTranscript>>> =
-            vec![Box::new(hw_prover)];
-
         #[cfg(feature = "allocative")]
         write_instance_flamegraph_svg(&instances, "stage7_start_flamechart.svg");
         tracing::info!("Stage 7 proving");
         let (sumcheck_proof, _) = BatchedSumcheck::prove(
->>>>>>> 4fa483e1
             instances.iter_mut().map(|v| &mut **v as _).collect(),
             &mut self.opening_accumulator,
             &mut self.transcript,
         );
-<<<<<<< HEAD
-=======
         #[cfg(feature = "allocative")]
         write_instance_flamegraph_svg(&instances, "stage7_end_flamechart.svg");
->>>>>>> 4fa483e1
         drop_in_background_thread(instances);
 
         sumcheck_proof
@@ -1356,22 +1342,6 @@
             polynomial_claims.push((CommittedPolynomial::RamRa(i), claim));
         }
 
-<<<<<<< HEAD
-        // 5. Build unified opening point: (r_address_stage7_be || r_cycle_stage6_be)
-        // Note: r_address_stage7 is little-endian from the sumcheck challenge stream, convert to big-endian
-        let mut r_address_stage7_be = r_address_stage7.clone();
-        r_address_stage7_be.reverse();
-
-        // Extract r_cycle from Booleanity (same source as HammingWeightClaimReduction uses)
-        let (unified_point, _) = self.opening_accumulator.get_committed_polynomial_opening(
-            CommittedPolynomial::InstructionRa(0),
-            SumcheckId::Booleanity,
-        );
-        let log_k_chunk = self.one_hot_params.log_k_chunk;
-        let r_cycle_stage6_be = &unified_point.r[log_k_chunk..];
-
-        let opening_point = [r_address_stage7_be.as_slice(), r_cycle_stage6_be].concat();
-
         // Advice polynomials: TrustedAdvice and UntrustedAdvice (from AdviceClaimReduction in Stage 6)
         // These are committed with Main context dimensions so they can be batched.
         // They have fewer variables than main polynomials, so we apply Lagrange factors.
@@ -1384,10 +1354,9 @@
             // Compute the embedding selector for a top-left advice block (balanced dims):
             // - col selector: fix high column bits to 0  -> ∏_{i=sigma_a..sigma_main-1} (1 - r_cols[i])
             // - row selector: fix high row bits to 0     -> ∏_{i=nu_a..nu_main-1}   (1 - r_rows[i])
-            let mut r_le = opening_point.clone();
+            let mut r_le = opening_point.r.clone();
             r_le.reverse();
             // Derive (sigma_main, nu_main) from the unified point length (Dory order).
-            // Avoid relying on process-wide DoryGlobals context here.
             let total_vars = r_le.len();
             let sigma = total_vars.div_ceil(2);
             let (r_cols, r_rows) = r_le.split_at(sigma);
@@ -1406,8 +1375,10 @@
                 .map(|r| F::one() - (*r).into())
                 .product();
 
-            claims.push(advice_claim * row_factor * col_prefix_factor);
-            polynomials.push(CommittedPolynomial::TrustedAdvice);
+            polynomial_claims.push((
+                CommittedPolynomial::TrustedAdvice,
+                advice_claim * row_factor * col_prefix_factor,
+            ));
         }
 
         if let Some((advice_point, advice_claim)) = self
@@ -1415,7 +1386,7 @@
             .get_untrusted_advice_opening(SumcheckId::AdviceClaimReduction)
         {
             let advice_vars = advice_point.len();
-            let mut r_le = opening_point.clone();
+            let mut r_le = opening_point.r.clone();
             r_le.reverse();
             let total_vars = r_le.len();
             let sigma = total_vars.div_ceil(2);
@@ -1435,15 +1406,14 @@
                 .map(|r| F::one() - (*r).into())
                 .product();
 
-            claims.push(advice_claim * row_factor * col_prefix_factor);
-            polynomials.push(CommittedPolynomial::UntrustedAdvice);
-        }
-
-        // 6. Sample gamma and compute powers for RLC
-=======
+            polynomial_claims.push((
+                CommittedPolynomial::UntrustedAdvice,
+                advice_claim * row_factor * col_prefix_factor,
+            ));
+        }
+
         // 2. Sample gamma and compute powers for RLC
         let claims: Vec<F> = polynomial_claims.iter().map(|(_, c)| *c).collect();
->>>>>>> 4fa483e1
         self.transcript.append_scalars(&claims);
         let gamma_powers: Vec<F> = self.transcript.challenge_scalar_powers(claims.len());
 
