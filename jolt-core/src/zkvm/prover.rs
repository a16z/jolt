use crate::subprotocols::streaming_schedule::LinearOnlySchedule;
use std::{
    collections::HashMap,
    fs::File,
    io::{Read, Write},
    path::Path,
    sync::Arc,
    time::Instant,
};

use crate::poly::commitment::dory::DoryContext;
use ark_serialize::{CanonicalDeserialize, CanonicalSerialize};

use crate::zkvm::config::ReadWriteConfig;
use crate::zkvm::verifier::JoltSharedPreprocessing;
use crate::zkvm::Serializable;

#[cfg(not(target_arch = "wasm32"))]
use crate::utils::profiling::print_current_memory_usage;
#[cfg(feature = "allocative")]
use crate::utils::profiling::{print_data_structure_heap_usage, write_flamegraph_svg};
use crate::zkvm::config::get_log_k_chunk as get_log_k_chunk_from_log_t;
use crate::{
    field::JoltField,
    guest,
    poly::{
        commitment::{commitment_scheme::StreamingCommitmentScheme, dory::DoryGlobals},
        multilinear_polynomial::MultilinearPolynomial,
        opening_proof::{
            compute_advice_lagrange_factor, DoryOpeningState, OpeningAccumulator,
            ProverOpeningAccumulator, SumcheckId,
        },
        rlc_polynomial::{RLCStreamingData, TraceSource},
    },
    pprof_scope,
    subprotocols::{
        booleanity::{BooleanitySumcheckParams, BooleanitySumcheckProver},
        sumcheck::{BatchedSumcheck, SumcheckInstanceProof},
        sumcheck_prover::SumcheckInstanceProver,
        univariate_skip::{prove_uniskip_round, UniSkipFirstRoundProof},
    },
    transcripts::Transcript,
    utils::{math::Math, thread::drop_in_background_thread},
    zkvm::{
        bytecode::read_raf_checking::ReadRafSumcheckParams as BytecodeReadRafParams,
        claim_reductions::{
            AdviceClaimReductionPhase1Params, AdviceClaimReductionPhase1Prover,
            AdviceClaimReductionPhase2Params, AdviceClaimReductionPhase2Prover,
            HammingWeightClaimReductionParams, HammingWeightClaimReductionProver,
            IncClaimReductionSumcheckParams, IncClaimReductionSumcheckProver,
            InstructionLookupsClaimReductionSumcheckParams,
            InstructionLookupsClaimReductionSumcheckProver, RaReductionParams,
            RamRaClaimReductionSumcheckProver, RegistersClaimReductionSumcheckParams,
            RegistersClaimReductionSumcheckProver,
        },
        config::OneHotParams,
        instruction_lookups::{
            ra_virtual::InstructionRaSumcheckParams,
            read_raf_checking::ReadRafSumcheckParams as InstructionReadRafParams,
        },
        ram::{
            hamming_booleanity::HammingBooleanitySumcheckParams,
            output_check::OutputSumcheckParams,
            populate_memory_states,
            ra_virtual::RamRaVirtualParams,
            raf_evaluation::RafEvaluationSumcheckParams,
            read_write_checking::RamReadWriteCheckingParams,
            val_evaluation::{
                ValEvaluationSumcheckParams,
                ValEvaluationSumcheckProver as RamValEvaluationSumcheckProver,
            },
            val_final::{ValFinalSumcheckParams, ValFinalSumcheckProver},
        },
        registers::{
            read_write_checking::RegistersReadWriteCheckingParams,
            val_evaluation::RegistersValEvaluationSumcheckParams,
        },
        spartan::{
            instruction_input::InstructionInputParams,
            outer::{OuterUniSkipParams, OuterUniSkipProver},
            product::{
                ProductVirtualRemainderParams, ProductVirtualUniSkipParams,
                ProductVirtualUniSkipProver,
            },
            shift::ShiftSumcheckParams,
        },
        witness::all_committed_polynomials,
    },
};
use crate::{
    poly::commitment::commitment_scheme::CommitmentScheme,
    zkvm::{
        bytecode::read_raf_checking::ReadRafSumcheckProver as BytecodeReadRafSumcheckProver,
        fiat_shamir_preamble,
        instruction_lookups::{
            ra_virtual::InstructionRaSumcheckProver as LookupsRaSumcheckProver,
            read_raf_checking::ReadRafSumcheckProver as LookupsReadRafSumcheckProver,
        },
        proof_serialization::{Claims, JoltProof},
        r1cs::key::UniformSpartanKey,
        ram::{
            gen_ram_memory_states, hamming_booleanity::HammingBooleanitySumcheckProver,
            output_check::OutputSumcheckProver, prover_accumulate_advice,
            ra_virtual::RamRaVirtualSumcheckProver,
            raf_evaluation::RafEvaluationSumcheckProver as RamRafEvaluationSumcheckProver,
            read_write_checking::RamReadWriteCheckingProver,
        },
        registers::{
            read_write_checking::RegistersReadWriteCheckingProver,
            val_evaluation::ValEvaluationSumcheckProver as RegistersValEvaluationSumcheckProver,
        },
        spartan::{
            instruction_input::InstructionInputSumcheckProver,
            outer::{OuterRemainingStreamingSumcheck, OuterSharedState},
            product::ProductVirtualRemainderProver,
            shift::ShiftSumcheckProver,
        },
        witness::CommittedPolynomial,
        ProverDebugInfo,
    },
};

#[cfg(feature = "allocative")]
use allocative::FlameGraphBuilder;
use common::jolt_device::MemoryConfig;
use itertools::{zip_eq, Itertools};
use rayon::prelude::*;
use tracer::{
    emulator::memory::Memory, instruction::Cycle, ChunksIterator, JoltDevice, LazyTraceIterator,
};

/// Jolt CPU prover for RV64IMAC.
pub struct JoltCpuProver<
    'a,
    F: JoltField,
    PCS: StreamingCommitmentScheme<Field = F>,
    ProofTranscript: Transcript,
> {
    pub preprocessing: &'a JoltProverPreprocessing<F, PCS>,
    pub program_io: JoltDevice,
    pub lazy_trace: LazyTraceIterator,
    pub trace: Arc<Vec<Cycle>>,
    pub advice: JoltAdvice<F, PCS>,
    /// Phase-bridge randomness for two-phase advice claim reduction.
    /// Stored after Stage 6 initialization and reused in Stage 7.
    advice_reduction_gamma_trusted: Option<F>,
    advice_reduction_gamma_untrusted: Option<F>,
    pub unpadded_trace_len: usize,
    pub padded_trace_len: usize,
    pub transcript: ProofTranscript,
    pub opening_accumulator: ProverOpeningAccumulator<F>,
    pub spartan_key: UniformSpartanKey<F>,
    pub initial_ram_state: Vec<u64>,
    pub final_ram_state: Vec<u64>,
    pub one_hot_params: OneHotParams,
    pub rw_config: ReadWriteConfig,
}
impl<'a, F: JoltField, PCS: StreamingCommitmentScheme<Field = F>, ProofTranscript: Transcript>
    JoltCpuProver<'a, F, PCS, ProofTranscript>
{
    pub fn gen_from_elf(
        preprocessing: &'a JoltProverPreprocessing<F, PCS>,
        elf_contents: &[u8],
        inputs: &[u8],
        untrusted_advice: &[u8],
        trusted_advice: &[u8],
        trusted_advice_commitment: Option<PCS::Commitment>,
        trusted_advice_hint: Option<PCS::OpeningProofHint>,
    ) -> Self {
        let memory_config = MemoryConfig {
            max_untrusted_advice_size: preprocessing.shared.memory_layout.max_untrusted_advice_size,
            max_trusted_advice_size: preprocessing.shared.memory_layout.max_trusted_advice_size,
            max_input_size: preprocessing.shared.memory_layout.max_input_size,
            max_output_size: preprocessing.shared.memory_layout.max_output_size,
            stack_size: preprocessing.shared.memory_layout.stack_size,
            memory_size: preprocessing.shared.memory_layout.memory_size,
            program_size: Some(preprocessing.shared.memory_layout.program_size),
        };

        let (lazy_trace, trace, final_memory_state, program_io) = {
            let _pprof_trace = pprof_scope!("trace");
            guest::program::trace(
                elf_contents,
                None,
                inputs,
                untrusted_advice,
                trusted_advice,
                &memory_config,
            )
        };

        let num_riscv_cycles: usize = trace
            .par_iter()
            .map(|cycle| {
                // Count the cycle if the instruction is not part of a inline sequence
                // (`virtual_sequence_remaining` is `None`) or if it's the first instruction
                // in a inline sequence (`virtual_sequence_remaining` is `Some(0)`)
                if let Some(virtual_sequence_remaining) =
                    cycle.instruction().normalize().virtual_sequence_remaining
                {
                    if virtual_sequence_remaining > 0 {
                        return 0;
                    }
                }
                1
            })
            .sum();
        tracing::info!(
            "{num_riscv_cycles} raw RISC-V instructions + {} virtual instructions = {} total cycles",
            trace.len() - num_riscv_cycles,
            trace.len(),
        );

        Self::gen_from_trace(
            preprocessing,
            lazy_trace,
            trace,
            program_io,
            trusted_advice_commitment,
            trusted_advice_hint,
            final_memory_state,
        )
    }

    pub fn gen_from_trace(
        preprocessing: &'a JoltProverPreprocessing<F, PCS>,
        lazy_trace: LazyTraceIterator,
        mut trace: Vec<Cycle>,
        mut program_io: JoltDevice,
        trusted_advice_commitment: Option<PCS::Commitment>,
        trusted_advice_hint: Option<PCS::OpeningProofHint>,
        final_memory_state: Memory,
    ) -> Self {
        // Dory globals are process-wide (OnceCell). In tests we run many end-to-end proofs with
        // different trace lengths in a single process, so reset before each prover construction.
        #[cfg(test)]
        crate::poly::commitment::dory::DoryGlobals::reset();

        // truncate trailing zeros on device outputs
        program_io.outputs.truncate(
            program_io
                .outputs
                .iter()
                .rposition(|&b| b != 0)
                .map_or(0, |pos| pos + 1),
        );

        // Setup trace length and padding
        let unpadded_trace_len = trace.len();
        let padded_trace_len = if unpadded_trace_len < 256 {
            256 // ensures that T >= k^{1/D}
        } else {
            (trace.len() + 1).next_power_of_two()
        };
        // We may need extra padding so the main Dory matrix has enough (row, col) variables
        // to embed advice commitments committed in their own preprocessing-only contexts.
        let mut padded_trace_len = padded_trace_len;
        let has_trusted_advice = !program_io.trusted_advice.is_empty();
        let has_untrusted_advice = !program_io.untrusted_advice.is_empty();
        // Canonical advice shape policy (balanced):
        // - advice_vars = log2(advice_len)
        // - sigma_a = ceil(advice_vars/2)
        // - nu_a    = advice_vars - sigma_a
        let mut max_sigma_a = 0usize;
        let mut max_nu_a = 0usize;
        if has_trusted_advice {
            let words = (preprocessing.shared.memory_layout.max_trusted_advice_size as usize) / 8;
            let advice_len = words.next_power_of_two().max(1);
            let advice_vars = advice_len.log_2();
            let sigma_a = advice_vars.div_ceil(2);
            let nu_a = advice_vars - sigma_a;
            max_sigma_a = max_sigma_a.max(sigma_a);
            max_nu_a = max_nu_a.max(nu_a);
        }
        if has_untrusted_advice {
            let words = (preprocessing.shared.memory_layout.max_untrusted_advice_size as usize) / 8;
            let advice_len = words.next_power_of_two().max(1);
            let advice_vars = advice_len.log_2();
            let sigma_a = advice_vars.div_ceil(2);
            let nu_a = advice_vars - sigma_a;
            max_sigma_a = max_sigma_a.max(sigma_a);
            max_nu_a = max_nu_a.max(nu_a);
        }

        if max_sigma_a > 0 || max_nu_a > 0 {
            // Require main matrix dimensions to be large enough to embed advice as the top-left
            // block: sigma_main >= sigma_a and nu_main >= nu_a.
            //
            // This loop doubles padded_trace_len until the main Dory matrix is large enough.
            // Each doubling increases log_t by 1, which increases total_vars by 1 (since
            // log_k_chunk stays constant for a given log_t range), increasing both sigma_main
            // and nu_main by roughly 0.5 each iteration.
            while {
                let log_t = padded_trace_len.log_2();
                let log_k_chunk = get_log_k_chunk_from_log_t(log_t);
                let total_vars = log_k_chunk + log_t;
                let sigma_main = total_vars.div_ceil(2);
                let nu_main = total_vars - sigma_main;
                sigma_main < max_sigma_a || nu_main < max_nu_a
            } {
                if padded_trace_len >= preprocessing.shared.max_padded_trace_length {
                    // This is a configuration error: the preprocessing was set up with
                    // max_padded_trace_length too small for the configured advice sizes.
                    // Cannot recover at runtime - user must fix their configuration.
                    let log_t = padded_trace_len.log_2();
                    let log_k_chunk = get_log_k_chunk_from_log_t(log_t);
                    let total_vars = log_k_chunk + log_t;
                    let sigma_main = total_vars.div_ceil(2);
                    let nu_main = total_vars - sigma_main;
                    panic!(
                        "Configuration error: trace too small to embed advice into Dory batch opening.\n\
                        Current: (sigma_main={}, nu_main={}) from total_vars={} (log_t={}, log_k_chunk={})\n\
                        Required: (sigma_a={}, nu_a={}) for advice embedding\n\
                        Solutions:\n\
                        1. Increase max_trace_length in preprocessing (currently {})\n\
                        2. Reduce max_trusted_advice_size or max_untrusted_advice_size\n\
                        3. Run a program with more cycles",
                        sigma_main, nu_main, total_vars, log_t, log_k_chunk,
                        max_sigma_a, max_nu_a,
                        preprocessing.shared.max_padded_trace_length
                    );
                }
                padded_trace_len =
                    (padded_trace_len * 2).min(preprocessing.shared.max_padded_trace_length);
            }
        }

        trace.resize(padded_trace_len, Cycle::NoOp);

        // Calculate K for DoryGlobals initialization
        let ram_K = trace
            .par_iter()
            .filter_map(|cycle| {
                crate::zkvm::ram::remap_address(
                    cycle.ram_access().address() as u64,
                    &preprocessing.shared.memory_layout,
                )
            })
            .max()
            .unwrap_or(0)
            .max(
                crate::zkvm::ram::remap_address(
                    preprocessing.shared.ram.min_bytecode_address,
                    &preprocessing.shared.memory_layout,
                )
                .unwrap_or(0)
                    + preprocessing.shared.ram.bytecode_words.len() as u64
                    + 1,
            )
            .next_power_of_two() as usize;

        let transcript = ProofTranscript::new(b"Jolt");
        let opening_accumulator = ProverOpeningAccumulator::new(trace.len().log_2());

        let spartan_key = UniformSpartanKey::new(trace.len());

        let (initial_ram_state, final_ram_state) = gen_ram_memory_states::<F>(
            ram_K,
            &preprocessing.shared.ram,
            &program_io,
            &final_memory_state,
        );

        let log_T = trace.len().log_2();
        let ram_log_K = ram_K.log_2();
        let rw_config = ReadWriteConfig::new(log_T, ram_log_K);
        let one_hot_params =
            OneHotParams::new(log_T, preprocessing.shared.bytecode.code_size, ram_K);

        Self {
            preprocessing,
            program_io,
            lazy_trace,
            trace: trace.into(),
            advice: JoltAdvice {
                untrusted_advice_polynomial: None,
                trusted_advice_commitment,
                trusted_advice_polynomial: None,
                untrusted_advice_hint: None,
                trusted_advice_hint,
            },
            advice_reduction_gamma_trusted: None,
            advice_reduction_gamma_untrusted: None,
            unpadded_trace_len,
            padded_trace_len,
            transcript,
            opening_accumulator,
            spartan_key,
            initial_ram_state,
            final_ram_state,
            one_hot_params,
            rw_config,
        }
    }

    #[allow(clippy::type_complexity)]
    #[tracing::instrument(skip_all)]
    pub fn prove(
        mut self,
    ) -> (
        JoltProof<F, PCS, ProofTranscript>,
        Option<ProverDebugInfo<F, ProofTranscript, PCS>>,
    ) {
        let _pprof_prove = pprof_scope!("prove");

        let start = Instant::now();
        fiat_shamir_preamble(
            &self.program_io,
            self.one_hot_params.ram_k,
            self.trace.len(),
            &mut self.transcript,
        );

        tracing::info!(
            "bytecode size: {}",
            self.preprocessing.shared.bytecode.code_size
        );

        let (commitments, mut opening_proof_hints) = self.generate_and_commit_witness_polynomials();
        let untrusted_advice_commitment = self.generate_and_commit_untrusted_advice();
        self.generate_and_commit_trusted_advice();

        // Add advice hints for batched Stage 8 opening
        if let Some(hint) = self.advice.trusted_advice_hint.take() {
            opening_proof_hints.insert(CommittedPolynomial::TrustedAdvice, hint);
        }
        if let Some(hint) = self.advice.untrusted_advice_hint.take() {
            opening_proof_hints.insert(CommittedPolynomial::UntrustedAdvice, hint);
        }

        let (stage1_uni_skip_first_round_proof, stage1_sumcheck_proof) = self.prove_stage1();
        let (stage2_uni_skip_first_round_proof, stage2_sumcheck_proof) = self.prove_stage2();
        let stage3_sumcheck_proof = self.prove_stage3();
        let stage4_sumcheck_proof = self.prove_stage4();
        let stage5_sumcheck_proof = self.prove_stage5();
        let stage6_sumcheck_proof = self.prove_stage6();
        // Advice claims are now reduced in Stage 6 and batched into Stage 8
        // The old separate advice proofs are no longer generated
        let stage7_sumcheck_proof = self.prove_stage7();

        let joint_opening_proof = self.prove_stage8(opening_proof_hints);

        #[cfg(test)]
        assert!(
            self.opening_accumulator
                .appended_virtual_openings
                .borrow()
                .is_empty(),
            "Not all virtual openings have been proven, missing: {:?}",
            self.opening_accumulator.appended_virtual_openings.borrow()
        );

        #[cfg(test)]
        let debug_info = Some(ProverDebugInfo {
            transcript: self.transcript.clone(),
            opening_accumulator: self.opening_accumulator.clone(),
            prover_setup: self.preprocessing.generators.clone(),
        });
        #[cfg(not(test))]
        let debug_info = None;

        let proof = JoltProof {
            opening_claims: Claims(self.opening_accumulator.openings.clone()),
            commitments,
            untrusted_advice_commitment,
            stage1_uni_skip_first_round_proof,
            stage1_sumcheck_proof,
            stage2_uni_skip_first_round_proof,
            stage2_sumcheck_proof,
            stage3_sumcheck_proof,
            stage4_sumcheck_proof,
            stage5_sumcheck_proof,
            stage6_sumcheck_proof,
            stage7_sumcheck_proof,
            joint_opening_proof,
            trace_length: self.trace.len(),
            ram_K: self.one_hot_params.ram_k,
            bytecode_K: self.one_hot_params.bytecode_k,
            rw_config: self.rw_config.clone(),
            one_hot_config: self.one_hot_params.to_config(),
        };

        let prove_duration = start.elapsed();

        tracing::info!(
            "Proved in {:.1}s ({:.1} kHz / padded {:.1} kHz)",
            prove_duration.as_secs_f64(),
            self.unpadded_trace_len as f64 / prove_duration.as_secs_f64() / 1000.0,
            self.padded_trace_len as f64 / prove_duration.as_secs_f64() / 1000.0,
        );

        (proof, debug_info)
    }

    #[tracing::instrument(skip_all, name = "generate_and_commit_witness_polynomials")]
    fn generate_and_commit_witness_polynomials(
        &mut self,
    ) -> (
        Vec<PCS::Commitment>,
        HashMap<CommittedPolynomial, PCS::OpeningProofHint>,
    ) {
        let _guard =
            DoryGlobals::initialize(1 << self.one_hot_params.log_k_chunk, self.padded_trace_len);
        // Generate and commit to all witness polynomials using streaming tier1/tier2 pattern
        let T = DoryGlobals::get_T();
        let polys = all_committed_polynomials(&self.one_hot_params);
        let row_len = DoryGlobals::get_num_columns();
        let num_rows = T / DoryGlobals::get_max_num_rows();

        tracing::debug!(
            "Generating and committing {} witness polynomials with T={}, row_len={}, num_rows={}",
            polys.len(),
            T,
            row_len,
            num_rows
        );

        // Tier 1: Compute row commitments for each polynomial
        let mut row_commitments: Vec<Vec<PCS::ChunkState>> = vec![vec![]; num_rows];

        self.lazy_trace
            .clone()
            .pad_using(T, |_| Cycle::NoOp)
            .iter_chunks(row_len)
            .zip(row_commitments.iter_mut())
            .par_bridge()
            .for_each(|(chunk, row_tier1_commitments)| {
                let res: Vec<_> = polys
                    .par_iter()
                    .map(|poly| {
                        poly.stream_witness_and_commit_rows::<_, PCS>(
                            &self.preprocessing.generators,
                            &self.preprocessing.shared,
                            &chunk,
                            &self.one_hot_params,
                        )
                    })
                    .collect();
                *row_tier1_commitments = res;
            });

        // Transpose: row_commitments[row][poly] -> tier1_per_poly[poly][row]
        let tier1_per_poly: Vec<Vec<PCS::ChunkState>> = (0..polys.len())
            .into_par_iter()
            .map(|poly_idx| {
                row_commitments
                    .iter()
                    .flat_map(|row| row.get(poly_idx).cloned())
                    .collect()
            })
            .collect();

        // Tier 2: Compute final commitments from tier1 commitments
        let (commitments, hints): (Vec<_>, Vec<_>) = tier1_per_poly
            .into_par_iter()
            .zip(&polys)
            .map(|(tier1_commitments, poly)| {
                let onehot_k = poly.get_onehot_k(&self.one_hot_params);
                PCS::aggregate_chunks(&self.preprocessing.generators, onehot_k, &tier1_commitments)
            })
            .unzip();

        let hint_map = HashMap::from_iter(zip_eq(polys, hints));

        // Append commitments to transcript
        for commitment in &commitments {
            self.transcript.append_serializable(commitment);
        }

        (commitments, hint_map)
    }

    fn generate_and_commit_untrusted_advice(&mut self) -> Option<PCS::Commitment> {
        if self.program_io.untrusted_advice.is_empty() {
            return None;
        }

        // Commit untrusted advice in its dedicated Dory context, using a preprocessing-only
        // matrix shape derived deterministically from the advice length (balanced dims).

        let mut untrusted_advice_vec =
            vec![0; self.program_io.memory_layout.max_untrusted_advice_size as usize / 8];

        populate_memory_states(
            0,
            &self.program_io.untrusted_advice,
            Some(&mut untrusted_advice_vec),
            None,
        );

        let poly = MultilinearPolynomial::from(untrusted_advice_vec);
        let advice_len = poly.len().next_power_of_two().max(1);
        let advice_vars = advice_len.log_2();
        let sigma_a = advice_vars.div_ceil(2);
        let nu_a = advice_vars - sigma_a;
        let num_rows = 1usize << nu_a;
        let num_cols = 1usize << sigma_a;

        let _guard = DoryGlobals::initialize_untrusted_advice_matrix(num_rows, num_cols);
        let _ctx = DoryGlobals::with_context(DoryContext::UntrustedAdvice);
        let (commitment, hint) = PCS::commit(&poly, &self.preprocessing.generators);
        self.transcript.append_serializable(&commitment);

        self.advice.untrusted_advice_polynomial = Some(poly);
        self.advice.untrusted_advice_hint = Some(hint);

        Some(commitment)
    }

    fn generate_and_commit_trusted_advice(&mut self) {
        if self.program_io.trusted_advice.is_empty() {
            return;
        }

        let mut trusted_advice_vec =
            vec![0; self.program_io.memory_layout.max_trusted_advice_size as usize / 8];

        populate_memory_states(
            0,
            &self.program_io.trusted_advice,
            Some(&mut trusted_advice_vec),
            None,
        );

        let poly = MultilinearPolynomial::from(trusted_advice_vec);
        self.advice.trusted_advice_polynomial = Some(poly);
        self.transcript
            .append_serializable(self.advice.trusted_advice_commitment.as_ref().unwrap());
    }

    #[tracing::instrument(skip_all)]
    fn prove_stage1(
        &mut self,
    ) -> (
        UniSkipFirstRoundProof<F, ProofTranscript>,
        SumcheckInstanceProof<F, ProofTranscript>,
    ) {
        #[cfg(not(target_arch = "wasm32"))]
        print_current_memory_usage("Stage 1 baseline");

        tracing::info!("Stage 1 proving");
        let uni_skip_params = OuterUniSkipParams::new(&self.spartan_key, &mut self.transcript);
        let mut uni_skip = OuterUniSkipProver::initialize(
            uni_skip_params.clone(),
            &self.trace,
            &self.preprocessing.shared.bytecode,
        );
        let first_round_proof = prove_uniskip_round(
            &mut uni_skip,
            &mut self.opening_accumulator,
            &mut self.transcript,
        );

        // Every sum-check with num_rounds > 1 requires a schedule
        // which dictates the compute_message and bind methods.
        // Using LinearOnlySchedule to benchmark linear-only mode (no streaming).
        // Outer remaining sumcheck has degree 3 (multiquadratic)
        // Number of rounds = tau.len() - 1 (cycle variables only)
        let schedule = LinearOnlySchedule::new(uni_skip_params.tau.len() - 1);
        let shared = OuterSharedState::new(
            Arc::clone(&self.trace),
            &self.preprocessing.shared.bytecode,
            &uni_skip_params,
            &self.opening_accumulator,
        );
        let mut spartan_outer_remaining: OuterRemainingStreamingSumcheck<_, _> =
            OuterRemainingStreamingSumcheck::new(shared, schedule);

        let (sumcheck_proof, _r_stage1) = BatchedSumcheck::prove(
            vec![&mut spartan_outer_remaining],
            &mut self.opening_accumulator,
            &mut self.transcript,
        );

        (first_round_proof, sumcheck_proof)
    }

    #[tracing::instrument(skip_all)]
    fn prove_stage2(
        &mut self,
    ) -> (
        UniSkipFirstRoundProof<F, ProofTranscript>,
        SumcheckInstanceProof<F, ProofTranscript>,
    ) {
        #[cfg(not(target_arch = "wasm32"))]
        print_current_memory_usage("Stage 2 baseline");

        // Stage 2a: Prove univariate-skip first round for product virtualization
        let uni_skip_params =
            ProductVirtualUniSkipParams::new(&self.opening_accumulator, &mut self.transcript);
        let mut uni_skip =
            ProductVirtualUniSkipProver::initialize(uni_skip_params.clone(), &self.trace);
        let first_round_proof = prove_uniskip_round(
            &mut uni_skip,
            &mut self.opening_accumulator,
            &mut self.transcript,
        );

        // Initialization params
        let spartan_product_virtual_remainder_params = ProductVirtualRemainderParams::new(
            self.trace.len(),
            uni_skip_params,
            &self.opening_accumulator,
        );
        let ram_raf_evaluation_params = RafEvaluationSumcheckParams::new(
            &self.program_io.memory_layout,
            &self.one_hot_params,
            &self.opening_accumulator,
        );
        let ram_read_write_checking_params = RamReadWriteCheckingParams::new(
            &self.opening_accumulator,
            &mut self.transcript,
            &self.one_hot_params,
            self.trace.len(),
            &self.rw_config,
        );
        let ram_output_check_params = OutputSumcheckParams::new(
            self.one_hot_params.ram_k,
            &self.program_io,
            &mut self.transcript,
        );
        let instruction_claim_reduction_params =
            InstructionLookupsClaimReductionSumcheckParams::new(
                self.trace.len(),
                &self.opening_accumulator,
                &mut self.transcript,
            );

        // Initialization
        let spartan_product_virtual_remainder = ProductVirtualRemainderProver::initialize(
            spartan_product_virtual_remainder_params,
            Arc::clone(&self.trace),
        );
        let ram_raf_evaluation = RamRafEvaluationSumcheckProver::initialize(
            ram_raf_evaluation_params,
            &self.trace,
            &self.program_io.memory_layout,
        );
        let ram_read_write_checking = RamReadWriteCheckingProver::initialize(
            ram_read_write_checking_params,
            &self.trace,
            &self.preprocessing.shared.bytecode,
            &self.program_io.memory_layout,
            &self.initial_ram_state,
        );
        let ram_output_check = OutputSumcheckProver::initialize(
            ram_output_check_params,
            &self.initial_ram_state,
            &self.final_ram_state,
            &self.program_io.memory_layout,
        );
        let instruction_claim_reduction =
            InstructionLookupsClaimReductionSumcheckProver::initialize(
                instruction_claim_reduction_params,
                Arc::clone(&self.trace),
            );

        #[cfg(feature = "allocative")]
        {
            print_data_structure_heap_usage(
                "ProductVirtualRemainderProver",
                &spartan_product_virtual_remainder,
            );
            print_data_structure_heap_usage("RamRafEvaluationSumcheckProver", &ram_raf_evaluation);
            print_data_structure_heap_usage("RamReadWriteCheckingProver", &ram_read_write_checking);
            print_data_structure_heap_usage("OutputSumcheckProver", &ram_output_check);
            print_data_structure_heap_usage(
                "InstructionLookupsClaimReductionSumcheckProver",
                &instruction_claim_reduction,
            );
        }

        let mut instances: Vec<Box<dyn SumcheckInstanceProver<_, _>>> = vec![
            Box::new(spartan_product_virtual_remainder),
            Box::new(ram_raf_evaluation),
            Box::new(ram_read_write_checking),
            Box::new(ram_output_check),
            Box::new(instruction_claim_reduction),
        ];

        #[cfg(feature = "allocative")]
        write_instance_flamegraph_svg(&instances, "stage2_start_flamechart.svg");
        tracing::info!("Stage 2 proving");
        let (sumcheck_proof, _r_stage2) = BatchedSumcheck::prove(
            instances.iter_mut().map(|v| &mut **v as _).collect(),
            &mut self.opening_accumulator,
            &mut self.transcript,
        );
        #[cfg(feature = "allocative")]
        write_instance_flamegraph_svg(&instances, "stage2_end_flamechart.svg");
        drop_in_background_thread(instances);

        (first_round_proof, sumcheck_proof)
    }

    #[tracing::instrument(skip_all)]
    fn prove_stage3(&mut self) -> SumcheckInstanceProof<F, ProofTranscript> {
        #[cfg(not(target_arch = "wasm32"))]
        print_current_memory_usage("Stage 3 baseline");

        // Initialization params
        let spartan_shift_params = ShiftSumcheckParams::new(
            self.trace.len().log_2(),
            &self.opening_accumulator,
            &mut self.transcript,
        );
        let spartan_instruction_input_params =
            InstructionInputParams::new(&self.opening_accumulator, &mut self.transcript);
        let spartan_registers_claim_reduction_params = RegistersClaimReductionSumcheckParams::new(
            self.trace.len(),
            &self.opening_accumulator,
            &mut self.transcript,
        );

        // Initialize
        let spartan_shift = ShiftSumcheckProver::initialize(
            spartan_shift_params,
            Arc::clone(&self.trace),
            &self.preprocessing.shared.bytecode,
        );
        let spartan_instruction_input = InstructionInputSumcheckProver::initialize(
            spartan_instruction_input_params,
            &self.trace,
            &self.opening_accumulator,
        );
        let spartan_registers_claim_reduction = RegistersClaimReductionSumcheckProver::initialize(
            spartan_registers_claim_reduction_params,
            Arc::clone(&self.trace),
        );

        #[cfg(feature = "allocative")]
        {
            print_data_structure_heap_usage("ShiftSumcheckProver", &spartan_shift);
            print_data_structure_heap_usage(
                "InstructionInputSumcheckProver",
                &spartan_instruction_input,
            );
            print_data_structure_heap_usage(
                "RegistersClaimReductionSumcheckProver",
                &spartan_registers_claim_reduction,
            );
        }

        let mut instances: Vec<Box<dyn SumcheckInstanceProver<_, _>>> = vec![
            Box::new(spartan_shift),
            Box::new(spartan_instruction_input),
            Box::new(spartan_registers_claim_reduction),
        ];

        #[cfg(feature = "allocative")]
        write_instance_flamegraph_svg(&instances, "stage3_start_flamechart.svg");
        tracing::info!("Stage 3 proving");
        let (sumcheck_proof, _r_stage3) = BatchedSumcheck::prove(
            instances.iter_mut().map(|v| &mut **v as _).collect(),
            &mut self.opening_accumulator,
            &mut self.transcript,
        );
        #[cfg(feature = "allocative")]
        write_instance_flamegraph_svg(&instances, "stage3_end_flamechart.svg");
        drop_in_background_thread(instances);

        sumcheck_proof
    }

    #[tracing::instrument(skip_all)]
    fn prove_stage4(&mut self) -> SumcheckInstanceProof<F, ProofTranscript> {
        #[cfg(not(target_arch = "wasm32"))]
        print_current_memory_usage("Stage 4 baseline");

        let registers_read_write_checking_params = RegistersReadWriteCheckingParams::new(
            self.trace.len(),
            &self.opening_accumulator,
            &mut self.transcript,
            &self.rw_config,
        );
        prover_accumulate_advice(
            &self.advice.untrusted_advice_polynomial,
            &self.advice.trusted_advice_polynomial,
            &self.program_io.memory_layout,
            &self.one_hot_params,
            &mut self.opening_accumulator,
            &mut self.transcript,
            self.rw_config
                .needs_single_advice_opening(self.trace.len().log_2()),
        );
        let ram_val_evaluation_params = ValEvaluationSumcheckParams::new_from_prover(
            &self.one_hot_params,
            &self.opening_accumulator,
            &self.initial_ram_state,
            self.trace.len(),
        );
        let ram_val_final_params =
            ValFinalSumcheckParams::new_from_prover(self.trace.len(), &self.opening_accumulator);

        let registers_read_write_checking = RegistersReadWriteCheckingProver::initialize(
            registers_read_write_checking_params,
            self.trace.clone(),
            &self.preprocessing.shared.bytecode,
            &self.program_io.memory_layout,
        );
        let ram_val_evaluation = RamValEvaluationSumcheckProver::initialize(
            ram_val_evaluation_params,
            &self.trace,
            &self.preprocessing.shared.bytecode,
            &self.program_io.memory_layout,
        );
        let ram_val_final = ValFinalSumcheckProver::initialize(
            ram_val_final_params,
            &self.trace,
            &self.preprocessing.shared.bytecode,
            &self.program_io.memory_layout,
        );

        #[cfg(feature = "allocative")]
        {
            print_data_structure_heap_usage(
                "RegistersReadWriteCheckingProver",
                &registers_read_write_checking,
            );
            print_data_structure_heap_usage("RamValEvaluationSumcheckProver", &ram_val_evaluation);
            print_data_structure_heap_usage("ValFinalSumcheckProver", &ram_val_final);
        }

        let mut instances: Vec<Box<dyn SumcheckInstanceProver<_, _>>> = vec![
            Box::new(registers_read_write_checking),
            Box::new(ram_val_evaluation),
            Box::new(ram_val_final),
        ];

        #[cfg(feature = "allocative")]
        write_instance_flamegraph_svg(&instances, "stage4_start_flamechart.svg");
        tracing::info!("Stage 4 proving");
        let (sumcheck_proof, _r_stage4) = BatchedSumcheck::prove(
            instances.iter_mut().map(|v| &mut **v as _).collect(),
            &mut self.opening_accumulator,
            &mut self.transcript,
        );
        #[cfg(feature = "allocative")]
        write_instance_flamegraph_svg(&instances, "stage4_end_flamechart.svg");
        drop_in_background_thread(instances);

        sumcheck_proof
    }

    #[tracing::instrument(skip_all)]
    fn prove_stage5(&mut self) -> SumcheckInstanceProof<F, ProofTranscript> {
        #[cfg(not(target_arch = "wasm32"))]
        print_current_memory_usage("Stage 5 baseline");
        let registers_val_evaluation_params =
            RegistersValEvaluationSumcheckParams::new(&self.opening_accumulator);
        let ram_ra_reduction_params = RaReductionParams::new(
            self.trace.len(),
            &self.one_hot_params,
            &self.opening_accumulator,
            &mut self.transcript,
        );
        let lookups_read_raf_params = InstructionReadRafParams::new(
            self.trace.len().log_2(),
            &self.one_hot_params,
            &self.opening_accumulator,
            &mut self.transcript,
        );

        let registers_val_evaluation = RegistersValEvaluationSumcheckProver::initialize(
            registers_val_evaluation_params,
            &self.trace,
            &self.preprocessing.shared.bytecode,
            &self.program_io.memory_layout,
        );
        let ram_ra_reduction = RamRaClaimReductionSumcheckProver::initialize(
            ram_ra_reduction_params,
            &self.trace,
            &self.program_io.memory_layout,
            &self.one_hot_params,
        );
        let lookups_read_raf =
            LookupsReadRafSumcheckProver::initialize(lookups_read_raf_params, &self.trace);

        #[cfg(feature = "allocative")]
        {
            print_data_structure_heap_usage(
                "RegistersValEvaluationSumcheckProver",
                &registers_val_evaluation,
            );
            print_data_structure_heap_usage("RamRaClaimReductionSumcheckProver", &ram_ra_reduction);
            print_data_structure_heap_usage("LookupsReadRafSumcheckProver", &lookups_read_raf);
        }

        let mut instances: Vec<Box<dyn SumcheckInstanceProver<_, _>>> = vec![
            Box::new(registers_val_evaluation),
            Box::new(ram_ra_reduction),
            Box::new(lookups_read_raf),
        ];

        #[cfg(feature = "allocative")]
        write_instance_flamegraph_svg(&instances, "stage5_start_flamechart.svg");
        tracing::info!("Stage 5 proving");
        let (sumcheck_proof, _r_stage5) = BatchedSumcheck::prove(
            instances.iter_mut().map(|v| &mut **v as _).collect(),
            &mut self.opening_accumulator,
            &mut self.transcript,
        );
        #[cfg(feature = "allocative")]
        write_instance_flamegraph_svg(&instances, "stage5_end_flamechart.svg");
        drop_in_background_thread(instances);

        sumcheck_proof
    }

    #[tracing::instrument(skip_all)]
    fn prove_stage6(&mut self) -> SumcheckInstanceProof<F, ProofTranscript> {
        #[cfg(not(target_arch = "wasm32"))]
        print_current_memory_usage("Stage 6 baseline");

        let bytecode_read_raf_params = BytecodeReadRafParams::gen(
            &self.preprocessing.shared.bytecode,
            self.trace.len().log_2(),
            &self.one_hot_params,
            &self.opening_accumulator,
            &mut self.transcript,
        );

        let ram_hamming_booleanity_params =
            HammingBooleanitySumcheckParams::new(&self.opening_accumulator);

        let booleanity_params = BooleanitySumcheckParams::new(
            self.trace.len().log_2(),
            &self.one_hot_params,
            &self.opening_accumulator,
            &mut self.transcript,
        );

        let ram_ra_virtual_params = RamRaVirtualParams::new(
            self.trace.len(),
            &self.one_hot_params,
            &self.opening_accumulator,
        );
        let lookups_ra_virtual_params = InstructionRaSumcheckParams::new(
            &self.one_hot_params,
            &self.opening_accumulator,
            &mut self.transcript,
        );
        let inc_reduction_params = IncClaimReductionSumcheckParams::new(
            self.trace.len(),
            &self.opening_accumulator,
            &mut self.transcript,
        );

        // Advice claim reduction (Phase 1 in Stage 6): trusted and untrusted are separate instances.
        let trusted_advice_phase1_params = AdviceClaimReductionPhase1Params::new_trusted(
            &self.program_io.memory_layout,
            self.trace.len(),
            &self.opening_accumulator,
            &mut self.transcript,
        );
        let untrusted_advice_phase1_params = AdviceClaimReductionPhase1Params::new_untrusted(
            &self.program_io.memory_layout,
            self.trace.len(),
            &self.opening_accumulator,
            &mut self.transcript,
        );

        let bytecode_read_raf = BytecodeReadRafSumcheckProver::initialize(
            bytecode_read_raf_params,
            &self.trace,
            &self.preprocessing.shared.bytecode,
        );
        let ram_hamming_booleanity =
            HammingBooleanitySumcheckProver::initialize(ram_hamming_booleanity_params, &self.trace);

        let booleanity = BooleanitySumcheckProver::initialize(
            booleanity_params,
            &self.trace,
            &self.preprocessing.shared.bytecode,
            &self.program_io.memory_layout,
        );

        let ram_ra_virtual = RamRaVirtualSumcheckProver::initialize(
            ram_ra_virtual_params,
            &self.trace,
            &self.program_io.memory_layout,
            &self.one_hot_params,
        );
        let lookups_ra_virtual =
            LookupsRaSumcheckProver::initialize(lookups_ra_virtual_params, &self.trace);
        let inc_reduction =
            IncClaimReductionSumcheckProver::initialize(inc_reduction_params, self.trace.clone());

        // Initialize Phase 1 provers (Stage 6) if advice is present.
        // Note: We clone the advice polynomial here because:
        // 1. Phase1 (Stage 6) destructively binds cycle variables
        // 2. Phase2 (Stage 7) needs a fresh copy to bind address variables
        // 3. Stage 8 RLC needs the original polynomial
        // A future optimization could use Arc<MultilinearPolynomial> with copy-on-write.
        let trusted_advice_phase1 = trusted_advice_phase1_params.map(|params| {
            self.advice_reduction_gamma_trusted = Some(params.gamma);
            let poly = self
                .advice
                .trusted_advice_polynomial
                .clone()
                .expect("trusted advice params exist but polynomial is missing");
            AdviceClaimReductionPhase1Prover::initialize(params, poly)
        });
        let untrusted_advice_phase1 = untrusted_advice_phase1_params.map(|params| {
            self.advice_reduction_gamma_untrusted = Some(params.gamma);
            let poly = self
                .advice
                .untrusted_advice_polynomial
                .clone()
                .expect("untrusted advice params exist but polynomial is missing");
            AdviceClaimReductionPhase1Prover::initialize(params, poly)
        });

        #[cfg(feature = "allocative")]
        {
            print_data_structure_heap_usage("BytecodeReadRafSumcheckProver", &bytecode_read_raf);
            print_data_structure_heap_usage(
                "ram HammingBooleanitySumcheckProver",
                &ram_hamming_booleanity,
            );
            print_data_structure_heap_usage("BooleanitySumcheckProver", &booleanity);
            print_data_structure_heap_usage("RamRaSumcheckProver", &ram_ra_virtual);
            print_data_structure_heap_usage("LookupsRaSumcheckProver", &lookups_ra_virtual);
            print_data_structure_heap_usage("IncClaimReductionSumcheckProver", &inc_reduction);
            if let Some(ref advice) = trusted_advice_phase1 {
                print_data_structure_heap_usage(
                    "AdviceClaimReductionPhase1Prover(trusted)",
                    advice,
                );
            }
            if let Some(ref advice) = untrusted_advice_phase1 {
                print_data_structure_heap_usage(
                    "AdviceClaimReductionPhase1Prover(untrusted)",
                    advice,
                );
            }
        }

        let mut instances: Vec<Box<dyn SumcheckInstanceProver<_, _>>> = vec![
            Box::new(bytecode_read_raf),
            Box::new(ram_hamming_booleanity),
            Box::new(booleanity),
            Box::new(ram_ra_virtual),
            Box::new(lookups_ra_virtual),
            Box::new(inc_reduction),
        ];
        if let Some(advice) = trusted_advice_phase1 {
            instances.push(Box::new(advice));
        }
        if let Some(advice) = untrusted_advice_phase1 {
            instances.push(Box::new(advice));
        }

        #[cfg(feature = "allocative")]
        write_instance_flamegraph_svg(&instances, "stage6_start_flamechart.svg");
        tracing::info!("Stage 6 proving");
        let (sumcheck_proof, _r_stage6) = BatchedSumcheck::prove(
            instances.iter_mut().map(|v| &mut **v as _).collect(),
            &mut self.opening_accumulator,
            &mut self.transcript,
        );
        #[cfg(feature = "allocative")]
        write_instance_flamegraph_svg(&instances, "stage6_end_flamechart.svg");
        drop_in_background_thread(instances);

        sumcheck_proof
    }

<<<<<<< HEAD
    // Note: prove_trusted_advice and prove_untrusted_advice have been removed.
    // Advice claims are now reduced via AdviceClaimReduction in Stage 6 and proven
    // as part of the batched Stage 8 opening proof.
=======
    #[tracing::instrument(skip_all)]
    fn prove_trusted_advice(&mut self) -> (Option<PCS::Proof>, Option<PCS::Proof>) {
        use crate::poly::opening_proof::SumcheckId;
        let poly = match &self.advice.trusted_advice_polynomial {
            Some(p) => p,
            None => return (None, None),
        };
        let _ctx = DoryGlobals::with_context(DoryContext::TrustedAdvice);

        // Prove at RamValEvaluation point
        let (point_val, _) = self
            .opening_accumulator
            .get_trusted_advice_opening(SumcheckId::RamValEvaluation)
            .unwrap();
        let proof_val = PCS::prove(
            &self.preprocessing.generators,
            poly,
            &point_val.r,
            None,
            &mut self.transcript,
        );

        // Prove at RamValFinalEvaluation point - only if different from ValEvaluation
        let proof_val_final = if self
            .rw_config
            .needs_single_advice_opening(self.trace.len().log_2())
        {
            None
        } else {
            let (point_val_final, _) = self
                .opening_accumulator
                .get_trusted_advice_opening(SumcheckId::RamValFinalEvaluation)
                .unwrap();
            Some(PCS::prove(
                &self.preprocessing.generators,
                poly,
                &point_val_final.r,
                None,
                &mut self.transcript,
            ))
        };

        (Some(proof_val), proof_val_final)
    }

    #[tracing::instrument(skip_all)]
    fn prove_untrusted_advice(&mut self) -> (Option<PCS::Proof>, Option<PCS::Proof>) {
        use crate::poly::opening_proof::SumcheckId;
        let poly = match &self.advice.untrusted_advice_polynomial {
            Some(p) => p,
            None => return (None, None),
        };
        let _ctx = DoryGlobals::with_context(DoryContext::UntrustedAdvice);

        // Prove at RamValEvaluation point
        let (point_val, _) = self
            .opening_accumulator
            .get_untrusted_advice_opening(SumcheckId::RamValEvaluation)
            .unwrap();
        let proof_val = PCS::prove(
            &self.preprocessing.generators,
            poly,
            &point_val.r,
            None,
            &mut self.transcript,
        );

        // Prove at RamValFinalEvaluation point - only if different from ValEvaluation
        let proof_val_final = if self
            .rw_config
            .needs_single_advice_opening(self.trace.len().log_2())
        {
            None
        } else {
            let (point_val_final, _) = self
                .opening_accumulator
                .get_untrusted_advice_opening(SumcheckId::RamValFinalEvaluation)
                .unwrap();
            Some(PCS::prove(
                &self.preprocessing.generators,
                poly,
                &point_val_final.r,
                None,
                &mut self.transcript,
            ))
        };

        (Some(proof_val), proof_val_final)
    }
>>>>>>> 04f981b2

    /// Stage 7: HammingWeight + ClaimReduction sumcheck (only log_k_chunk rounds).
    #[tracing::instrument(skip_all)]
    fn prove_stage7(&mut self) -> SumcheckInstanceProof<F, ProofTranscript> {
        // Create params and prover for HammingWeightClaimReduction
        // (r_cycle and r_addr_bool are extracted from Booleanity opening internally)
        let hw_params = HammingWeightClaimReductionParams::new(
            &self.one_hot_params,
            &self.opening_accumulator,
            &mut self.transcript,
        );
        let hw_prover = HammingWeightClaimReductionProver::initialize(
            hw_params,
            &self.trace,
            &self.preprocessing.shared,
            &self.one_hot_params,
        );

        #[cfg(feature = "allocative")]
        print_data_structure_heap_usage("HammingWeightClaimReductionProver", &hw_prover);

        // 3. Run Stage 7 batched sumcheck (address rounds only).
        // Includes HammingWeightClaimReduction plus Phase 2 advice reduction instances (if needed).
        let mut instances: Vec<Box<dyn SumcheckInstanceProver<F, ProofTranscript>>> =
            vec![Box::new(hw_prover)];

        if let Some(gamma) = self.advice_reduction_gamma_trusted {
            if let Some(params) = AdviceClaimReductionPhase2Params::new_trusted(
                &self.program_io.memory_layout,
                self.trace.len(),
                gamma,
                &self.opening_accumulator,
            ) {
                let poly = self
                    .advice
                    .trusted_advice_polynomial
                    .clone()
                    .expect("trusted advice phase2 params exist but polynomial is missing");
                instances.push(Box::new(AdviceClaimReductionPhase2Prover::initialize(
                    params, poly,
                )));
            }
        }
        if let Some(gamma) = self.advice_reduction_gamma_untrusted {
            if let Some(params) = AdviceClaimReductionPhase2Params::new_untrusted(
                &self.program_io.memory_layout,
                self.trace.len(),
                gamma,
                &self.opening_accumulator,
            ) {
                let poly = self
                    .advice
                    .untrusted_advice_polynomial
                    .clone()
                    .expect("untrusted advice phase2 params exist but polynomial is missing");
                instances.push(Box::new(AdviceClaimReductionPhase2Prover::initialize(
                    params, poly,
                )));
            }
        }

        #[cfg(feature = "allocative")]
        write_instance_flamegraph_svg(&instances, "stage7_start_flamechart.svg");
        tracing::info!("Stage 7 proving");
        let (sumcheck_proof, _) = BatchedSumcheck::prove(
            instances.iter_mut().map(|v| &mut **v as _).collect(),
            &mut self.opening_accumulator,
            &mut self.transcript,
        );
        #[cfg(feature = "allocative")]
        write_instance_flamegraph_svg(&instances, "stage7_end_flamechart.svg");
        drop_in_background_thread(instances);

        sumcheck_proof
    }

    /// Stage 8: Dory batch opening proof.
    /// Builds streaming RLC polynomial directly from trace (no witness regeneration needed).
    #[tracing::instrument(skip_all)]
    fn prove_stage8(
        &mut self,
        opening_proof_hints: HashMap<CommittedPolynomial, PCS::OpeningProofHint>,
    ) -> PCS::Proof {
        tracing::info!("Stage 8 proving (Dory batch opening)");

        let _guard = DoryGlobals::initialize(self.one_hot_params.k_chunk, self.padded_trace_len);

        // Get the unified opening point from HammingWeightClaimReduction
        // This contains (r_address_stage7 || r_cycle_stage6) in big-endian
        let (opening_point, _) = self.opening_accumulator.get_committed_polynomial_opening(
            CommittedPolynomial::InstructionRa(0),
            SumcheckId::HammingWeightClaimReduction,
        );
        let log_k_chunk = self.one_hot_params.log_k_chunk;
        let r_address_stage7 = &opening_point.r[..log_k_chunk];

        // 1. Collect all (polynomial, claim) pairs
        let mut polynomial_claims = Vec::new();

        // Dense polynomials: RamInc and RdInc (from IncClaimReduction in Stage 6)
        // These are at r_cycle_stage6 only (length log_T)
        let (_ram_inc_point, ram_inc_claim) =
            self.opening_accumulator.get_committed_polynomial_opening(
                CommittedPolynomial::RamInc,
                SumcheckId::IncClaimReduction,
            );
        let (_rd_inc_point, rd_inc_claim) =
            self.opening_accumulator.get_committed_polynomial_opening(
                CommittedPolynomial::RdInc,
                SumcheckId::IncClaimReduction,
            );

        #[cfg(test)]
        {
            // Verify that Inc openings are at the same point as r_cycle from HammingWeightClaimReduction
            let r_cycle_stage6 = &opening_point.r[log_k_chunk..];

            debug_assert_eq!(
                _ram_inc_point.r.as_slice(),
                r_cycle_stage6,
                "RamInc opening point should match r_cycle from HammingWeightClaimReduction"
            );
            debug_assert_eq!(
                _rd_inc_point.r.as_slice(),
                r_cycle_stage6,
                "RdInc opening point should match r_cycle from HammingWeightClaimReduction"
            );
        }

        // Apply Lagrange factor for dense polys: ∏_{i<log_k_chunk} (1 - r_address[i])
        // Because dense polys have fewer variables, we need to account for this
        // Note: r_address is in big-endian, Lagrange factor uses ∏(1 - r_i)
        let lagrange_factor: F = r_address_stage7.iter().map(|r| F::one() - *r).product();

        polynomial_claims.push((CommittedPolynomial::RamInc, ram_inc_claim * lagrange_factor));
        polynomial_claims.push((CommittedPolynomial::RdInc, rd_inc_claim * lagrange_factor));

        // Sparse polynomials: all RA polys (from HammingWeightClaimReduction)
        // These are at (r_address_stage7, r_cycle_stage6)
        for i in 0..self.one_hot_params.instruction_d {
            let (_, claim) = self.opening_accumulator.get_committed_polynomial_opening(
                CommittedPolynomial::InstructionRa(i),
                SumcheckId::HammingWeightClaimReduction,
            );
            polynomial_claims.push((CommittedPolynomial::InstructionRa(i), claim));
        }
        for i in 0..self.one_hot_params.bytecode_d {
            let (_, claim) = self.opening_accumulator.get_committed_polynomial_opening(
                CommittedPolynomial::BytecodeRa(i),
                SumcheckId::HammingWeightClaimReduction,
            );
            polynomial_claims.push((CommittedPolynomial::BytecodeRa(i), claim));
        }
        for i in 0..self.one_hot_params.ram_d {
            let (_, claim) = self.opening_accumulator.get_committed_polynomial_opening(
                CommittedPolynomial::RamRa(i),
                SumcheckId::HammingWeightClaimReduction,
            );
            polynomial_claims.push((CommittedPolynomial::RamRa(i), claim));
        }

        // Advice polynomials: TrustedAdvice and UntrustedAdvice (from AdviceClaimReduction in Stage 6)
        // These are committed with smaller dimensions, so we apply Lagrange factors to embed
        // them in the top-left block of the main Dory matrix.
        if let Some((advice_point, advice_claim)) = self
            .opening_accumulator
            .get_trusted_advice_opening(SumcheckId::AdviceClaimReduction)
        {
            let lagrange_factor =
                compute_advice_lagrange_factor::<F>(&opening_point.r, advice_point.len());
            polynomial_claims.push((
                CommittedPolynomial::TrustedAdvice,
                advice_claim * lagrange_factor,
            ));
        }

        if let Some((advice_point, advice_claim)) = self
            .opening_accumulator
            .get_untrusted_advice_opening(SumcheckId::AdviceClaimReduction)
        {
            let lagrange_factor =
                compute_advice_lagrange_factor::<F>(&opening_point.r, advice_point.len());
            polynomial_claims.push((
                CommittedPolynomial::UntrustedAdvice,
                advice_claim * lagrange_factor,
            ));
        }

        // 2. Sample gamma and compute powers for RLC
        let claims: Vec<F> = polynomial_claims.iter().map(|(_, c)| *c).collect();
        self.transcript.append_scalars(&claims);
        let gamma_powers: Vec<F> = self.transcript.challenge_scalar_powers(claims.len());

        // Build DoryOpeningState
        let state = DoryOpeningState {
            opening_point: opening_point.r.clone(),
            gamma_powers,
            polynomial_claims,
        };

        let streaming_data = Arc::new(RLCStreamingData {
            bytecode: self.preprocessing.shared.bytecode.clone(),
            memory_layout: self.preprocessing.shared.memory_layout.clone(),
        });

        // Build advice polynomials map for RLC
        let mut advice_polys = HashMap::new();
        if let Some(poly) = self.advice.trusted_advice_polynomial.take() {
            advice_polys.insert(CommittedPolynomial::TrustedAdvice, poly);
        }
        if let Some(poly) = self.advice.untrusted_advice_polynomial.take() {
            advice_polys.insert(CommittedPolynomial::UntrustedAdvice, poly);
        }

        // Build streaming RLC polynomial directly (no witness poly regeneration!)
        // Use materialized trace (default, single pass) instead of lazy trace
        let (joint_poly, hint) = state.build_streaming_rlc::<PCS>(
            self.one_hot_params.clone(),
            TraceSource::Materialized(Arc::clone(&self.trace)),
            streaming_data,
            opening_proof_hints,
            advice_polys,
        );

        // Dory opening proof at the unified point
        PCS::prove(
            &self.preprocessing.generators,
            &joint_poly,
            &opening_point.r,
            Some(hint),
            &mut self.transcript,
        )
    }
}

pub struct JoltAdvice<F: JoltField, PCS: CommitmentScheme<Field = F>> {
    pub untrusted_advice_polynomial: Option<MultilinearPolynomial<F>>,
    pub trusted_advice_commitment: Option<PCS::Commitment>,
    pub trusted_advice_polynomial: Option<MultilinearPolynomial<F>>,
    /// Hint for untrusted advice (for batched Dory opening)
    pub untrusted_advice_hint: Option<PCS::OpeningProofHint>,
    /// Hint for trusted advice (for batched Dory opening)
    pub trusted_advice_hint: Option<PCS::OpeningProofHint>,
}

#[cfg(feature = "allocative")]
fn write_instance_flamegraph_svg(
    instances: &[Box<dyn SumcheckInstanceProver<impl JoltField, impl Transcript>>],
    path: impl AsRef<Path>,
) {
    let mut flamegraph = FlameGraphBuilder::default();
    for instance in instances {
        instance.update_flamegraph(&mut flamegraph)
    }
    write_flamegraph_svg(flamegraph, path);
}

#[derive(Clone, CanonicalSerialize, CanonicalDeserialize)]
pub struct JoltProverPreprocessing<F: JoltField, PCS: CommitmentScheme<Field = F>> {
    pub generators: PCS::ProverSetup,
    pub shared: JoltSharedPreprocessing,
}

impl<F, PCS> JoltProverPreprocessing<F, PCS>
where
    F: JoltField,
    PCS: CommitmentScheme<Field = F>,
{
    #[tracing::instrument(skip_all, name = "JoltProverPreprocessing::gen")]
<<<<<<< HEAD
    pub fn new(shared: JoltSharedPreprocessing) -> JoltProverPreprocessing<F, PCS> {
        let max_T: usize = shared.max_padded_trace_length.next_power_of_two();
        let log_chunk = get_log_k_chunk(max_T);
        let generators = PCS::setup_prover(log_chunk + max_T.log_2());
=======
    pub fn new(
        shared: JoltSharedPreprocessing,
        max_trace_length: usize,
    ) -> JoltProverPreprocessing<F, PCS> {
        use common::constants::ONEHOT_CHUNK_THRESHOLD_LOG_T;
        let max_T: usize = max_trace_length.next_power_of_two();
        let max_log_T = max_T.log_2();
        // Use the maximum possible log_k_chunk for generator setup
        let max_log_k_chunk = if max_log_T < ONEHOT_CHUNK_THRESHOLD_LOG_T {
            4
        } else {
            8
        };
        let generators = PCS::setup_prover(max_log_k_chunk + max_log_T);
>>>>>>> 04f981b2
        JoltProverPreprocessing { generators, shared }
    }

    pub fn save_to_target_dir(&self, target_dir: &str) -> std::io::Result<()> {
        let filename = Path::new(target_dir).join("jolt_prover_preprocessing.dat");
        let mut file = File::create(filename.as_path())?;
        let mut data = Vec::new();
        self.serialize_compressed(&mut data).unwrap();
        file.write_all(&data)?;
        Ok(())
    }

    pub fn read_from_target_dir(target_dir: &str) -> std::io::Result<Self> {
        let filename = Path::new(target_dir).join("jolt_prover_preprocessing.dat");
        let mut file = File::open(filename.as_path())?;
        let mut data = Vec::new();
        file.read_to_end(&mut data)?;
        Ok(Self::deserialize_compressed(&*data).unwrap())
    }
}

impl<F: JoltField, PCS: CommitmentScheme<Field = F>> Serializable
    for JoltProverPreprocessing<F, PCS>
{
}

#[cfg(test)]
mod tests {
    use ark_bn254::Fr;
    use serial_test::serial;

    use crate::host;
    use crate::poly::{
        commitment::{
            commitment_scheme::CommitmentScheme,
            dory::{DoryCommitmentScheme, DoryContext, DoryGlobals},
        },
        multilinear_polynomial::MultilinearPolynomial,
        opening_proof::{OpeningAccumulator, SumcheckId},
    };
    use crate::utils::math::Math;
    use crate::zkvm::verifier::JoltSharedPreprocessing;
    use crate::zkvm::witness::CommittedPolynomial;
    use crate::zkvm::{
        prover::JoltProverPreprocessing,
        ram::populate_memory_states,
        verifier::{JoltVerifier, JoltVerifierPreprocessing},
        RV64IMACProver, RV64IMACVerifier,
    };

    fn commit_trusted_advice_preprocessing_only(
        preprocessing: &JoltProverPreprocessing<Fr, DoryCommitmentScheme>,
        trusted_advice_bytes: &[u8],
    ) -> (
        <DoryCommitmentScheme as CommitmentScheme>::Commitment,
        <DoryCommitmentScheme as CommitmentScheme>::OpeningProofHint,
    ) {
        let max_trusted_advice_size = preprocessing.shared.memory_layout.max_trusted_advice_size;
        let mut trusted_advice_words = vec![0u64; (max_trusted_advice_size as usize) / 8];
        populate_memory_states(
            0,
            trusted_advice_bytes,
            Some(&mut trusted_advice_words),
            None,
        );

        let poly = MultilinearPolynomial::<Fr>::from(trusted_advice_words);
        let advice_len = poly.len().next_power_of_two().max(1);
        let advice_vars = advice_len.log_2();
        let sigma_a = advice_vars.div_ceil(2);
        let nu_a = advice_vars - sigma_a;
        let num_rows = 1usize << nu_a;
        let num_cols = 1usize << sigma_a;

        let _guard = DoryGlobals::initialize_trusted_advice_matrix(num_rows, num_cols);
        let (commitment, hint) = {
            let _ctx = DoryGlobals::with_context(DoryContext::TrustedAdvice);
            DoryCommitmentScheme::commit(&poly, &preprocessing.generators)
        };
        (commitment, hint)
    }

    #[test]
    #[serial]
    fn fib_e2e_dory() {
        let mut program = host::Program::new("fibonacci-guest");
        let inputs = postcard::to_stdvec(&100u32).unwrap();
        let (bytecode, init_memory_state, _) = program.decode();
        let (_, _, _, io_device) = program.trace(&inputs, &[], &[]);
        let shared_preprocessing = JoltSharedPreprocessing::new(
            bytecode.clone(),
            io_device.memory_layout.clone(),
            init_memory_state,
            1 << 16,
        );

        let prover_preprocessing = JoltProverPreprocessing::new(shared_preprocessing.clone());
        let elf_contents_opt = program.get_elf_contents();
        let elf_contents = elf_contents_opt.as_deref().expect("elf contents is None");
        let prover = RV64IMACProver::gen_from_elf(
            &prover_preprocessing,
            elf_contents,
            &inputs,
            &[],
            &[],
            None,
            None,
        );
        let io_device = prover.program_io.clone();
        let (jolt_proof, debug_info) = prover.prove();

        let verifier_preprocessing = JoltVerifierPreprocessing::new(
            shared_preprocessing,
            prover_preprocessing.generators.to_verifier_setup(),
        );
        let verifier = RV64IMACVerifier::new(
            &verifier_preprocessing,
            jolt_proof,
            io_device,
            None,
            debug_info,
        )
        .expect("Failed to create verifier");
        verifier.verify().expect("Failed to verify proof");
    }

    #[test]
    #[serial]
    fn small_trace_e2e_dory() {
        let mut program = host::Program::new("fibonacci-guest");
        let inputs = postcard::to_stdvec(&5u32).unwrap();
        let (bytecode, init_memory_state, _) = program.decode();
        let (_, _, _, io_device) = program.trace(&inputs, &[], &[]);

        let shared_preprocessing = JoltSharedPreprocessing::new(
            bytecode.clone(),
            io_device.memory_layout.clone(),
            init_memory_state,
            256,
        );

        let prover_preprocessing = JoltProverPreprocessing::new(shared_preprocessing.clone());
        let elf_contents_opt = program.get_elf_contents();
        let elf_contents = elf_contents_opt.as_deref().expect("elf contents is None");
        let log_chunk = 8; // Use default log_chunk for tests
        let prover = RV64IMACProver::gen_from_elf(
            &prover_preprocessing,
            elf_contents,
            &inputs,
            &[],
            &[],
            None,
            None,
        );

        assert!(
            prover.padded_trace_len <= (1 << log_chunk),
            "Test requires T <= chunk_size ({}), got T = {}",
            1 << log_chunk,
            prover.padded_trace_len
        );

        let io_device = prover.program_io.clone();
        let (jolt_proof, debug_info) = prover.prove();

        let verifier_preprocessing = JoltVerifierPreprocessing::new(
            prover_preprocessing.shared.clone(),
            prover_preprocessing.generators.to_verifier_setup(),
        );
        let verifier = RV64IMACVerifier::new(
            &verifier_preprocessing,
            jolt_proof,
            io_device,
            None,
            debug_info,
        )
        .expect("Failed to create verifier");
        verifier.verify().expect("Failed to verify proof");
    }

    #[test]
    #[serial]
    fn sha3_e2e_dory() {
        // Ensure SHA3 inline library is linked and auto-registered
        #[cfg(feature = "host")]
        use jolt_inlines_keccak256 as _;
        // SHA3 inlines are automatically registered via #[ctor::ctor]
        // when the jolt-inlines-keccak256 crate is linked (see lib.rs)

        let mut program = host::Program::new("sha3-guest");
        let (bytecode, init_memory_state, _) = program.decode();
        let inputs = postcard::to_stdvec(&[5u8; 32]).unwrap();
        let (_, _, _, io_device) = program.trace(&inputs, &[], &[]);

        let shared_preprocessing = JoltSharedPreprocessing::new(
            bytecode.clone(),
            io_device.memory_layout.clone(),
            init_memory_state,
            1 << 16,
        );

        let prover_preprocessing = JoltProverPreprocessing::new(shared_preprocessing.clone());
        let elf_contents_opt = program.get_elf_contents();
        let elf_contents = elf_contents_opt.as_deref().expect("elf contents is None");
        let prover = RV64IMACProver::gen_from_elf(
            &prover_preprocessing,
            elf_contents,
            &inputs,
            &[],
            &[],
            None,
            None,
        );
        let io_device = prover.program_io.clone();
        let (jolt_proof, debug_info) = prover.prove();

        let verifier_preprocessing = JoltVerifierPreprocessing::new(
            prover_preprocessing.shared.clone(),
            prover_preprocessing.generators.to_verifier_setup(),
        );
        let verifier = RV64IMACVerifier::new(
            &verifier_preprocessing,
            jolt_proof,
            io_device.clone(),
            None,
            debug_info,
        )
        .expect("Failed to create verifier");
        verifier.verify().expect("Failed to verify proof");
        assert_eq!(
            io_device.inputs, inputs,
            "Inputs mismatch: expected {:?}, got {:?}",
            inputs, io_device.inputs
        );
        let expected_output = &[
            0xd0, 0x3, 0x5c, 0x96, 0x86, 0x6e, 0xe2, 0x2e, 0x81, 0xf5, 0xc4, 0xef, 0xbd, 0x88,
            0x33, 0xc1, 0x7e, 0xa1, 0x61, 0x10, 0x81, 0xfc, 0xd7, 0xa3, 0xdd, 0xce, 0xce, 0x7f,
            0x44, 0x72, 0x4, 0x66,
        ];
        assert_eq!(io_device.outputs, expected_output, "Outputs mismatch",);
    }

    #[test]
    #[serial]
    fn sha2_e2e_dory() {
        // Ensure SHA2 inline library is linked and auto-registered
        #[cfg(feature = "host")]
        use jolt_inlines_sha2 as _;
        // SHA2 inlines are automatically registered via #[ctor::ctor]
        // when the jolt-inlines-sha2 crate is linked (see lib.rs)
        let mut program = host::Program::new("sha2-guest");
        let (bytecode, init_memory_state, _) = program.decode();
        let inputs = postcard::to_stdvec(&[5u8; 32]).unwrap();
        let (_, _, _, io_device) = program.trace(&inputs, &[], &[]);

        let shared_preprocessing = JoltSharedPreprocessing::new(
            bytecode.clone(),
            io_device.memory_layout.clone(),
            init_memory_state,
            1 << 16,
        );

        let prover_preprocessing = JoltProverPreprocessing::new(shared_preprocessing.clone());
        let elf_contents_opt = program.get_elf_contents();
        let elf_contents = elf_contents_opt.as_deref().expect("elf contents is None");
        let prover = RV64IMACProver::gen_from_elf(
            &prover_preprocessing,
            elf_contents,
            &inputs,
            &[],
            &[],
            None,
            None,
        );
        let io_device = prover.program_io.clone();
        let (jolt_proof, debug_info) = prover.prove();

        let verifier_preprocessing = JoltVerifierPreprocessing::new(
            prover_preprocessing.shared.clone(),
            prover_preprocessing.generators.to_verifier_setup(),
        );
        let verifier = RV64IMACVerifier::new(
            &verifier_preprocessing,
            jolt_proof,
            io_device.clone(),
            None,
            debug_info,
        )
        .expect("Failed to create verifier");
        verifier.verify().expect("Failed to verify proof");
        let expected_output = &[
            0x28, 0x9b, 0xdf, 0x82, 0x9b, 0x4a, 0x30, 0x26, 0x7, 0x9a, 0x3e, 0xa0, 0x89, 0x73,
            0xb1, 0x97, 0x2d, 0x12, 0x4e, 0x7e, 0xaf, 0x22, 0x33, 0xc6, 0x3, 0x14, 0x3d, 0xc6,
            0x3b, 0x50, 0xd2, 0x57,
        ];
        assert_eq!(
            io_device.outputs, expected_output,
            "Outputs mismatch: expected {:?}, got {:?}",
            expected_output, io_device.outputs
        );
    }

    #[test]
    #[serial]
    fn sha2_e2e_dory_with_unused_advice() {
        // SHA2 guest does not consume advice, but providing both trusted and untrusted advice
        // should still work correctly through the full pipeline:
        // - Trusted: commit in preprocessing-only context, reduce in Stage 6, batch in Stage 8
        // - Untrusted: commit at prove time, reduce in Stage 6, batch in Stage 8
        let mut program = host::Program::new("sha2-guest");
        let (bytecode, init_memory_state, _) = program.decode();
        let inputs = postcard::to_stdvec(&[5u8; 32]).unwrap();
        let trusted_advice = postcard::to_stdvec(&[7u8; 32]).unwrap();
        let untrusted_advice = postcard::to_stdvec(&[9u8; 32]).unwrap();

        let (_, _, _, io_device) = program.trace(&inputs, &untrusted_advice, &trusted_advice);

        let shared_preprocessing = JoltSharedPreprocessing::new(
            bytecode.clone(),
            io_device.memory_layout.clone(),
            init_memory_state,
            1 << 16,
        );
        let prover_preprocessing = JoltProverPreprocessing::new(shared_preprocessing.clone());
        let elf_contents = program.get_elf_contents().expect("elf contents is None");

        let (trusted_commitment, trusted_hint) =
            commit_trusted_advice_preprocessing_only(&prover_preprocessing, &trusted_advice);

        let prover = RV64IMACProver::gen_from_elf(
            &prover_preprocessing,
            &elf_contents,
            &inputs,
            &untrusted_advice,
            &trusted_advice,
            Some(trusted_commitment),
            Some(trusted_hint),
        );
        let io_device = prover.program_io.clone();
        let (jolt_proof, debug_info) = prover.prove();

        let verifier_preprocessing = JoltVerifierPreprocessing::from(&prover_preprocessing);
        RV64IMACVerifier::new(
            &verifier_preprocessing,
            jolt_proof,
            io_device.clone(),
            Some(trusted_commitment),
            debug_info,
        )
        .expect("Failed to create verifier")
        .verify()
        .expect("Failed to verify proof");

        // Verify output is correct (advice should not affect sha2 output)
        let expected_output = &[
            0x28, 0x9b, 0xdf, 0x82, 0x9b, 0x4a, 0x30, 0x26, 0x7, 0x9a, 0x3e, 0xa0, 0x89, 0x73,
            0xb1, 0x97, 0x2d, 0x12, 0x4e, 0x7e, 0xaf, 0x22, 0x33, 0xc6, 0x3, 0x14, 0x3d, 0xc6,
            0x3b, 0x50, 0xd2, 0x57,
        ];
        assert_eq!(io_device.outputs, expected_output);
    }

    #[test]
    #[serial]
    fn max_advice_with_small_trace() {
        // Tests that max-sized advice (4KB = 512 words) works with a minimal trace.
        // With balanced dims (sigma_a=5, nu_a=4 for 512 words), the minimum padded trace
        // (256 cycles -> total_vars=12) is sufficient to embed advice.
        let mut program = host::Program::new("fibonacci-guest");
        let inputs = postcard::to_stdvec(&5u32).unwrap();
        let trusted_advice = vec![7u8; 4096];
        let untrusted_advice = vec![9u8; 4096];

        let (bytecode, init_memory_state, _) = program.decode();
        let (lazy_trace, trace, final_memory_state, io_device) =
            program.trace(&inputs, &untrusted_advice, &trusted_advice);

        let shared_preprocessing = JoltSharedPreprocessing::new(
            bytecode.clone(),
            io_device.memory_layout.clone(),
            init_memory_state,
            256,
        );
        let prover_preprocessing = JoltProverPreprocessing::new(shared_preprocessing.clone());
        tracing::info!(
            "preprocessing.memory_layout.max_trusted_advice_size: {}",
            shared_preprocessing.memory_layout.max_trusted_advice_size
        );

        let (trusted_commitment, trusted_hint) =
            commit_trusted_advice_preprocessing_only(&prover_preprocessing, &trusted_advice);

        let prover = RV64IMACProver::gen_from_trace(
            &prover_preprocessing,
            lazy_trace,
            trace,
            io_device,
            Some(trusted_commitment),
            Some(trusted_hint),
            final_memory_state,
        );

        // Trace is tiny but advice is max-sized
        assert!(prover.unpadded_trace_len < 512);
        assert_eq!(prover.padded_trace_len, 256);

        let io_device = prover.program_io.clone();
        let (jolt_proof, debug_info) = prover.prove();

        let verifier_preprocessing = JoltVerifierPreprocessing::from(&prover_preprocessing);
        RV64IMACVerifier::new(
            &verifier_preprocessing,
            jolt_proof,
            io_device,
            Some(trusted_commitment),
            debug_info,
        )
        .expect("Failed to create verifier")
        .verify()
        .expect("Verification failed");
    }

    #[test]
    #[serial]
    fn advice_e2e_dory() {
        // Tests a guest (merkle-tree) that actually consumes both trusted and untrusted advice.
        let mut program = host::Program::new("merkle-tree-guest");
        let (bytecode, init_memory_state, _) = program.decode();

        // Merkle tree with 4 leaves: input=leaf1, trusted=[leaf2, leaf3], untrusted=leaf4
        let inputs = postcard::to_stdvec(&[5u8; 32].as_slice()).unwrap();
        let untrusted_advice = postcard::to_stdvec(&[8u8; 32]).unwrap();
        let mut trusted_advice = postcard::to_stdvec(&[6u8; 32]).unwrap();
        trusted_advice.extend(postcard::to_stdvec(&[7u8; 32]).unwrap());

        let (_, _, _, io_device) = program.trace(&inputs, &untrusted_advice, &trusted_advice);
        let shared_preprocessing = JoltSharedPreprocessing::new(
            bytecode.clone(),
            io_device.memory_layout.clone(),
            init_memory_state,
            1 << 16,
        );
        let prover_preprocessing = JoltProverPreprocessing::new(shared_preprocessing.clone());
        let elf_contents = program.get_elf_contents().expect("elf contents is None");

        let (trusted_commitment, trusted_hint) =
            commit_trusted_advice_preprocessing_only(&prover_preprocessing, &trusted_advice);

        let prover = RV64IMACProver::gen_from_elf(
            &prover_preprocessing,
            &elf_contents,
            &inputs,
            &untrusted_advice,
            &trusted_advice,
            Some(trusted_commitment),
            Some(trusted_hint),
        );
        let io_device = prover.program_io.clone();
        let (jolt_proof, debug_info) = prover.prove();

        let verifier_preprocessing = JoltVerifierPreprocessing::from(&prover_preprocessing);
        RV64IMACVerifier::new(
            &verifier_preprocessing,
            jolt_proof,
            io_device.clone(),
            Some(trusted_commitment),
            debug_info,
        )
        .expect("Failed to create verifier")
        .verify()
        .expect("Verification failed");

        // Expected merkle root for leaves [5;32], [6;32], [7;32], [8;32]
        let expected_output = &[
            0xb4, 0x37, 0x0f, 0x3a, 0xb, 0x3d, 0x38, 0xa8, 0x7a, 0x6c, 0x4c, 0x46, 0x9, 0xe7, 0x83,
            0xb3, 0xcc, 0xb7, 0x1c, 0x30, 0x1f, 0xf8, 0x54, 0xd, 0xf7, 0xdd, 0xc8, 0x42, 0x32,
            0xbb, 0x16, 0xd7,
        ];
        assert_eq!(io_device.outputs, expected_output);
    }

    #[test]
    #[serial]
    fn advice_opening_point_derives_from_unified_point() {
        // Tests that advice opening points are correctly derived from the unified main opening
        // point using Dory's balanced dimension policy.
        //
        // For a small trace (256 cycles), the advice row coordinates span both Stage 6 (cycle)
        // and Stage 7 (address) challenges, verifying the two-phase reduction works correctly.
        let mut program = host::Program::new("fibonacci-guest");
        let inputs = postcard::to_stdvec(&5u32).unwrap();
        let trusted_advice = postcard::to_stdvec(&[7u8; 32]).unwrap();
        let untrusted_advice = postcard::to_stdvec(&[9u8; 32]).unwrap();

        let (bytecode, init_memory_state, _) = program.decode();
        let (lazy_trace, trace, final_memory_state, io_device) =
            program.trace(&inputs, &untrusted_advice, &trusted_advice);

        let shared_preprocessing = JoltSharedPreprocessing::new(
            bytecode.clone(),
            io_device.memory_layout.clone(),
            init_memory_state,
            1 << 16,
        );
        let prover_preprocessing = JoltProverPreprocessing::new(shared_preprocessing.clone());
        let (trusted_commitment, trusted_hint) =
            commit_trusted_advice_preprocessing_only(&prover_preprocessing, &trusted_advice);

        let prover = RV64IMACProver::gen_from_trace(
            &prover_preprocessing,
            lazy_trace,
            trace,
            io_device,
            Some(trusted_commitment),
            Some(trusted_hint),
            final_memory_state,
        );

        assert_eq!(prover.padded_trace_len, 256, "test expects small trace");

        let io_device = prover.program_io.clone();
        let (jolt_proof, debug_info) = prover.prove();
        let debug_info = debug_info.expect("expected debug_info in tests");

        // Get unified opening point and derive expected advice point
        let (opening_point, _) = debug_info
            .opening_accumulator
            .get_committed_polynomial_opening(
                CommittedPolynomial::InstructionRa(0),
                SumcheckId::HammingWeightClaimReduction,
            );
        let mut point_dory_le = opening_point.r.clone();
        point_dory_le.reverse();

        let total_vars = point_dory_le.len();
        let sigma_main = total_vars.div_ceil(2);
        let advice_words = (prover_preprocessing
            .shared
            .memory_layout
            .max_trusted_advice_size as usize
            / 8)
        .next_power_of_two();
        let advice_vars = advice_words.log_2();
        let sigma_a = advice_vars.div_ceil(2);
        let nu_a = advice_vars - sigma_a;

        // Build expected advice point: [col_bits[0..sigma_a] || row_bits[0..nu_a]]
        let mut expected_advice_le: Vec<_> = point_dory_le[0..sigma_a].to_vec();
        expected_advice_le.extend_from_slice(&point_dory_le[sigma_main..sigma_main + nu_a]);

        // Verify both advice types derive the same opening point
        for (name, get_fn) in [
            (
                "trusted",
                debug_info
                    .opening_accumulator
                    .get_trusted_advice_opening(SumcheckId::AdviceClaimReduction),
            ),
            (
                "untrusted",
                debug_info
                    .opening_accumulator
                    .get_untrusted_advice_opening(SumcheckId::AdviceClaimReduction),
            ),
        ] {
            assert!(
                get_fn.is_some(),
                "{name} advice opening missing for AdviceClaimReduction"
            );
            let (point_be, _) = get_fn.unwrap();
            let mut point_le = point_be.r.clone();
            point_le.reverse();
            assert_eq!(point_le, expected_advice_le, "{name} advice point mismatch");
        }

        // Verify end-to-end
        let verifier_preprocessing = JoltVerifierPreprocessing::from(&prover_preprocessing);
        RV64IMACVerifier::new(
            &verifier_preprocessing,
            jolt_proof,
            io_device,
            Some(trusted_commitment),
            Some(debug_info),
        )
        .expect("Failed to create verifier")
        .verify()
        .expect("Verification failed");
    }

    #[test]
    #[serial]
    fn memory_ops_e2e_dory() {
        let mut program = host::Program::new("memory-ops-guest");
        let (bytecode, init_memory_state, _) = program.decode();
        let (_, _, _, io_device) = program.trace(&[], &[], &[]);

        let shared_preprocessing = JoltSharedPreprocessing::new(
            bytecode.clone(),
            io_device.memory_layout.clone(),
            init_memory_state,
            1 << 16,
        );

        let prover_preprocessing = JoltProverPreprocessing::new(shared_preprocessing.clone());
        let elf_contents_opt = program.get_elf_contents();
        let elf_contents = elf_contents_opt.as_deref().expect("elf contents is None");
        let prover = RV64IMACProver::gen_from_elf(
            &prover_preprocessing,
            elf_contents,
            &[],
            &[],
            &[],
            None,
            None,
        );
        let io_device = prover.program_io.clone();
        let (jolt_proof, debug_info) = prover.prove();

        let verifier_preprocessing = JoltVerifierPreprocessing::new(
            prover_preprocessing.shared.clone(),
            prover_preprocessing.generators.to_verifier_setup(),
        );
        let verifier = RV64IMACVerifier::new(
            &verifier_preprocessing,
            jolt_proof,
            io_device,
            None,
            debug_info,
        )
        .expect("Failed to create verifier");
        verifier.verify().expect("Failed to verify proof");
    }

    #[test]
    #[serial]
    fn btreemap_e2e_dory() {
        let mut program = host::Program::new("btreemap-guest");
        let (bytecode, init_memory_state, _) = program.decode();
        let inputs = postcard::to_stdvec(&50u32).unwrap();
        let (_, _, _, io_device) = program.trace(&inputs, &[], &[]);

        let shared_preprocessing = JoltSharedPreprocessing::new(
            bytecode.clone(),
            io_device.memory_layout.clone(),
            init_memory_state,
            1 << 16,
        );

        let prover_preprocessing = JoltProverPreprocessing::new(shared_preprocessing.clone());
        let elf_contents_opt = program.get_elf_contents();
        let elf_contents = elf_contents_opt.as_deref().expect("elf contents is None");
        let prover = RV64IMACProver::gen_from_elf(
            &prover_preprocessing,
            elf_contents,
            &inputs,
            &[],
            &[],
            None,
            None,
        );
        let io_device = prover.program_io.clone();
        let (jolt_proof, debug_info) = prover.prove();

        let verifier_preprocessing = JoltVerifierPreprocessing::new(
            prover_preprocessing.shared.clone(),
            prover_preprocessing.generators.to_verifier_setup(),
        );
        let verifier = RV64IMACVerifier::new(
            &verifier_preprocessing,
            jolt_proof,
            io_device,
            None,
            debug_info,
        )
        .expect("Failed to create verifier");
        verifier.verify().expect("Failed to verify proof");
    }

    #[test]
    #[serial]
    fn muldiv_e2e_dory() {
        let mut program = host::Program::new("muldiv-guest");
        let (bytecode, init_memory_state, _) = program.decode();
        let inputs = postcard::to_stdvec(&[9u32, 5u32, 3u32]).unwrap();
        let (_, _, _, io_device) = program.trace(&inputs, &[], &[]);

        let shared_preprocessing = JoltSharedPreprocessing::new(
            bytecode.clone(),
            io_device.memory_layout.clone(),
            init_memory_state,
            1 << 16,
        );

        let prover_preprocessing = JoltProverPreprocessing::new(shared_preprocessing.clone());
        let elf_contents_opt = program.get_elf_contents();
        let elf_contents = elf_contents_opt.as_deref().expect("elf contents is None");
        let prover = RV64IMACProver::gen_from_elf(
            &prover_preprocessing,
            elf_contents,
            &[50],
            &[],
            &[],
            None,
            None,
        );
        let io_device = prover.program_io.clone();
        let (jolt_proof, debug_info) = prover.prove();

        let verifier_preprocessing = JoltVerifierPreprocessing::new(
            prover_preprocessing.shared.clone(),
            prover_preprocessing.generators.to_verifier_setup(),
        );
        let verifier = RV64IMACVerifier::new(
            &verifier_preprocessing,
            jolt_proof,
            io_device,
            None,
            debug_info,
        )
        .expect("Failed to create verifier");
        verifier.verify().expect("Failed to verify proof");
    }

    #[test]
    #[serial]
    #[should_panic]
    fn truncated_trace() {
        let mut program = host::Program::new("fibonacci-guest");
        let (bytecode, init_memory_state, _) = program.decode();
        let inputs = postcard::to_stdvec(&9u8).unwrap();
        let (lazy_trace, mut trace, final_memory_state, mut program_io) =
            program.trace(&inputs, &[], &[]);
        trace.truncate(100);
        program_io.outputs[0] = 0; // change the output to 0

        let shared_preprocessing = JoltSharedPreprocessing::new(
            bytecode.clone(),
            program_io.memory_layout.clone(),
            init_memory_state,
            1 << 16,
        );

        let prover_preprocessing = JoltProverPreprocessing::new(shared_preprocessing.clone());

        let prover = RV64IMACProver::gen_from_trace(
            &prover_preprocessing,
            lazy_trace,
            trace,
            program_io.clone(),
            None,
            None,
            final_memory_state,
        );

        let (proof, _) = prover.prove();

        let verifier_preprocessing = JoltVerifierPreprocessing::new(
            prover_preprocessing.shared.clone(),
            prover_preprocessing.generators.to_verifier_setup(),
        );
        let verifier =
            RV64IMACVerifier::new(&verifier_preprocessing, proof, program_io, None, None).unwrap();
        verifier.verify().unwrap();
    }

    #[test]
    #[serial]
    #[should_panic]
    fn malicious_trace() {
        let mut program = host::Program::new("fibonacci-guest");
        let inputs = postcard::to_stdvec(&1u8).unwrap();
        let (bytecode, init_memory_state, _) = program.decode();
        let (lazy_trace, trace, final_memory_state, mut program_io) =
            program.trace(&inputs, &[], &[]);

        // Since the preprocessing is done with the original memory layout, the verifier should fail
        let shared_preprocessing = JoltSharedPreprocessing::new(
            bytecode.clone(),
            program_io.memory_layout.clone(),
            init_memory_state,
            1 << 16,
        );
        let prover_preprocessing = JoltProverPreprocessing::new(shared_preprocessing.clone());

        // change memory address of output & termination bit to the same address as input
        // changes here should not be able to spoof the verifier result
        program_io.memory_layout.output_start = program_io.memory_layout.input_start;
        program_io.memory_layout.output_end = program_io.memory_layout.input_end;
        program_io.memory_layout.termination = program_io.memory_layout.input_start;

        let prover = RV64IMACProver::gen_from_trace(
            &prover_preprocessing,
            lazy_trace,
            trace,
            program_io.clone(),
            None,
            None,
            final_memory_state,
        );
        let (proof, _) = prover.prove();

        let verifier_preprocessing = JoltVerifierPreprocessing::new(
            prover_preprocessing.shared.clone(),
            prover_preprocessing.generators.to_verifier_setup(),
        );
        let verifier =
            JoltVerifier::new(&verifier_preprocessing, proof, program_io, None, None).unwrap();
        verifier.verify().unwrap();
    }
}<|MERGE_RESOLUTION|>--- conflicted
+++ resolved
@@ -1,4 +1,4 @@
-use crate::subprotocols::streaming_schedule::LinearOnlySchedule;
+use crate::{subprotocols::streaming_schedule::LinearOnlySchedule, zkvm::config::OneHotConfig};
 use std::{
     collections::HashMap,
     fs::File,
@@ -19,7 +19,6 @@
 use crate::utils::profiling::print_current_memory_usage;
 #[cfg(feature = "allocative")]
 use crate::utils::profiling::{print_data_structure_heap_usage, write_flamegraph_svg};
-use crate::zkvm::config::get_log_k_chunk as get_log_k_chunk_from_log_t;
 use crate::{
     field::JoltField,
     guest,
@@ -292,7 +291,7 @@
             // and nu_main by roughly 0.5 each iteration.
             while {
                 let log_t = padded_trace_len.log_2();
-                let log_k_chunk = get_log_k_chunk_from_log_t(log_t);
+                let log_k_chunk = OneHotConfig::new(log_t).log_k_chunk as usize;
                 let total_vars = log_k_chunk + log_t;
                 let sigma_main = total_vars.div_ceil(2);
                 let nu_main = total_vars - sigma_main;
@@ -303,7 +302,7 @@
                     // max_padded_trace_length too small for the configured advice sizes.
                     // Cannot recover at runtime - user must fix their configuration.
                     let log_t = padded_trace_len.log_2();
-                    let log_k_chunk = get_log_k_chunk_from_log_t(log_t);
+                    let log_k_chunk = OneHotConfig::new(log_t).log_k_chunk as usize;
                     let total_vars = log_k_chunk + log_t;
                     let sigma_main = total_vars.div_ceil(2);
                     let nu_main = total_vars - sigma_main;
@@ -1052,12 +1051,16 @@
             self.trace.len(),
             &self.opening_accumulator,
             &mut self.transcript,
+            self.rw_config
+                .needs_single_advice_opening(self.trace.len().log_2()),
         );
         let untrusted_advice_phase1_params = AdviceClaimReductionPhase1Params::new_untrusted(
             &self.program_io.memory_layout,
             self.trace.len(),
             &self.opening_accumulator,
             &mut self.transcript,
+            self.rw_config
+                .needs_single_advice_opening(self.trace.len().log_2()),
         );
 
         let bytecode_read_raf = BytecodeReadRafSumcheckProver::initialize(
@@ -1166,101 +1169,9 @@
         sumcheck_proof
     }
 
-<<<<<<< HEAD
     // Note: prove_trusted_advice and prove_untrusted_advice have been removed.
     // Advice claims are now reduced via AdviceClaimReduction in Stage 6 and proven
     // as part of the batched Stage 8 opening proof.
-=======
-    #[tracing::instrument(skip_all)]
-    fn prove_trusted_advice(&mut self) -> (Option<PCS::Proof>, Option<PCS::Proof>) {
-        use crate::poly::opening_proof::SumcheckId;
-        let poly = match &self.advice.trusted_advice_polynomial {
-            Some(p) => p,
-            None => return (None, None),
-        };
-        let _ctx = DoryGlobals::with_context(DoryContext::TrustedAdvice);
-
-        // Prove at RamValEvaluation point
-        let (point_val, _) = self
-            .opening_accumulator
-            .get_trusted_advice_opening(SumcheckId::RamValEvaluation)
-            .unwrap();
-        let proof_val = PCS::prove(
-            &self.preprocessing.generators,
-            poly,
-            &point_val.r,
-            None,
-            &mut self.transcript,
-        );
-
-        // Prove at RamValFinalEvaluation point - only if different from ValEvaluation
-        let proof_val_final = if self
-            .rw_config
-            .needs_single_advice_opening(self.trace.len().log_2())
-        {
-            None
-        } else {
-            let (point_val_final, _) = self
-                .opening_accumulator
-                .get_trusted_advice_opening(SumcheckId::RamValFinalEvaluation)
-                .unwrap();
-            Some(PCS::prove(
-                &self.preprocessing.generators,
-                poly,
-                &point_val_final.r,
-                None,
-                &mut self.transcript,
-            ))
-        };
-
-        (Some(proof_val), proof_val_final)
-    }
-
-    #[tracing::instrument(skip_all)]
-    fn prove_untrusted_advice(&mut self) -> (Option<PCS::Proof>, Option<PCS::Proof>) {
-        use crate::poly::opening_proof::SumcheckId;
-        let poly = match &self.advice.untrusted_advice_polynomial {
-            Some(p) => p,
-            None => return (None, None),
-        };
-        let _ctx = DoryGlobals::with_context(DoryContext::UntrustedAdvice);
-
-        // Prove at RamValEvaluation point
-        let (point_val, _) = self
-            .opening_accumulator
-            .get_untrusted_advice_opening(SumcheckId::RamValEvaluation)
-            .unwrap();
-        let proof_val = PCS::prove(
-            &self.preprocessing.generators,
-            poly,
-            &point_val.r,
-            None,
-            &mut self.transcript,
-        );
-
-        // Prove at RamValFinalEvaluation point - only if different from ValEvaluation
-        let proof_val_final = if self
-            .rw_config
-            .needs_single_advice_opening(self.trace.len().log_2())
-        {
-            None
-        } else {
-            let (point_val_final, _) = self
-                .opening_accumulator
-                .get_untrusted_advice_opening(SumcheckId::RamValFinalEvaluation)
-                .unwrap();
-            Some(PCS::prove(
-                &self.preprocessing.generators,
-                poly,
-                &point_val_final.r,
-                None,
-                &mut self.transcript,
-            ))
-        };
-
-        (Some(proof_val), proof_val_final)
-    }
->>>>>>> 04f981b2
 
     /// Stage 7: HammingWeight + ClaimReduction sumcheck (only log_k_chunk rounds).
     #[tracing::instrument(skip_all)]
@@ -1293,6 +1204,8 @@
                 self.trace.len(),
                 gamma,
                 &self.opening_accumulator,
+                self.rw_config
+                    .needs_single_advice_opening(self.trace.len().log_2()),
             ) {
                 let poly = self
                     .advice
@@ -1310,6 +1223,8 @@
                 self.trace.len(),
                 gamma,
                 &self.opening_accumulator,
+                self.rw_config
+                    .needs_single_advice_opening(self.trace.len().log_2()),
             ) {
                 let poly = self
                     .advice
@@ -1530,18 +1445,12 @@
     PCS: CommitmentScheme<Field = F>,
 {
     #[tracing::instrument(skip_all, name = "JoltProverPreprocessing::gen")]
-<<<<<<< HEAD
-    pub fn new(shared: JoltSharedPreprocessing) -> JoltProverPreprocessing<F, PCS> {
-        let max_T: usize = shared.max_padded_trace_length.next_power_of_two();
-        let log_chunk = get_log_k_chunk(max_T);
-        let generators = PCS::setup_prover(log_chunk + max_T.log_2());
-=======
     pub fn new(
         shared: JoltSharedPreprocessing,
-        max_trace_length: usize,
+        // max_trace_length: usize,
     ) -> JoltProverPreprocessing<F, PCS> {
         use common::constants::ONEHOT_CHUNK_THRESHOLD_LOG_T;
-        let max_T: usize = max_trace_length.next_power_of_two();
+        let max_T: usize = shared.max_padded_trace_length.next_power_of_two();
         let max_log_T = max_T.log_2();
         // Use the maximum possible log_k_chunk for generator setup
         let max_log_k_chunk = if max_log_T < ONEHOT_CHUNK_THRESHOLD_LOG_T {
@@ -1550,7 +1459,6 @@
             8
         };
         let generators = PCS::setup_prover(max_log_k_chunk + max_log_T);
->>>>>>> 04f981b2
         JoltProverPreprocessing { generators, shared }
     }
 
