--- conflicted
+++ resolved
@@ -42,7 +42,8 @@
             IncReductionSumcheckParams, IncReductionSumcheckProver,
             InstructionLookupsClaimReductionSumcheckParams,
             InstructionLookupsClaimReductionSumcheckProver, RaReductionParams,
-            RamRaReductionSumcheckProver,
+            RamRaReductionSumcheckProver, RegistersClaimReductionSumcheckParams,
+            RegistersClaimReductionSumcheckProver,
         },
         config::{get_log_k_chunk, OneHotParams},
         instruction_lookups::{
@@ -67,13 +68,6 @@
             val_evaluation::RegistersValEvaluationSumcheckParams,
         },
         spartan::{
-<<<<<<< HEAD
-=======
-            claim_reductions::{
-                InstructionLookupsClaimReductionSumcheckParams,
-                RegistersClaimReductionSumcheckParams, RegistersClaimReductionSumcheckProver,
-            },
->>>>>>> 539ea6f5
             instruction_input::InstructionInputParams,
             outer::{OuterUniSkipParams, OuterUniSkipProver},
             product::{
@@ -112,16 +106,10 @@
             val_evaluation::ValEvaluationSumcheckProver as RegistersValEvaluationSumcheckProver,
         },
         spartan::{
-<<<<<<< HEAD
-            instruction_input::InstructionInputSumcheckProver, outer::OuterRemainingSumcheckProver,
-            product::ProductVirtualRemainderProver, shift::ShiftSumcheckProver,
-=======
-            claim_reductions::InstructionLookupsClaimReductionSumcheckProver,
             instruction_input::InstructionInputSumcheckProver,
             outer::{OuterRemainingStreamingSumcheck, OuterSharedState},
             product::ProductVirtualRemainderProver,
             shift::ShiftSumcheckProver,
->>>>>>> 539ea6f5
         },
         witness::CommittedPolynomial,
         ProverDebugInfo, Serializable,
