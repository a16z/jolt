--- conflicted
+++ resolved
@@ -1,7 +1,4 @@
-<<<<<<< HEAD
 use crate::{subprotocols::streaming_schedule::LinearOnlySchedule, zkvm::witness::DTH_ROOT_OF_K};
-=======
->>>>>>> 4c0b621c
 use std::{
     collections::HashMap,
     fs::File,
@@ -504,7 +501,6 @@
             &mut self.transcript,
         );
 
-        // TODO: (ari) this needs to change completely.
         // gen needs a schedule
         let schedule = LinearOnlySchedule::new(uni_skip_state.tau.len() - 1);
         //let schedule = HalfSplitSchedule::new(uni_skip_state.tau.len() - 1, 3);
