use std::collections::HashMap;

use crate::field::JoltField;
use crate::poly::commitment::commitment_scheme::CommitmentScheme;
#[cfg(feature = "streaming")]
use crate::poly::commitment::commitment_scheme::StreamingCommitmentScheme;
use crate::poly::commitment::dory::DoryGlobals;
use crate::poly::multilinear_polynomial::MultilinearPolynomial;
use crate::subprotocols::sumcheck::{BatchedSumcheck, SumcheckInstance};
use crate::transcripts::Transcript;
#[cfg(not(target_arch = "wasm32"))]
use crate::utils::profiling::print_current_memory_usage;
#[cfg(feature = "allocative")]
use crate::utils::profiling::print_data_structure_heap_usage;
#[cfg(feature = "allocative")]
use crate::utils::profiling::write_flamegraph_svg;
use crate::utils::thread::drop_in_background_thread;
#[cfg(feature = "streaming")]
use crate::utils::transpose;
use crate::zkvm::bytecode::BytecodeDag;
use crate::zkvm::dag::proof_serialization::JoltProof;
use crate::zkvm::dag::stage::SumcheckStages;
use crate::zkvm::dag::state_manager::{ProofData, ProofKeys, StateManager};
use crate::zkvm::instruction_lookups::LookupsDag;
use crate::zkvm::ram::RamDag;
use crate::zkvm::registers::RegistersDag;
use crate::zkvm::spartan::SpartanDag;
use crate::zkvm::witness::{
    compute_d_parameter, AllCommittedPolynomials, CommittedPolynomial, DTH_ROOT_OF_K,
};
use crate::zkvm::ProverDebugInfo;
#[cfg(feature = "allocative")]
use allocative::FlameGraphBuilder;
use anyhow::Context;
<<<<<<< HEAD
#[cfg(feature = "streaming")]
use itertools::Itertools;
use rayon::prelude::*;
#[cfg(feature = "streaming")]
use tracer::instruction::Cycle;
#[cfg(feature = "streaming")]
use tracer::ChunkWithPeekIterator as _;
=======
>>>>>>> 44838470

pub enum JoltDAG {}

impl JoltDAG {
    #[allow(clippy::type_complexity)]
    #[tracing::instrument(skip_all, name = "JoltDAG::prove")]
    pub fn prove<
        'a,
        F: JoltField,
        ProofTranscript: Transcript,
        #[cfg(feature = "streaming")] PCS: StreamingCommitmentScheme<Field = F>,
        #[cfg(not(feature = "streaming"))] PCS: CommitmentScheme<Field = F>,
    >(
        mut state_manager: StateManager<'a, F, ProofTranscript, PCS>,
    ) -> Result<
        (
            JoltProof<F, PCS, ProofTranscript>,
            Option<ProverDebugInfo<F, ProofTranscript, PCS>>,
        ),
        anyhow::Error,
    > {
        state_manager.fiat_shamir_preamble();

        // Initialize DoryGlobals at the beginning to keep it alive for the entire proof
        let (preprocessing, _, trace, _, _) = state_manager.get_prover_data();
        let trace_length = trace.len();
        let padded_trace_length = trace_length.next_power_of_two();

        tracing::info!("bytecode size: {}", preprocessing.shared.bytecode.code_size);

        let bytecode_d = preprocessing.shared.bytecode.d;

<<<<<<< HEAD
=======
        // Commit to untrusted_advice
        let _untrusted_advice_opening_proof_hints =
            if !state_manager.program_io.untrusted_advice.is_empty() {
                let _guard = DoryGlobals::initialize(
                    1,
                    state_manager
                        .program_io
                        .memory_layout
                        .max_untrusted_advice_size as usize
                        / 8,
                );
                let hints = Self::commit_untrusted_advice(&mut state_manager);
                Some(hints)
            } else {
                None
            };

>>>>>>> 44838470
        let _guard = (
            DoryGlobals::initialize(DTH_ROOT_OF_K, padded_trace_length),
            AllCommittedPolynomials::initialize(state_manager.ram_d, bytecode_d),
        );

        // Generate and commit to all witness polynomials
        let opening_proof_hints = Self::generate_and_commit_polynomials(&mut state_manager)?;

        // Append commitments to transcript
        let commitments = state_manager.get_commitments();
        let transcript = state_manager.get_transcript();
        for commitment in commitments.borrow().iter() {
            transcript.borrow_mut().append_serializable(commitment);
        }
        drop(commitments);

        // Append untrusted_advice commitment to transcript if it exists
        if let Some(ref untrusted_advice_commitment) = state_manager.untrusted_advice_commitment {
            transcript
                .borrow_mut()
                .append_serializable(untrusted_advice_commitment);
        }

        if !state_manager.program_io.trusted_advice.is_empty() {
            Self::compute_trusted_advice_poly(&mut state_manager);
            transcript
                .borrow_mut()
                .append_serializable(state_manager.trusted_advice_commitment.as_ref().unwrap());
        }

        // Stage 1:
        #[cfg(not(target_arch = "wasm32"))]
        print_current_memory_usage("Stage 1 baseline");
        let span = tracing::span!(tracing::Level::INFO, "Stage 1 sumchecks");
        let _guard = span.enter();

        let (_, _, trace, _, _) = state_manager.get_prover_data();
        let padded_trace_length = trace.len().next_power_of_two();
        let mut spartan_dag = SpartanDag::<F>::new(padded_trace_length);
        let mut lookups_dag = LookupsDag::default();
        let mut registers_dag = RegistersDag::default();
        let mut ram_dag: RamDag = RamDag::new_prover(&state_manager);
        let mut bytecode_dag = BytecodeDag::default();

        tracing::info!("Stage 1 proving (univariate skip first round)");
        spartan_dag
            .stage1_prover_uni_skip(&mut state_manager)
            .context("Stage 1 univariate skip first round")?;

        // Batch the stage1 remainder instances (outer-remaining + extras)
        let mut remainder_instances: Vec<_> = spartan_dag
            .stage1_prover_instances(&mut state_manager)
            .into_iter()
            .collect();
        let remainder_instances_mut: Vec<&mut dyn SumcheckInstance<F, ProofTranscript>> =
            remainder_instances
                .iter_mut()
                .map(|instance| &mut **instance as &mut dyn SumcheckInstance<F, ProofTranscript>)
                .collect();

        let transcript = state_manager.get_transcript();
        let accumulator = state_manager.get_prover_accumulator();
        tracing::info!("Stage 1 proving (remainder batch)");
        let (stage1_remainder_proof, _r_stage1) = BatchedSumcheck::prove(
            remainder_instances_mut,
            Some(accumulator.clone()),
            &mut *transcript.borrow_mut(),
        );

        state_manager.proofs.borrow_mut().insert(
            ProofKeys::Stage1Sumcheck,
            ProofData::SumcheckProof(stage1_remainder_proof),
        );

        drop(_guard);
        drop(span);

        // Stage 2:
        #[cfg(not(target_arch = "wasm32"))]
        print_current_memory_usage("Stage 2 baseline");
        let span = tracing::span!(tracing::Level::INFO, "Stage 2 sumchecks");
        let _guard = span.enter();

        // Stage 2a: Prove univariate-skip first round for product virtualization
        spartan_dag
            .stage2_prover_uni_skip(&mut state_manager)
            .context("Stage 2 univariate skip first round")?;

        let mut stage2_instances: Vec<_> = std::iter::empty()
            .chain(spartan_dag.stage2_prover_instances(&mut state_manager))
            .chain(registers_dag.stage2_prover_instances(&mut state_manager))
            .chain(ram_dag.stage2_prover_instances(&mut state_manager))
            .chain(lookups_dag.stage2_prover_instances(&mut state_manager))
            .chain(bytecode_dag.stage2_prover_instances(&mut state_manager))
            .collect();

        #[cfg(feature = "allocative")]
        {
            let mut flamegraph = FlameGraphBuilder::default();
            for sumcheck in stage2_instances.iter() {
                sumcheck.update_flamegraph(&mut flamegraph);
            }
            write_flamegraph_svg(flamegraph, "stage2_start_flamechart.svg");
        }

        let stage2_instances_mut: Vec<&mut dyn SumcheckInstance<F, ProofTranscript>> =
            stage2_instances
                .iter_mut()
                .map(|instance| &mut **instance as &mut dyn SumcheckInstance<F, ProofTranscript>)
                .collect();

        let transcript = state_manager.get_transcript();
        let accumulator = state_manager.get_prover_accumulator();
        tracing::info!("Stage 2 proving");
        let (stage2_proof, _r_stage2) = BatchedSumcheck::prove(
            stage2_instances_mut,
            Some(accumulator.clone()),
            &mut *transcript.borrow_mut(),
        );

        state_manager.proofs.borrow_mut().insert(
            ProofKeys::Stage2Sumcheck,
            ProofData::SumcheckProof(stage2_proof),
        );

        #[cfg(feature = "allocative")]
        {
            let mut flamegraph = FlameGraphBuilder::default();
            for sumcheck in stage2_instances.iter() {
                sumcheck.update_flamegraph(&mut flamegraph);
            }
            write_flamegraph_svg(flamegraph, "stage2_end_flamechart.svg");
        }

        drop_in_background_thread(stage2_instances);

        drop(_guard);
        drop(span);

        // Stage 3:
        #[cfg(not(target_arch = "wasm32"))]
        print_current_memory_usage("Stage 3 baseline");
        let span = tracing::span!(tracing::Level::INFO, "Stage 3 sumchecks");
        let _guard = span.enter();

        let mut stage3_instances: Vec<_> = std::iter::empty()
            .chain(spartan_dag.stage3_prover_instances(&mut state_manager))
            .chain(registers_dag.stage3_prover_instances(&mut state_manager))
            .chain(lookups_dag.stage3_prover_instances(&mut state_manager))
            .chain(ram_dag.stage3_prover_instances(&mut state_manager))
            .collect();

        #[cfg(feature = "allocative")]
        {
            let mut flamegraph = FlameGraphBuilder::default();
            for sumcheck in stage3_instances.iter() {
                sumcheck.update_flamegraph(&mut flamegraph);
            }
            write_flamegraph_svg(flamegraph, "stage3_start_flamechart.svg");
        }

        let stage3_instances_mut: Vec<&mut dyn SumcheckInstance<F, ProofTranscript>> =
            stage3_instances
                .iter_mut()
                .map(|instance| &mut **instance as &mut dyn SumcheckInstance<F, ProofTranscript>)
                .collect();

        tracing::info!("Stage 3 proving");
        let (stage3_proof, _r_stage3) = BatchedSumcheck::prove(
            stage3_instances_mut,
            Some(accumulator.clone()),
            &mut *transcript.borrow_mut(),
        );

        state_manager.proofs.borrow_mut().insert(
            ProofKeys::Stage3Sumcheck,
            ProofData::SumcheckProof(stage3_proof),
        );

        #[cfg(feature = "allocative")]
        {
            let mut flamegraph = FlameGraphBuilder::default();
            for sumcheck in stage3_instances.iter() {
                sumcheck.update_flamegraph(&mut flamegraph);
            }
            write_flamegraph_svg(flamegraph, "stage3_end_flamechart.svg");
        }

        drop_in_background_thread(stage3_instances);

        drop(_guard);
        drop(span);

        // Stage 4:
        #[cfg(not(target_arch = "wasm32"))]
        print_current_memory_usage("Stage 4 baseline");
        let span = tracing::span!(tracing::Level::INFO, "Stage 4 sumchecks");
        let _guard = span.enter();

        let mut stage4_instances: Vec<_> = std::iter::empty()
            .chain(registers_dag.stage4_prover_instances(&mut state_manager))
            .chain(ram_dag.stage4_prover_instances(&mut state_manager))
            .collect();

        #[cfg(feature = "allocative")]
        {
            let mut flamegraph = FlameGraphBuilder::default();
            for sumcheck in stage4_instances.iter() {
                sumcheck.update_flamegraph(&mut flamegraph);
            }
            write_flamegraph_svg(flamegraph, "stage4_start_flamechart.svg");
        }

        let stage4_instances_mut: Vec<&mut dyn SumcheckInstance<F, ProofTranscript>> =
            stage4_instances
                .iter_mut()
                .map(|instance| &mut **instance as &mut dyn SumcheckInstance<F, ProofTranscript>)
                .collect();

        tracing::info!("Stage 4 proving");
        let (stage4_proof, _r_stage4) = BatchedSumcheck::prove(
            stage4_instances_mut,
            Some(accumulator.clone()),
            &mut *transcript.borrow_mut(),
        );

        state_manager.proofs.borrow_mut().insert(
            ProofKeys::Stage4Sumcheck,
            ProofData::SumcheckProof(stage4_proof),
        );

        #[cfg(feature = "allocative")]
        {
            let mut flamegraph = FlameGraphBuilder::default();
            for sumcheck in stage4_instances.iter() {
                sumcheck.update_flamegraph(&mut flamegraph);
            }
            write_flamegraph_svg(flamegraph, "stage4_end_flamechart.svg");
        }

        drop_in_background_thread(stage4_instances);

        drop(_guard);
        drop(span);

<<<<<<< HEAD
        // Batch-prove all openings
        let (_, _, trace, _, _) = state_manager.get_prover_data();
=======
        // Stage 5:
        #[cfg(not(target_arch = "wasm32"))]
        print_current_memory_usage("Stage 5 baseline");
        let span = tracing::span!(tracing::Level::INFO, "Stage 5 sumchecks");
        let _guard = span.enter();

        let mut stage5_instances: Vec<_> = std::iter::empty()
            .chain(registers_dag.stage5_prover_instances(&mut state_manager))
            .chain(ram_dag.stage5_prover_instances(&mut state_manager))
            .chain(lookups_dag.stage5_prover_instances(&mut state_manager))
            .collect();

        #[cfg(feature = "allocative")]
        {
            let mut flamegraph = FlameGraphBuilder::default();
            for sumcheck in stage5_instances.iter() {
                sumcheck.update_flamegraph(&mut flamegraph);
            }
            write_flamegraph_svg(flamegraph, "stage5_start_flamechart.svg");
        }

        let stage5_instances_mut: Vec<&mut dyn SumcheckInstance<F, ProofTranscript>> =
            stage5_instances
                .iter_mut()
                .map(|instance| &mut **instance as &mut dyn SumcheckInstance<F, ProofTranscript>)
                .collect();

        tracing::info!("Stage 5 proving");
        let (stage5_proof, _r_stage5) = BatchedSumcheck::prove(
            stage5_instances_mut,
            Some(accumulator.clone()),
            &mut *transcript.borrow_mut(),
        );

        state_manager.proofs.borrow_mut().insert(
            ProofKeys::Stage5Sumcheck,
            ProofData::SumcheckProof(stage5_proof),
        );

        #[cfg(feature = "allocative")]
        {
            let mut flamegraph = FlameGraphBuilder::default();
            for sumcheck in stage5_instances.iter() {
                sumcheck.update_flamegraph(&mut flamegraph);
            }
            write_flamegraph_svg(flamegraph, "stage5_end_flamechart.svg");
        }

        drop_in_background_thread(stage5_instances);

        drop(_guard);
        drop(span);

        // Stage 6:
        #[cfg(not(target_arch = "wasm32"))]
        print_current_memory_usage("Stage 6 baseline");
        let span = tracing::span!(tracing::Level::INFO, "Stage 6 sumchecks");
        let _guard = span.enter();

        let mut stage6_instances: Vec<_> = std::iter::empty()
            .chain(bytecode_dag.stage6_prover_instances(&mut state_manager))
            .chain(ram_dag.stage6_prover_instances(&mut state_manager))
            .chain(lookups_dag.stage6_prover_instances(&mut state_manager))
            .collect();

        #[cfg(feature = "allocative")]
        {
            let mut flamegraph = FlameGraphBuilder::default();
            for sumcheck in stage6_instances.iter() {
                sumcheck.update_flamegraph(&mut flamegraph);
            }
            write_flamegraph_svg(flamegraph, "stage6_start_flamechart.svg");
        }

        let stage6_instances_mut: Vec<&mut dyn SumcheckInstance<F, ProofTranscript>> =
            stage6_instances
                .iter_mut()
                .map(|instance| &mut **instance as &mut dyn SumcheckInstance<F, ProofTranscript>)
                .collect();

        tracing::info!("Stage 6 proving");
        let (stage6_proof, _r_stage6) = BatchedSumcheck::prove(
            stage6_instances_mut,
            Some(accumulator.clone()),
            &mut *transcript.borrow_mut(),
        );

        state_manager.proofs.borrow_mut().insert(
            ProofKeys::Stage6Sumcheck,
            ProofData::SumcheckProof(stage6_proof),
        );

        #[cfg(feature = "allocative")]
        {
            let mut flamegraph = FlameGraphBuilder::default();
            for sumcheck in stage6_instances.iter() {
                sumcheck.update_flamegraph(&mut flamegraph);
            }
            write_flamegraph_svg(flamegraph, "stage6_end_flamechart.svg");
        }

        drop_in_background_thread(stage6_instances);

        drop(_guard);
        drop(span);

        // Batch-prove all openings (Stage 7)
        let (_, trace, _, _) = state_manager.get_prover_data();
>>>>>>> 44838470

        let all_polys: Vec<CommittedPolynomial> =
            AllCommittedPolynomials::iter().copied().collect();
        let polynomials_map =
            CommittedPolynomial::generate_witness_batch(&all_polys, preprocessing, trace);

        #[cfg(feature = "allocative")]
        print_data_structure_heap_usage("Committed polynomials map", &polynomials_map);

        #[cfg(not(target_arch = "wasm32"))]
        print_current_memory_usage("Stage 7 baseline");

        tracing::info!("Stage 7 proving");

        // Generate trusted_advice opening proofs
        if !state_manager.program_io.trusted_advice.is_empty() {
            let proof = Self::generate_trusted_advice_proof(
                &mut state_manager,
                &preprocessing.generators,
                &mut *transcript.borrow_mut(),
            );
            state_manager.proofs.borrow_mut().insert(
                ProofKeys::TrustedAdviceProof,
                ProofData::OpeningProof(proof),
            );
        }

        // Generate untrusted_advice opening proofs
        if !state_manager.program_io.untrusted_advice.is_empty() {
            let proof = Self::generate_untrusted_advice_proof(
                &mut state_manager,
                &preprocessing.generators,
                &mut *transcript.borrow_mut(),
            );
            state_manager.proofs.borrow_mut().insert(
                ProofKeys::UntrustedAdviceProof,
                ProofData::OpeningProof(proof),
            );
        }

        let opening_proof = accumulator.borrow_mut().reduce_and_prove(
            polynomials_map,
            opening_proof_hints,
            &preprocessing.generators,
            &mut *transcript.borrow_mut(),
        );

        state_manager.proofs.borrow_mut().insert(
            ProofKeys::ReducedOpeningProof,
            ProofData::ReducedOpeningProof(opening_proof),
        );

        #[cfg(test)]
        assert!(
            state_manager
                .get_prover_accumulator()
                .borrow()
                .appended_virtual_openings
                .borrow()
                .is_empty(),
            "Not all virtual openings have been proven, missing: {:?}",
            state_manager
                .get_prover_accumulator()
                .borrow()
                .appended_virtual_openings
                .borrow()
        );

        #[cfg(test)]
        let debug_info = {
            let transcript = state_manager.transcript.take();
            let opening_accumulator = state_manager.get_prover_accumulator().borrow().clone();
            Some(ProverDebugInfo {
                transcript,
                opening_accumulator,
                prover_setup: preprocessing.generators.clone(),
            })
        };
        #[cfg(not(test))]
        let debug_info = None;

        let proof = JoltProof::from_prover_state_manager(state_manager);

        Ok((proof, debug_info))
    }

    #[tracing::instrument(skip_all, name = "JoltDAG::verify")]
    pub fn verify<
        'a,
        F: JoltField,
        ProofTranscript: Transcript,
        PCS: CommitmentScheme<Field = F>,
    >(
        mut state_manager: StateManager<'a, F, ProofTranscript, PCS>,
    ) -> Result<(), anyhow::Error> {
        state_manager.fiat_shamir_preamble();

        let ram_K = state_manager.ram_K;
        let bytecode_d = state_manager.get_verifier_data().0.shared.bytecode.d;
        let _guard = AllCommittedPolynomials::initialize(compute_d_parameter(ram_K), bytecode_d);

        // Append commitments to transcript
        let commitments = state_manager.get_commitments();
        let transcript = state_manager.get_transcript();
        for commitment in commitments.borrow().iter() {
            transcript.borrow_mut().append_serializable(commitment);
        }

        // Append untrusted advice commitment to transcript
        if let Some(ref untrusted_advice_commitment) = state_manager.untrusted_advice_commitment {
            transcript
                .borrow_mut()
                .append_serializable(untrusted_advice_commitment);
        }
        // Append trusted advice commitment to transcript
        if let Some(ref trusted_advice_commitment) = state_manager.trusted_advice_commitment {
            transcript
                .borrow_mut()
                .append_serializable(trusted_advice_commitment);
        }

        // Initialize Dags
        let (preprocessing, _, trace_length) = state_manager.get_verifier_data();
        let padded_trace_length = trace_length.next_power_of_two();
        let mut spartan_dag = SpartanDag::<F>::new(padded_trace_length);
        let mut lookups_dag = LookupsDag::default();
        let mut registers_dag = RegistersDag::default();
        let mut ram_dag = RamDag::new_verifier(&state_manager);
        let mut bytecode_dag = BytecodeDag::default();

        // Stage 1:
        spartan_dag
            .stage1_verifier_uni_skip(&mut state_manager)
            .context("Stage 1 univariate skip first round")?;

        let stage1_remainder_instances: Vec<_> = spartan_dag
            .stage1_verifier_instances(&mut state_manager)
            .into_iter()
            .collect();
        let stage1_remainder_instances_ref: Vec<&dyn SumcheckInstance<F, ProofTranscript>> =
            stage1_remainder_instances
                .iter()
                .map(|instance| &**instance as &dyn SumcheckInstance<F, ProofTranscript>)
                .collect();

        let proofs = state_manager.proofs.borrow();
        let stage1_remainder_proof = proofs
            .get(&ProofKeys::Stage1Sumcheck)
            .expect("Stage 1 remainder proof not found");
        let stage1_remainder_proof = match stage1_remainder_proof {
            ProofData::SumcheckProof(proof) => proof,
            _ => panic!("Invalid proof type for stage 1 remainder"),
        };

        let transcript = state_manager.get_transcript();
        let opening_accumulator = state_manager.get_verifier_accumulator();
        let _r_stage1 = BatchedSumcheck::verify(
            stage1_remainder_proof,
            stage1_remainder_instances_ref,
            Some(opening_accumulator.clone()),
            &mut *transcript.borrow_mut(),
        )
        .context("Stage 1 remainder")?;

        // Release immutable borrow of proofs before taking &mut state_manager below
        drop(proofs);

        // Stage 2:
        // Stage 2a: Verify univariate-skip first round for product virtualization
        spartan_dag
            .stage2_verifier_uni_skip(&mut state_manager)
            .context("Stage 2 univariate skip first round")?;

        let stage2_instances: Vec<_> = std::iter::empty()
            .chain(spartan_dag.stage2_verifier_instances(&mut state_manager))
            .chain(registers_dag.stage2_verifier_instances(&mut state_manager))
            .chain(ram_dag.stage2_verifier_instances(&mut state_manager))
            .chain(lookups_dag.stage2_verifier_instances(&mut state_manager))
            .chain(bytecode_dag.stage2_verifier_instances(&mut state_manager))
            .collect();
        let stage2_instances_ref: Vec<&dyn SumcheckInstance<F, ProofTranscript>> = stage2_instances
            .iter()
            .map(|instance| &**instance as &dyn SumcheckInstance<F, ProofTranscript>)
            .collect();

        let proofs = state_manager.proofs.borrow();
        let stage2_proof_data = proofs
            .get(&ProofKeys::Stage2Sumcheck)
            .expect("Stage 2 sumcheck proof not found");
        let stage2_proof = match stage2_proof_data {
            ProofData::SumcheckProof(proof) => proof,
            _ => panic!("Invalid proof type for stage 2"),
        };

        let transcript = state_manager.get_transcript();
        let opening_accumulator = state_manager.get_verifier_accumulator();
        let _r_stage2 = BatchedSumcheck::verify(
            stage2_proof,
            stage2_instances_ref,
            Some(opening_accumulator.clone()),
            &mut *transcript.borrow_mut(),
        )
        .context("Stage 2")?;

        drop(proofs);

        // Stage 3:
        let stage3_instances: Vec<_> = std::iter::empty()
            .chain(spartan_dag.stage3_verifier_instances(&mut state_manager))
            .chain(lookups_dag.stage3_verifier_instances(&mut state_manager))
            .chain(ram_dag.stage3_verifier_instances(&mut state_manager))
            .collect();
        let stage3_instances_ref: Vec<&dyn SumcheckInstance<F, ProofTranscript>> = stage3_instances
            .iter()
            .map(|instance| &**instance as &dyn SumcheckInstance<F, ProofTranscript>)
            .collect();

        let proofs = state_manager.proofs.borrow();
        let stage3_proof_data = proofs
            .get(&ProofKeys::Stage3Sumcheck)
            .expect("Stage 3 sumcheck proof not found");
        let stage3_proof = match stage3_proof_data {
            ProofData::SumcheckProof(proof) => proof,
            _ => panic!("Invalid proof type for stage 3"),
        };

        let _r_stage3 = BatchedSumcheck::verify(
            stage3_proof,
            stage3_instances_ref,
            Some(opening_accumulator.clone()),
            &mut *transcript.borrow_mut(),
        )
        .context("Stage 3")?;

        drop(proofs);

        // Stage 4:
        let stage4_instances: Vec<_> = std::iter::empty()
            .chain(registers_dag.stage4_verifier_instances(&mut state_manager))
            .chain(ram_dag.stage4_verifier_instances(&mut state_manager))
            .collect();
        let stage4_instances_ref: Vec<&dyn SumcheckInstance<F, ProofTranscript>> = stage4_instances
            .iter()
            .map(|instance| &**instance as &dyn SumcheckInstance<F, ProofTranscript>)
            .collect();

        let proofs = state_manager.proofs.borrow();
        let stage4_proof_data = proofs
            .get(&ProofKeys::Stage4Sumcheck)
            .expect("Stage 4 sumcheck proof not found");
        let stage4_proof = match stage4_proof_data {
            ProofData::SumcheckProof(proof) => proof,
            _ => panic!("Invalid proof type for stage 4"),
        };

        let _r_stage4 = BatchedSumcheck::verify(
            stage4_proof,
            stage4_instances_ref,
            Some(opening_accumulator.clone()),
            &mut *transcript.borrow_mut(),
        )
        .context("Stage 4")?;

        drop(proofs);

        // Stage 5:
        let stage5_instances: Vec<_> = std::iter::empty()
            .chain(registers_dag.stage5_verifier_instances(&mut state_manager))
            .chain(ram_dag.stage5_verifier_instances(&mut state_manager))
            .chain(lookups_dag.stage5_verifier_instances(&mut state_manager))
            .collect();
        let stage5_instances_ref: Vec<&dyn SumcheckInstance<F, ProofTranscript>> = stage5_instances
            .iter()
            .map(|instance| &**instance as &dyn SumcheckInstance<F, ProofTranscript>)
            .collect();

        let proofs = state_manager.proofs.borrow();
        let stage5_proof_data = proofs
            .get(&ProofKeys::Stage5Sumcheck)
            .expect("Stage 5 sumcheck proof not found");
        let stage5_proof = match stage5_proof_data {
            ProofData::SumcheckProof(proof) => proof,
            _ => panic!("Invalid proof type for stage 5"),
        };

        let _r_stage5 = BatchedSumcheck::verify(
            stage5_proof,
            stage5_instances_ref,
            Some(opening_accumulator.clone()),
            &mut *transcript.borrow_mut(),
        )
        .context("Stage 5")?;

        drop(proofs);

        // Stage 6:
        let stage6_instances: Vec<_> = std::iter::empty()
            .chain(bytecode_dag.stage6_verifier_instances(&mut state_manager))
            .chain(ram_dag.stage6_verifier_instances(&mut state_manager))
            .chain(lookups_dag.stage6_verifier_instances(&mut state_manager))
            .collect();
        let stage6_instances_ref: Vec<&dyn SumcheckInstance<F, ProofTranscript>> = stage6_instances
            .iter()
            .map(|instance| &**instance as &dyn SumcheckInstance<F, ProofTranscript>)
            .collect();

        let proofs = state_manager.proofs.borrow();
        let stage6_proof_data = proofs
            .get(&ProofKeys::Stage6Sumcheck)
            .expect("Stage 6 sumcheck proof not found");
        let stage6_proof = match stage6_proof_data {
            ProofData::SumcheckProof(proof) => proof,
            _ => panic!("Invalid proof type for stage 6"),
        };

        let _r_stage6 = BatchedSumcheck::verify(
            stage6_proof,
            stage6_instances_ref,
            Some(opening_accumulator.clone()),
            &mut *transcript.borrow_mut(),
        )
        .context("Stage 6")?;

        // Verify trusted_advice opening proofs
        if state_manager.trusted_advice_commitment.is_some() {
            Self::verify_trusted_advice_proofs(
                &state_manager,
                &preprocessing.generators,
                &mut *transcript.borrow_mut(),
            )
            .context("Trusted advice proofs")?;
        }

        // Verify untrusted_advice opening proofs
        if state_manager.untrusted_advice_commitment.is_some() {
            Self::verify_untrusted_advice_proofs(
                &state_manager,
                &preprocessing.generators,
                &mut *transcript.borrow_mut(),
            )
            .context("Untrusted advice proofs")?;
        }

        // Batch-prove all openings (Stage 7)
        let batched_opening_proof = proofs
            .get(&ProofKeys::ReducedOpeningProof)
            .expect("Reduced opening proof not found");
        let batched_opening_proof = match batched_opening_proof {
            ProofData::ReducedOpeningProof(proof) => proof,
            _ => panic!("Invalid proof type for opening reduction"),
        };

        let mut commitments_map = HashMap::new();
        for polynomial in AllCommittedPolynomials::iter() {
            commitments_map.insert(
                *polynomial,
                commitments.borrow()[polynomial.to_index()].clone(),
            );
        }
        let accumulator = state_manager.get_verifier_accumulator();
        accumulator
            .borrow_mut()
            .reduce_and_verify(
                &preprocessing.generators,
                &mut commitments_map,
                batched_opening_proof,
                &mut *transcript.borrow_mut(),
            )
            .context("Stage 7")?;

        Ok(())
    }

    // Prover utility to commit to all the polynomials for the PCS
    #[tracing::instrument(skip_all)]
    fn generate_and_commit_polynomials<
        F: JoltField,
        ProofTranscript: Transcript,
        #[cfg(feature = "streaming")] PCS: StreamingCommitmentScheme<Field = F>,
        #[cfg(not(feature = "streaming"))] PCS: CommitmentScheme<Field = F>,
    >(
        prover_state_manager: &mut StateManager<F, ProofTranscript, PCS>,
    ) -> Result<HashMap<CommittedPolynomial, PCS::OpeningProofHint>, anyhow::Error> {
        #[cfg(feature = "streaming")]
        {
            let (preprocessing, lazy_trace, _trace, _program_io, _final_memory_state) =
                prover_state_manager.get_prover_data();

            let T = DoryGlobals::get_T();

            let polys: Vec<_> = AllCommittedPolynomials::iter().collect();
            let cached_setup = PCS::cache_setup(&preprocessing.generators);
            let pcs_and_polys: Vec<_> = polys
                .iter()
                .map(|poly| {
                    (
                        PCS::initialize(
                            poly.get_onehot_k(preprocessing),
                            T,
                            &preprocessing.generators,
                            &cached_setup,
                        ),
                        poly,
                    )
                })
                .collect();
            let row_len = DoryGlobals::get_num_columns();
            let mut row_commitments: Vec<Vec<<PCS>::ChunkState>> =
                vec![vec![]; T / DoryGlobals::get_max_num_rows()];

            lazy_trace
                .as_ref()
                .expect("Lazy trace not found!")
                .clone()
                .pad_using(T + 1, |_| Cycle::NoOp)
                .chunks_with_peek(row_len)
                .zip(&mut row_commitments)
                .par_bridge()
                .for_each(|(row_with_peek, row_)| {
                    let res = pcs_and_polys.iter().map(|(pcs, poly)| {
                        poly.generate_witness_and_commit_row::<_, PCS>(
                            pcs,
                            preprocessing,
                            &row_with_peek,
                            prover_state_manager.ram_d,
                        )
                    });
                    *row_ = res.collect::<Vec<_>>();
                });

            let (commitments, hints): (Vec<_>, Vec<_>) = transpose(row_commitments)
                .into_par_iter()
                .zip(pcs_and_polys.into_par_iter())
                .map(|(rc, (s, _))| PCS::finalize(s, &rc))
                .unzip();

<<<<<<< HEAD
            #[cfg(test)]
            {
                let committed_polys: Vec<_> = polys
                    .iter()
                    .map(|poly| {
                        poly.generate_witness(preprocessing, _trace, prover_state_manager.ram_d)
                    })
                    .collect();

                let commitments_non_streaming: Vec<_> = committed_polys
                    .iter()
                    .map(|poly| PCS::commit(poly, &preprocessing.generators))
                    .collect();

                // compare commitments and hints iteratively and print indices that do not match
                for (i, ((commitment, hint), (commitment_non_streaming, hint_non_streaming))) in
                    commitments
                        .iter()
                        .zip(hints.iter())
                        .zip(commitments_non_streaming.iter())
                        .enumerate()
                {
                    assert_eq!(
                        hint,
                        hint_non_streaming,
                        "PCS hint mismatch at {:?}",
                        polys.iter().collect::<Vec<_>>()[i]
                    );
                    assert_eq!(
                        commitment,
                        commitment_non_streaming,
                        "Commitment mismatch at {:?}\n ({}):\n {:?}\n != \n{:?}",
                        polys.iter().collect::<Vec<_>>()[i],
                        i,
                        commitment,
                        commitment_non_streaming
                    );
                }
            }

            let mut hint_map = HashMap::with_capacity(AllCommittedPolynomials::len());
            for (poly, hint) in AllCommittedPolynomials::iter().zip(hints) {
                hint_map.insert(*poly, hint);
            }

            prover_state_manager.set_commitments(commitments);

            Ok(hint_map)
=======
        let polys = AllCommittedPolynomials::iter().copied().collect::<Vec<_>>();
        let mut all_polys =
            CommittedPolynomial::generate_witness_batch(&polys, preprocessing, trace);

        let committed_polys: Vec<_> = AllCommittedPolynomials::iter()
            .filter_map(|poly| all_polys.remove(poly))
            .collect();

        let span = tracing::span!(tracing::Level::INFO, "commit to polynomials");
        let _guard = span.enter();

        let commit_results = PCS::batch_commit(&committed_polys, &preprocessing.generators);

        let (commitments, hints): (Vec<PCS::Commitment>, Vec<PCS::OpeningProofHint>) =
            commit_results.into_iter().unzip();
        drop(_guard);
        drop(span);
        let mut hint_map = HashMap::with_capacity(committed_polys.len());
        for (poly, hint) in AllCommittedPolynomials::iter().zip(hints) {
            hint_map.insert(*poly, hint);
>>>>>>> 44838470
        }
        #[cfg(not(feature = "streaming"))]
        {
            let (preprocessing, _lazy_trace, trace, _program_io, _final_memory_state) =
                prover_state_manager.get_prover_data();

            let mut all_polys = CommittedPolynomial::generate_witness_batch(
                &AllCommittedPolynomials::iter().copied().collect::<Vec<_>>(),
                preprocessing,
                trace,
            );
            let committed_polys: Vec<_> = AllCommittedPolynomials::iter()
                .filter_map(|poly| all_polys.remove(poly))
                .collect();

            let (commitments, hints): (Vec<PCS::Commitment>, Vec<PCS::OpeningProofHint>) =
                committed_polys
                    .par_iter()
                    .map(|poly| PCS::commit(poly, &preprocessing.generators))
                    .unzip();
            let mut hint_map = HashMap::with_capacity(committed_polys.len());
            for (poly, hint) in AllCommittedPolynomials::iter().zip(hints) {
                hint_map.insert(*poly, hint);
            }

            prover_state_manager.set_commitments(commitments);

            drop_in_background_thread(committed_polys);

            Ok(hint_map)
        }
    }

    fn commit_untrusted_advice<
        'a,
        F: JoltField,
        ProofTranscript: Transcript,
        PCS: CommitmentScheme<Field = F>,
    >(
        state_manager: &mut StateManager<'a, F, ProofTranscript, PCS>,
    ) -> Option<PCS::OpeningProofHint> {
        let (preprocessing, _, program_io, _) = state_manager.get_prover_data();

        if program_io.untrusted_advice.is_empty() {
            return None;
        }

        let mut initial_memory_state =
            vec![0; program_io.memory_layout.max_untrusted_advice_size as usize / 8];

        let mut index = 1;
        for chunk in program_io.untrusted_advice.chunks(8) {
            let mut word = [0u8; 8];
            for (i, byte) in chunk.iter().enumerate() {
                word[i] = *byte;
            }
            let word = u64::from_le_bytes(word);
            initial_memory_state[index] = word;
            index += 1;
        }

        let poly = MultilinearPolynomial::from(initial_memory_state);
        let (commitment, hint) = PCS::commit(&poly, &preprocessing.generators);

        if let Some(ref mut prover_state) = state_manager.prover_state {
            prover_state.untrusted_advice_polynomial = Some(poly);
        }

        state_manager.untrusted_advice_commitment = Some(commitment);
        Some(hint)
    }

    fn compute_trusted_advice_poly<
        'a,
        F: JoltField,
        ProofTranscript: Transcript,
        PCS: CommitmentScheme<Field = F>,
    >(
        state_manager: &mut StateManager<'a, F, ProofTranscript, PCS>,
    ) {
        let (_, _, program_io, _) = state_manager.get_prover_data();

        if program_io.trusted_advice.is_empty() {
            return;
        }

        let mut initial_memory_state =
            vec![0; program_io.memory_layout.max_trusted_advice_size as usize / 8];

        let mut index = 1;
        for chunk in program_io.trusted_advice.chunks(8) {
            let mut word = [0u8; 8];
            for (i, byte) in chunk.iter().enumerate() {
                word[i] = *byte;
            }
            let word = u64::from_le_bytes(word);
            initial_memory_state[index] = word;
            index += 1;
        }

        let poly = MultilinearPolynomial::from(initial_memory_state);

        if let Some(ref mut prover_state) = state_manager.prover_state {
            prover_state.trusted_advice_polynomial = Some(poly);
        }
    }

    fn generate_trusted_advice_proof<
        F: JoltField,
        ProofTranscript: Transcript,
        PCS: CommitmentScheme<Field = F>,
    >(
        state_manager: &mut StateManager<'_, F, ProofTranscript, PCS>,
        generators: &PCS::ProverSetup,
        transcript: &mut ProofTranscript,
    ) -> PCS::Proof {
        let prover_state = state_manager.prover_state.as_ref().unwrap();
        let trusted_advice_poly = prover_state.trusted_advice_polynomial.as_ref().unwrap();
        let accumulator = state_manager.get_prover_accumulator();
        let (point, _) = accumulator.borrow().get_trusted_advice_opening().unwrap();
        PCS::prove_without_hint(generators, trusted_advice_poly, &point.r, transcript)
    }

    fn generate_untrusted_advice_proof<
        F: JoltField,
        ProofTranscript: Transcript,
        PCS: CommitmentScheme<Field = F>,
    >(
        state_manager: &mut StateManager<'_, F, ProofTranscript, PCS>,
        generators: &PCS::ProverSetup,
        transcript: &mut ProofTranscript,
    ) -> PCS::Proof {
        let prover_state = state_manager.prover_state.as_ref().unwrap();
        let untrusted_advice_poly = prover_state.untrusted_advice_polynomial.as_ref().unwrap();
        let accumulator = state_manager.get_prover_accumulator();
        let (point, _) = accumulator.borrow().get_untrusted_advice_opening().unwrap();
        PCS::prove_without_hint(generators, untrusted_advice_poly, &point.r, transcript)
    }

    fn verify_trusted_advice_proofs<
        F: JoltField,
        ProofTranscript: Transcript,
        PCS: CommitmentScheme<Field = F>,
    >(
        state_manager: &StateManager<'_, F, ProofTranscript, PCS>,
        verifier_setup: &PCS::VerifierSetup,
        transcript: &mut ProofTranscript,
    ) -> Result<(), anyhow::Error> {
        let trusted_advice_commitment = state_manager.trusted_advice_commitment.as_ref().unwrap();
        let accumulator = state_manager.get_verifier_accumulator();

        let (point, eval) = accumulator.borrow().get_trusted_advice_opening().unwrap();
        let proof = match state_manager
            .proofs
            .borrow()
            .get(&ProofKeys::TrustedAdviceProof)
        {
            Some(ProofData::OpeningProof(proof)) => proof.clone(),
            _ => return Err(anyhow::anyhow!("Trusted advice proof not found")),
        };

        PCS::verify(
            &proof,
            verifier_setup,
            transcript,
            &point.r,
            &eval,
            trusted_advice_commitment,
        )
        .map_err(|e| anyhow::anyhow!("Trusted advice opening proof verification failed: {e:?}"))?;

        Ok(())
    }

    fn verify_untrusted_advice_proofs<
        F: JoltField,
        ProofTranscript: Transcript,
        PCS: CommitmentScheme<Field = F>,
    >(
        state_manager: &StateManager<'_, F, ProofTranscript, PCS>,
        verifier_setup: &PCS::VerifierSetup,
        transcript: &mut ProofTranscript,
    ) -> Result<(), anyhow::Error> {
        let untrusted_advice_commitment =
            state_manager.untrusted_advice_commitment.as_ref().unwrap();
        let accumulator = state_manager.get_verifier_accumulator();

        let (point, eval) = accumulator.borrow().get_untrusted_advice_opening().unwrap();
        let proof = match state_manager
            .proofs
            .borrow()
            .get(&ProofKeys::UntrustedAdviceProof)
        {
            Some(ProofData::OpeningProof(proof)) => proof.clone(),
            _ => return Err(anyhow::anyhow!("Untrusted advice proof not found")),
        };

        PCS::verify(
            &proof,
            verifier_setup,
            transcript,
            &point.r,
            &eval,
            untrusted_advice_commitment,
        )
        .map_err(|e| {
            anyhow::anyhow!("Untrusted advice opening proof verification failed: {e:?}")
        })?;

        Ok(())
    }
}<|MERGE_RESOLUTION|>--- conflicted
+++ resolved
@@ -32,7 +32,6 @@
 #[cfg(feature = "allocative")]
 use allocative::FlameGraphBuilder;
 use anyhow::Context;
-<<<<<<< HEAD
 #[cfg(feature = "streaming")]
 use itertools::Itertools;
 use rayon::prelude::*;
@@ -40,8 +39,6 @@
 use tracer::instruction::Cycle;
 #[cfg(feature = "streaming")]
 use tracer::ChunkWithPeekIterator as _;
-=======
->>>>>>> 44838470
 
 pub enum JoltDAG {}
 
@@ -74,8 +71,6 @@
 
         let bytecode_d = preprocessing.shared.bytecode.d;
 
-<<<<<<< HEAD
-=======
         // Commit to untrusted_advice
         let _untrusted_advice_opening_proof_hints =
             if !state_manager.program_io.untrusted_advice.is_empty() {
@@ -93,7 +88,6 @@
                 None
             };
 
->>>>>>> 44838470
         let _guard = (
             DoryGlobals::initialize(DTH_ROOT_OF_K, padded_trace_length),
             AllCommittedPolynomials::initialize(state_manager.ram_d, bytecode_d),
@@ -339,10 +333,6 @@
         drop(_guard);
         drop(span);
 
-<<<<<<< HEAD
-        // Batch-prove all openings
-        let (_, _, trace, _, _) = state_manager.get_prover_data();
-=======
         // Stage 5:
         #[cfg(not(target_arch = "wasm32"))]
         print_current_memory_usage("Stage 5 baseline");
@@ -450,8 +440,7 @@
         drop(span);
 
         // Batch-prove all openings (Stage 7)
-        let (_, trace, _, _) = state_manager.get_prover_data();
->>>>>>> 44838470
+        let (_, _, trace, _, _) = state_manager.get_prover_data();
 
         let all_polys: Vec<CommittedPolynomial> =
             AllCommittedPolynomials::iter().copied().collect();
@@ -888,7 +877,6 @@
                 .map(|(rc, (s, _))| PCS::finalize(s, &rc))
                 .unzip();
 
-<<<<<<< HEAD
             #[cfg(test)]
             {
                 let committed_polys: Vec<_> = polys
@@ -937,48 +925,29 @@
             prover_state_manager.set_commitments(commitments);
 
             Ok(hint_map)
-=======
-        let polys = AllCommittedPolynomials::iter().copied().collect::<Vec<_>>();
-        let mut all_polys =
-            CommittedPolynomial::generate_witness_batch(&polys, preprocessing, trace);
-
-        let committed_polys: Vec<_> = AllCommittedPolynomials::iter()
-            .filter_map(|poly| all_polys.remove(poly))
-            .collect();
-
-        let span = tracing::span!(tracing::Level::INFO, "commit to polynomials");
-        let _guard = span.enter();
-
-        let commit_results = PCS::batch_commit(&committed_polys, &preprocessing.generators);
-
-        let (commitments, hints): (Vec<PCS::Commitment>, Vec<PCS::OpeningProofHint>) =
-            commit_results.into_iter().unzip();
-        drop(_guard);
-        drop(span);
-        let mut hint_map = HashMap::with_capacity(committed_polys.len());
-        for (poly, hint) in AllCommittedPolynomials::iter().zip(hints) {
-            hint_map.insert(*poly, hint);
->>>>>>> 44838470
         }
         #[cfg(not(feature = "streaming"))]
         {
             let (preprocessing, _lazy_trace, trace, _program_io, _final_memory_state) =
                 prover_state_manager.get_prover_data();
 
-            let mut all_polys = CommittedPolynomial::generate_witness_batch(
-                &AllCommittedPolynomials::iter().copied().collect::<Vec<_>>(),
-                preprocessing,
-                trace,
-            );
+            let polys = AllCommittedPolynomials::iter().copied().collect::<Vec<_>>();
+            let mut all_polys =
+                CommittedPolynomial::generate_witness_batch(&polys, preprocessing, trace);
+
             let committed_polys: Vec<_> = AllCommittedPolynomials::iter()
                 .filter_map(|poly| all_polys.remove(poly))
                 .collect();
 
+            let span = tracing::span!(tracing::Level::INFO, "commit to polynomials");
+            let _guard = span.enter();
+
+            let commit_results = PCS::batch_commit(&committed_polys, &preprocessing.generators);
+
             let (commitments, hints): (Vec<PCS::Commitment>, Vec<PCS::OpeningProofHint>) =
-                committed_polys
-                    .par_iter()
-                    .map(|poly| PCS::commit(poly, &preprocessing.generators))
-                    .unzip();
+                commit_results.into_iter().unzip();
+            drop(_guard);
+            drop(span);
             let mut hint_map = HashMap::with_capacity(committed_polys.len());
             for (poly, hint) in AllCommittedPolynomials::iter().zip(hints) {
                 hint_map.insert(*poly, hint);
