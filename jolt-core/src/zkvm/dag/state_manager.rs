--- conflicted
+++ resolved
@@ -51,12 +51,8 @@
     PCS: CommitmentScheme<Field = F>,
 {
     pub preprocessing: &'a JoltProverPreprocessing<F, PCS>,
-<<<<<<< HEAD
     pub lazy_trace: Option<LazyTraceIterator>, // JP: Why is this Option?
-    pub trace: Vec<Cycle>,
-=======
     pub trace: Arc<Vec<Cycle>>,
->>>>>>> 44838470
     pub final_memory_state: Memory,
     pub accumulator: Rc<RefCell<ProverOpeningAccumulator<F>>>,
     pub untrusted_advice_polynomial: Option<MultilinearPolynomial<F>>,
@@ -151,12 +147,8 @@
             twist_sumcheck_switch_index,
             prover_state: Some(ProverState {
                 preprocessing,
-<<<<<<< HEAD
                 lazy_trace: Some(lazy_trace),
-                trace,
-=======
                 trace: Arc::new(trace),
->>>>>>> 44838470
                 final_memory_state,
                 accumulator: opening_accumulator,
                 untrusted_advice_polynomial: None,
