use std::cell::RefCell;
use std::collections::BTreeMap;
use std::rc::Rc;

use crate::field::JoltField;
use crate::poly::commitment::commitment_scheme::CommitmentScheme;
use crate::poly::multilinear_polynomial::MultilinearPolynomial;
use crate::poly::opening_proof::{
    OpeningPoint, ProverOpeningAccumulator, ReducedOpeningProof, SumcheckId,
    VerifierOpeningAccumulator, BIG_ENDIAN,
};
use crate::subprotocols::sumcheck::SumcheckInstanceProof;
use crate::transcripts::Transcript;
use crate::utils::math::Math;
use crate::zkvm::witness::{CommittedPolynomial, VirtualPolynomial};
use crate::zkvm::{JoltProverPreprocessing, JoltVerifierPreprocessing};
use num_derive::FromPrimitive;
use rayon::prelude::*;
use tracer::emulator::memory::Memory;
use tracer::instruction::{Cycle, Instruction};
use tracer::JoltDevice;

#[derive(PartialEq, Eq, Copy, Clone, Debug, PartialOrd, Ord, FromPrimitive)]
#[repr(u8)]
pub enum ProofKeys {
    Stage1Sumcheck,
    Stage2Sumcheck,
    Stage3Sumcheck,
    Stage4Sumcheck,
<<<<<<< HEAD
    Stage5Sumcheck,
    Stage6Sumcheck,
    ReducedOpeningProof, // Implicitly Stage 7
=======
    ReducedOpeningProof,
    TrustedAdviceProof,
    UntrustedAdviceProof,
>>>>>>> 54a037d4
}

pub enum ProofData<F: JoltField, PCS: CommitmentScheme<Field = F>, ProofTranscript: Transcript> {
    SumcheckProof(SumcheckInstanceProof<F, ProofTranscript>),
    ReducedOpeningProof(ReducedOpeningProof<F, PCS, ProofTranscript>),
    OpeningProof(PCS::Proof),
}

pub type Proofs<F, PCS, ProofTranscript> = BTreeMap<ProofKeys, ProofData<F, PCS, ProofTranscript>>;

pub struct ProverState<'a, F: JoltField, PCS>
where
    PCS: CommitmentScheme<Field = F>,
{
    pub preprocessing: &'a JoltProverPreprocessing<F, PCS>,
    pub trace: Vec<Cycle>,
    pub final_memory_state: Memory,
    pub accumulator: Rc<RefCell<ProverOpeningAccumulator<F>>>,
    pub untrusted_advice_polynomial: Option<MultilinearPolynomial<F>>,
    pub trusted_advice_polynomial: Option<MultilinearPolynomial<F>>,
}

pub struct VerifierState<'a, F: JoltField, PCS>
where
    PCS: CommitmentScheme<Field = F>,
{
    pub preprocessing: &'a JoltVerifierPreprocessing<F, PCS>,
    pub trace_length: usize,
    pub accumulator: Rc<RefCell<VerifierOpeningAccumulator<F>>>,
}

pub struct StateManager<
    'a,
    F: JoltField,
    ProofTranscript: Transcript,
    PCS: CommitmentScheme<Field = F>,
> {
    pub transcript: Rc<RefCell<ProofTranscript>>,
    pub proofs: Rc<RefCell<Proofs<F, PCS, ProofTranscript>>>,
    pub commitments: Rc<RefCell<Vec<PCS::Commitment>>>,
    pub untrusted_advice_commitment: Option<PCS::Commitment>,
    pub trusted_advice_commitment: Option<PCS::Commitment>,
    pub ram_K: usize,
    pub twist_sumcheck_switch_index: usize,
    pub program_io: JoltDevice,
    pub prover_state: Option<ProverState<'a, F, PCS>>,
    pub verifier_state: Option<VerifierState<'a, F, PCS>>,
}

impl<'a, F, ProofTranscript, PCS> StateManager<'a, F, ProofTranscript, PCS>
where
    F: JoltField,
    ProofTranscript: Transcript,
    PCS: CommitmentScheme<Field = F>,
{
    pub fn new_prover(
        preprocessing: &'a JoltProverPreprocessing<F, PCS>,
        trace: Vec<Cycle>,
        program_io: JoltDevice,
        trusted_advice_commitment: Option<PCS::Commitment>,
        final_memory_state: Memory,
    ) -> Self {
        let opening_accumulator = ProverOpeningAccumulator::new();
        let opening_accumulator = Rc::new(RefCell::new(opening_accumulator));
        let transcript = Rc::new(RefCell::new(ProofTranscript::new(b"Jolt")));
        let proofs = Rc::new(RefCell::new(BTreeMap::new()));
        let commitments = Rc::new(RefCell::new(vec![]));

        // Calculate K for DoryGlobals initialization
        let ram_K = trace
            .par_iter()
            .filter_map(|cycle| {
                crate::zkvm::ram::remap_address(
                    cycle.ram_access().address() as u64,
                    &preprocessing.shared.memory_layout,
                )
            })
            .max()
            .unwrap_or(0)
            .max(
                crate::zkvm::ram::remap_address(
                    preprocessing.shared.ram.min_bytecode_address,
                    &preprocessing.shared.memory_layout,
                )
                .unwrap_or(0)
                    + preprocessing.shared.ram.bytecode_words.len() as u64
                    + 1,
            )
            .next_power_of_two() as usize;

        let T = trace.len();
        let num_chunks = rayon::current_num_threads().next_power_of_two().min(T);
        let chunk_size = T / num_chunks;
        let twist_sumcheck_switch_index = chunk_size.log_2();

        Self {
            transcript,
            proofs,
            commitments,
            untrusted_advice_commitment: None,
            trusted_advice_commitment,
            program_io,
            ram_K,
            twist_sumcheck_switch_index,
            prover_state: Some(ProverState {
                preprocessing,
                trace,
                final_memory_state,
                accumulator: opening_accumulator,
                untrusted_advice_polynomial: None,
                trusted_advice_polynomial: None,
            }),
            verifier_state: None,
        }
    }

    /// Only used in tests; in practice, the verifier state manager is
    /// constructed using `JoltProof::to_verifier_state_manager`
    #[cfg(test)]
    pub fn new_verifier(
        preprocessing: &'a JoltVerifierPreprocessing<F, PCS>,
        program_io: JoltDevice,
        trace_length: usize,
        ram_K: usize,
        twist_sumcheck_switch_index: usize,
    ) -> Self {
        let opening_accumulator = VerifierOpeningAccumulator::new();
        let opening_accumulator = Rc::new(RefCell::new(opening_accumulator));
        let transcript = Rc::new(RefCell::new(ProofTranscript::new(b"Jolt")));
        let proofs = Rc::new(RefCell::new(BTreeMap::new()));
        let commitments = Rc::new(RefCell::new(vec![]));

        StateManager {
            transcript,
            proofs,
            commitments,
            untrusted_advice_commitment: None,
            trusted_advice_commitment: None,
            program_io,
            ram_K,
            twist_sumcheck_switch_index,
            prover_state: None,
            verifier_state: Some(VerifierState {
                preprocessing,
                trace_length,
                accumulator: opening_accumulator,
            }),
        }
    }

    pub fn get_prover_data(
        &self,
    ) -> (
        &'a JoltProverPreprocessing<F, PCS>,
        &Vec<Cycle>,
        &JoltDevice,
        &Memory,
    ) {
        if let Some(ref prover_state) = self.prover_state {
            (
                prover_state.preprocessing,
                &prover_state.trace,
                &self.program_io,
                &prover_state.final_memory_state,
            )
        } else {
            panic!("Prover state not initialized");
        }
    }

    pub fn get_verifier_data(&self) -> (&'a JoltVerifierPreprocessing<F, PCS>, &JoltDevice, usize) {
        if let Some(ref verifier_state) = self.verifier_state {
            (
                verifier_state.preprocessing,
                &self.program_io,
                verifier_state.trace_length,
            )
        } else {
            panic!("Verifier state not initialized");
        }
    }

    pub fn get_bytecode(&self) -> &[Instruction] {
        if let Some(ref verifier_state) = self.verifier_state {
            &verifier_state.preprocessing.shared.bytecode.bytecode
        } else if let Some(ref prover_state) = self.prover_state {
            &prover_state.preprocessing.shared.bytecode.bytecode
        } else {
            panic!("Neither prover nor verifier state initialized");
        }
    }

    pub fn get_prover_accumulator(&self) -> Rc<RefCell<ProverOpeningAccumulator<F>>> {
        if let Some(ref prover_state) = self.prover_state {
            prover_state.accumulator.clone()
        } else {
            panic!("Prover state not initialized");
        }
    }

    pub fn get_transcript(&self) -> Rc<RefCell<ProofTranscript>> {
        self.transcript.clone()
    }

    pub fn get_verifier_accumulator(&self) -> Rc<RefCell<VerifierOpeningAccumulator<F>>> {
        if let Some(ref verifier_state) = self.verifier_state {
            verifier_state.accumulator.clone()
        } else {
            panic!("Verifier state not initialized");
        }
    }

    pub fn get_commitments(&self) -> Rc<RefCell<Vec<PCS::Commitment>>> {
        self.commitments.clone()
    }

    pub fn set_commitments(&self, commitments: Vec<PCS::Commitment>) {
        *self.commitments.borrow_mut() = commitments;
    }

    /// Gets the opening for a given virtual polynomial from whichever accumulator is available.
    pub fn get_virtual_polynomial_opening(
        &self,
        polynomial: VirtualPolynomial,
        sumcheck: SumcheckId,
    ) -> (OpeningPoint<BIG_ENDIAN, F>, F) {
        if let Some(ref prover_state) = self.prover_state {
            prover_state
                .accumulator
                .borrow()
                .get_virtual_polynomial_opening(polynomial, sumcheck)
        } else if let Some(ref verifier_state) = self.verifier_state {
            verifier_state
                .accumulator
                .borrow()
                .get_virtual_polynomial_opening(polynomial, sumcheck)
        } else {
            panic!("Neither prover nor verifier state initialized");
        }
    }

    /// Gets the opening for a given committed polynomial from whichever accumulator is available.
    pub fn get_committed_polynomial_opening(
        &self,
        polynomial: CommittedPolynomial,
        sumcheck: SumcheckId,
    ) -> (OpeningPoint<BIG_ENDIAN, F>, F) {
        if let Some(ref prover_state) = self.prover_state {
            prover_state
                .accumulator
                .borrow()
                .get_committed_polynomial_opening(polynomial, sumcheck)
        } else if let Some(ref verifier_state) = self.verifier_state {
            verifier_state
                .accumulator
                .borrow()
                .get_committed_polynomial_opening(polynomial, sumcheck)
        } else {
            panic!("Neither prover nor verifier state initialized");
        }
    }

    pub fn fiat_shamir_preamble(&mut self) {
        let transcript = self.get_transcript();
        transcript
            .borrow_mut()
            .append_u64(self.program_io.memory_layout.max_input_size);
        transcript
            .borrow_mut()
            .append_u64(self.program_io.memory_layout.max_output_size);
        transcript
            .borrow_mut()
            .append_u64(self.program_io.memory_layout.memory_size);
        transcript
            .borrow_mut()
            .append_bytes(&self.program_io.inputs);
        transcript
            .borrow_mut()
            .append_bytes(&self.program_io.outputs);
        transcript
            .borrow_mut()
            .append_u64(self.program_io.panic as u64);
        transcript.borrow_mut().append_u64(self.ram_K as u64);

        if let Some(ref verifier_state) = self.verifier_state {
            transcript
                .borrow_mut()
                .append_u64(verifier_state.trace_length as u64);
        } else if let Some(ref prover_state) = self.prover_state {
            transcript
                .borrow_mut()
                .append_u64(prover_state.trace.len() as u64);
        } else {
            panic!("Neither prover nor verifier state initialized");
        }
    }
}<|MERGE_RESOLUTION|>--- conflicted
+++ resolved
@@ -27,15 +27,11 @@
     Stage2Sumcheck,
     Stage3Sumcheck,
     Stage4Sumcheck,
-<<<<<<< HEAD
     Stage5Sumcheck,
     Stage6Sumcheck,
-    ReducedOpeningProof, // Implicitly Stage 7
-=======
-    ReducedOpeningProof,
     TrustedAdviceProof,
     UntrustedAdviceProof,
->>>>>>> 54a037d4
+    ReducedOpeningProof, // Implicitly Stage 7
 }
 
 pub enum ProofData<F: JoltField, PCS: CommitmentScheme<Field = F>, ProofTranscript: Transcript> {
