use itertools::chain;
use num_traits::Zero;
use std::{array, cell::RefCell, rc::Rc, sync::Arc};

use crate::{
    field::JoltField,
    poly::{
        commitment::commitment_scheme::CommitmentScheme,
        eq_poly::EqPolynomial,
        lt_poly::LtPolynomial,
        multilinear_polynomial::{BindingOrder, MultilinearPolynomial, PolynomialBinding},
        opening_proof::{
            OpeningAccumulator, OpeningPoint, ProverOpeningAccumulator, SumcheckId,
            VerifierOpeningAccumulator, BIG_ENDIAN,
        },
        ra_poly::RaPolynomial,
        unipoly::UniPoly,
    },
    subprotocols::sumcheck::SumcheckInstance,
    transcripts::Transcript,
    utils::math::Math,
    zkvm::{
        dag::state_manager::StateManager,
        witness::{CommittedPolynomial, VirtualPolynomial},
    },
};
use allocative::Allocative;
#[cfg(feature = "allocative")]
use allocative::FlameGraphBuilder;
use common::constants::REGISTER_COUNT;
use rayon::prelude::*;

// Register value evaluation sumcheck
//
// Proves the relation:
//   Val(r) = Σ_{j=0}^{T-1} inc(r_address, j) ⋅ wa(r_address, j) ⋅ LT(r_cycle, j)
// where:
// - r = (r_address, r_cycle) is the evaluation point from the read-write checking sumcheck.
// - Val(r) is the claimed value of register r_address at time r_cycle.
// - inc is the MLE of the per-cycle increment at (r_address, j).
// - wa is the MLE of the write-indicator (1 on matching {0,1}-points).
// - LT is the MLE of strict less-than on bitstrings; evaluated at (r_cycle, j) as field points.
//
// This sumcheck ensures that the claimed final value of a register is consistent
// with all the writes that occurred to it over time (assuming initial value of 0).

#[derive(Allocative)]
pub struct ValEvaluationProverState<F: JoltField> {
    pub inc: MultilinearPolynomial<F>,
    pub wa: RaPolynomial<u8, F>,
    pub lt: LtPolynomial<F>,
}

#[derive(Allocative)]
pub(crate) struct ValEvaluationSumcheck<F: JoltField> {
    pub num_rounds: usize,
    pub prover_state: Option<ValEvaluationProverState<F>>,
}

impl<F: JoltField> ValEvaluationSumcheck<F> {
    #[tracing::instrument(skip_all, name = "RegistersValEvaluationSumcheck::new_prover")]
    pub fn new_prover<ProofTranscript: Transcript, PCS: CommitmentScheme<Field = F>>(
        state_manager: &mut StateManager<'_, F, ProofTranscript, PCS>,
    ) -> Self {
<<<<<<< HEAD
        let (preprocessing, _, trace, _, _) = state_manager.get_prover_data();
        let accumulator = state_manager.get_prover_accumulator();
=======
        let (preprocessing, trace, _, _) = state_manager.get_prover_data();
>>>>>>> 451da72d

        let (opening_point, _) = state_manager.get_virtual_polynomial_opening(
            VirtualPolynomial::RegistersVal,
            SumcheckId::RegistersReadWriteChecking,
        );

        // The opening point is r_address || r_cycle
        let r_address_len = REGISTER_COUNT.ilog2() as usize;
        let (r_address, r_cycle) = opening_point.split_at(r_address_len);

        let inc =
            CommittedPolynomial::RdInc.generate_witness(preprocessing, trace, state_manager.ram_d);

        let eq_r_address = EqPolynomial::evals(&r_address.r);
        let wa: Vec<Option<u8>> = trace
            .par_iter()
            .map(|cycle| {
                let instr = cycle.instruction().normalize();
                Some(instr.operands.rd)
            })
            .collect();
        let wa = RaPolynomial::new(Arc::new(wa), eq_r_address);
        let lt = LtPolynomial::new(&r_cycle);

        let num_rounds = r_cycle.len().pow2().log_2();
        Self {
            num_rounds,
            prover_state: Some(ValEvaluationProverState { inc, wa, lt }),
        }
    }

    pub fn new_verifier<ProofTranscript: Transcript, PCS: CommitmentScheme<Field = F>>(
        state_manager: &mut StateManager<'_, F, ProofTranscript, PCS>,
    ) -> Self {
        let (_, _, trace_length) = state_manager.get_verifier_data();

        Self {
            num_rounds: trace_length.log_2(),
            prover_state: None,
        }
    }
}

impl<F: JoltField, T: Transcript> SumcheckInstance<F, T> for ValEvaluationSumcheck<F> {
    fn degree(&self) -> usize {
        3
    }

    fn num_rounds(&self) -> usize {
        self.num_rounds
    }

    fn input_claim(&self, acc: Option<&RefCell<dyn OpeningAccumulator<F>>>) -> F {
        let (_, val_claim) = acc.unwrap().borrow().get_virtual_polynomial_opening(
            VirtualPolynomial::RegistersVal,
            SumcheckId::RegistersReadWriteChecking,
        );
        val_claim
    }

    #[tracing::instrument(
        skip_all,
        name = "RegistersValEvaluationSumcheck::compute_prover_message"
    )]
    fn compute_prover_message(&mut self, _round: usize, previous_claim: F) -> Vec<F> {
        const DEGREE: usize = 3;

        let prover_state = self
            .prover_state
            .as_ref()
            .expect("Prover state not initialized");

        let half_n = prover_state.inc.len() / 2;

        let [eval_at_1, eval_at_2, eval_at_inf] = (0..prover_state.inc.len() / 2)
            .into_par_iter()
            .map(|j| {
                let inc_at_1_j = prover_state.inc.get_bound_coeff(j + half_n);
                let inc_at_inf_j = inc_at_1_j - prover_state.inc.get_bound_coeff(j);
                let inc_at_2_j = inc_at_1_j + inc_at_inf_j;

                let wa_at_1_j = prover_state.wa.get_bound_coeff(j + half_n);
                let wa_at_inf_j = wa_at_1_j - prover_state.wa.get_bound_coeff(j);
                let wa_at_2_j = wa_at_1_j + wa_at_inf_j;

                let lt_at_1_j = prover_state.lt.get_bound_coeff(j + half_n);
                let lt_at_inf_j = lt_at_1_j - prover_state.lt.get_bound_coeff(j);
                let lt_at_2_j = lt_at_1_j + lt_at_inf_j;

                // Eval inc * wa * lt.
                [
                    (inc_at_1_j * wa_at_1_j).mul_unreduced::<9>(lt_at_1_j),
                    (inc_at_2_j * wa_at_2_j).mul_unreduced::<9>(lt_at_2_j),
                    (inc_at_inf_j * wa_at_inf_j).mul_unreduced::<9>(lt_at_inf_j),
                ]
            })
            .reduce(
                || [F::Unreduced::zero(); DEGREE],
                |a, b| array::from_fn(|i| a[i] + b[i]),
            )
            .map(F::from_montgomery_reduce);

        let eval_at_0 = previous_claim - eval_at_1;
        let poly = UniPoly::from_evals_toom(&[eval_at_0, eval_at_1, eval_at_2, eval_at_inf]);
        let domain = chain!([0], 2..).take(DEGREE).map(F::from_u64);
        domain.map(|x| poly.evaluate::<F>(&x)).collect()
    }

    #[tracing::instrument(skip_all, name = "RegistersValEvaluationSumcheck::bind")]
    fn bind(&mut self, r_j: F::Challenge, _round: usize) {
        if let Some(prover_state) = &mut self.prover_state {
            prover_state.inc.bind_parallel(r_j, BindingOrder::HighToLow);
            prover_state.wa.bind_parallel(r_j, BindingOrder::HighToLow);
            prover_state.lt.bind(r_j, BindingOrder::HighToLow);
        }
    }

    fn expected_output_claim(
        &self,
        accumulator: Option<Rc<RefCell<VerifierOpeningAccumulator<F>>>>,
        r: &[F::Challenge],
    ) -> F {
        let accumulator = accumulator.as_ref().unwrap();
        let (opening_point, _) = accumulator.borrow().get_virtual_polynomial_opening(
            VirtualPolynomial::RegistersVal,
            SumcheckId::RegistersReadWriteChecking,
        );
        let (_, r_cycle) = opening_point.split_at(REGISTER_COUNT.ilog2() as usize);

        // Compute LT(r_cycle', r_cycle)
        let mut lt_eval = F::zero();
        let mut eq_term = F::one();

        for (x, y) in r.iter().zip(r_cycle.r.iter()) {
            lt_eval += (F::one() - x) * y * eq_term;
            eq_term *= F::one() - x - y + *x * y + *x * y;
        }

        let (_, inc_claim) = accumulator.borrow().get_committed_polynomial_opening(
            CommittedPolynomial::RdInc,
            SumcheckId::RegistersValEvaluation,
        );
        let (_, wa_claim) = accumulator.borrow().get_virtual_polynomial_opening(
            VirtualPolynomial::RdWa,
            SumcheckId::RegistersValEvaluation,
        );

        // Return inc_claim * wa_claim * lt_eval
        inc_claim * wa_claim * lt_eval
    }

    fn normalize_opening_point(
        &self,
        opening_point: &[F::Challenge],
    ) -> OpeningPoint<BIG_ENDIAN, F> {
        OpeningPoint::new(opening_point.to_vec())
    }

    fn cache_openings_prover(
        &self,
        accumulator: Rc<RefCell<ProverOpeningAccumulator<F>>>,
        transcript: &mut T,
        r_cycle: OpeningPoint<BIG_ENDIAN, F>,
    ) {
        let prover_state = self
            .prover_state
            .as_ref()
            .expect("Prover state not initialized");

        let (opening_point, _) = accumulator.borrow().get_virtual_polynomial_opening(
            VirtualPolynomial::RegistersVal,
            SumcheckId::RegistersReadWriteChecking,
        );
        let (r_address, _) = opening_point.split_at(REGISTER_COUNT.ilog2() as usize);

        let inc_claim = prover_state.inc.final_sumcheck_claim();
        let wa_claim = prover_state.wa.final_sumcheck_claim();

        // Append claims to accumulator
        accumulator.borrow_mut().append_dense(
            transcript,
            CommittedPolynomial::RdInc,
            SumcheckId::RegistersValEvaluation,
            r_cycle.r.clone(),
            inc_claim,
        );

        let r = [r_address.r.as_slice(), r_cycle.r.as_slice()].concat();
        accumulator.borrow_mut().append_virtual(
            transcript,
            VirtualPolynomial::RdWa,
            SumcheckId::RegistersValEvaluation,
            OpeningPoint::new(r),
            wa_claim,
        );
    }

    fn cache_openings_verifier(
        &self,
        accumulator: Rc<RefCell<VerifierOpeningAccumulator<F>>>,
        transcript: &mut T,
        r_cycle: OpeningPoint<BIG_ENDIAN, F>,
    ) {
        let (opening_point, _) = accumulator.borrow().get_virtual_polynomial_opening(
            VirtualPolynomial::RegistersVal,
            SumcheckId::RegistersReadWriteChecking,
        );
        let (r_address, _) = opening_point.split_at(REGISTER_COUNT.ilog2() as usize);

        // Append claims to accumulator
        accumulator.borrow_mut().append_dense(
            transcript,
            CommittedPolynomial::RdInc,
            SumcheckId::RegistersValEvaluation,
            r_cycle.r.clone(),
        );

        let r = [r_address.r.as_slice(), r_cycle.r.as_slice()].concat();
        accumulator.borrow_mut().append_virtual(
            transcript,
            VirtualPolynomial::RdWa,
            SumcheckId::RegistersValEvaluation,
            OpeningPoint::new(r),
        );
    }

    #[cfg(feature = "allocative")]
    fn update_flamegraph(&self, flamegraph: &mut FlameGraphBuilder) {
        flamegraph.visit_root(self);
    }
}<|MERGE_RESOLUTION|>--- conflicted
+++ resolved
@@ -62,12 +62,7 @@
     pub fn new_prover<ProofTranscript: Transcript, PCS: CommitmentScheme<Field = F>>(
         state_manager: &mut StateManager<'_, F, ProofTranscript, PCS>,
     ) -> Self {
-<<<<<<< HEAD
         let (preprocessing, _, trace, _, _) = state_manager.get_prover_data();
-        let accumulator = state_manager.get_prover_accumulator();
-=======
-        let (preprocessing, trace, _, _) = state_manager.get_prover_data();
->>>>>>> 451da72d
 
         let (opening_point, _) = state_manager.get_virtual_polynomial_opening(
             VirtualPolynomial::RegistersVal,
