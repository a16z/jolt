--- conflicted
+++ resolved
@@ -254,16 +254,10 @@
         }
     }
 
-<<<<<<< HEAD
-    fn phase1_compute_message(&mut self, round: usize, _previous_claim: F) -> UniPoly<F> {
-        const BATCH_SIZE: usize = 2;
-
+    fn phase1_compute_message(&mut self, round: usize, previous_claim: F) -> UniPoly<F> {
         // Precompute mask for j % (1 << round) -> j & round_mask
         let round_mask = (1 << round) - 1;
 
-=======
-    fn phase1_compute_message(&mut self, round: usize, previous_claim: F) -> UniPoly<F> {
->>>>>>> 539ea6f5
         let Self {
             addresses,
             I,
