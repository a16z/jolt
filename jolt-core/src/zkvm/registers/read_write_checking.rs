--- conflicted
+++ resolved
@@ -92,13 +92,9 @@
     fn initialize<PCS: CommitmentScheme<Field = F>>(
         preprocessing: &JoltProverPreprocessing<F, PCS>,
         trace: &[Cycle],
-<<<<<<< HEAD
-        r_prime: &[F],
-        ram_d: usize,
-=======
         sample_stage_1: &(OpeningPoint<BIG_ENDIAN, F>, F),
         sample_stage_3: &(OpeningPoint<BIG_ENDIAN, F>, F),
->>>>>>> 44838470
+        ram_d: usize,
     ) -> Self {
         let T = trace.len();
         let num_chunks = rayon::current_num_threads().next_power_of_two().min(T);
@@ -192,16 +188,11 @@
         drop(_guard);
         drop(span);
 
-<<<<<<< HEAD
-        let gruens_eq_r_prime = GruenSplitEqPolynomial::new(r_prime, BindingOrder::LowToHigh);
-        let inc_cycle = CommittedPolynomial::RdInc.generate_witness(preprocessing, trace, ram_d);
-=======
         let gruen_eq_r_cycle_stage_1 =
             GruenSplitEqPolynomial::<F>::new(&sample_stage_1.0.r, BindingOrder::LowToHigh);
         let gruen_eq_r_cycle_stage_3 =
             GruenSplitEqPolynomial::<F>::new(&sample_stage_3.0.r, BindingOrder::LowToHigh);
-        let inc_cycle = CommittedPolynomial::RdInc.generate_witness(preprocessing, trace);
->>>>>>> 44838470
+        let inc_cycle = CommittedPolynomial::RdInc.generate_witness(preprocessing, trace, ram_d);
 
         let data_buffers: Vec<DataBuffers<F>> = (0..num_chunks)
             .into_par_iter()
@@ -315,13 +306,9 @@
         let prover_state = ReadWriteCheckingProverState::initialize(
             preprocessing,
             trace,
-<<<<<<< HEAD
-            &r_cycle.r,
-            state_manager.ram_d,
-=======
             &input_sample_stage_1,
             &input_sample_stage_3,
->>>>>>> 44838470
+            state_manager.ram_d,
         );
 
         Self {
