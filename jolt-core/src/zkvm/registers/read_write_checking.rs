--- conflicted
+++ resolved
@@ -287,16 +287,8 @@
     pub fn new_prover<ProofTranscript: Transcript, PCS: CommitmentScheme<Field = F>>(
         state_manager: &mut StateManager<'_, F, ProofTranscript, PCS>,
     ) -> Self {
-<<<<<<< HEAD
         let (preprocessing, _, trace, _, _) = state_manager.get_prover_data();
-        let accumulator = state_manager.get_prover_accumulator();
-
-        let (r_cycle_stage_1, rs1_rv_claim_stage_1) = accumulator
-            .borrow()
-=======
-        let (preprocessing, trace, _, _) = state_manager.get_prover_data();
         let (r_cycle_stage_1, rs1_rv_claim_stage_1) = state_manager
->>>>>>> 451da72d
             .get_virtual_polynomial_opening(VirtualPolynomial::Rs1Value, SumcheckId::SpartanOuter);
         let (_, rs2_rv_claim_stage_1) = state_manager
             .get_virtual_polynomial_opening(VirtualPolynomial::Rs2Value, SumcheckId::SpartanOuter);
