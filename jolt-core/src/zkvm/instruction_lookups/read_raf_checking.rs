use allocative::Allocative;
#[cfg(feature = "allocative")]
use allocative::FlameGraphBuilder;
use common::constants::XLEN;
use num_traits::Zero;
use rayon::prelude::*;
use std::{cell::RefCell, rc::Rc};
use strum::{EnumCount, IntoEnumIterator};
use tracer::instruction::Cycle;

use super::{LOG_K, LOG_M, M, PHASES};

use crate::{
    field::JoltField,
    field::MulTrunc,
    poly::{
        commitment::commitment_scheme::CommitmentScheme,
        dense_mlpoly::DensePolynomial,
        eq_poly::EqPolynomial,
        identity_poly::{IdentityPolynomial, OperandPolynomial, OperandSide},
        multilinear_polynomial::{
            BindingOrder, MultilinearPolynomial, PolynomialBinding, PolynomialEvaluation,
        },
        opening_proof::{
            OpeningPoint, ProverOpeningAccumulator, SumcheckId, VerifierOpeningAccumulator,
            BIG_ENDIAN,
        },
        prefix_suffix::{Prefix, PrefixRegistry, PrefixSuffixDecomposition},
    },
    subprotocols::sumcheck::SumcheckInstance,
    transcripts::Transcript,
    utils::{
        expanding_table::ExpandingTable,
        lookup_bits::LookupBits,
        math::Math,
        thread::{drop_in_background_thread, unsafe_allocate_zero_vec},
    },
    zkvm::{
        dag::state_manager::StateManager,
        instruction::{InstructionFlags, InstructionLookup, InterleavedBitsMarker, LookupQuery},
        lookup_table::{
            prefixes::{PrefixCheckpoint, PrefixEval, Prefixes},
            LookupTables,
        },
        witness::VirtualPolynomial,
    },
};

use rayon::iter::{IndexedParallelIterator, ParallelIterator};

const DEGREE: usize = 3;

#[derive(Allocative)]
struct ReadRafProverState<F: JoltField> {
    ra_acc: Option<Vec<F>>,
    ra: Option<MultilinearPolynomial<F>>,
    r: Vec<F::Challenge>,

    lookup_indices: Vec<LookupBits>,
    lookup_indices_by_table: Vec<Vec<(usize, LookupBits)>>,
    lookup_indices_uninterleave: Vec<(usize, LookupBits)>,
    lookup_indices_identity: Vec<(usize, LookupBits)>,
    is_interleaved_operands: Vec<bool>,
    #[allocative(skip)]
    lookup_tables: Vec<Option<LookupTables<XLEN>>>,

    prefix_checkpoints: Vec<PrefixCheckpoint<F>>,
    suffix_polys: Vec<Vec<DensePolynomial<F>>>,
    v: ExpandingTable<F>,
    u_evals_rv: Vec<F>,
    u_evals_raf: Vec<F>,
    // eq(r_cycle, j) + gamma * eq(r_cycle_branch, j)
    eq_r_cycle_rv: MultilinearPolynomial<F>,
    // eq(r_cycle, j)
    eq_r_cycle_raf: MultilinearPolynomial<F>,

    prefix_registry: PrefixRegistry<F>,
    right_operand_ps: PrefixSuffixDecomposition<F, 2>,
    left_operand_ps: PrefixSuffixDecomposition<F, 2>,
    identity_ps: PrefixSuffixDecomposition<F, 2>,

    combined_val_polynomial: Option<MultilinearPolynomial<F>>,
    combined_raf_val_polynomial: Option<MultilinearPolynomial<F>>,
}

#[derive(Allocative)]
pub struct ReadRafSumcheck<F: JoltField> {
    gamma: F,
    gamma_sqr: F,
    prover_state: Option<ReadRafProverState<F>>,

    rv_claim: F,
    raf_claim: F,
    log_T: usize,
}

impl<'a, F: JoltField> ReadRafSumcheck<F> {
    #[tracing::instrument(skip_all, name = "InstructionReadRafSumcheck::new_prover")]
    pub fn new_prover(
        sm: &'a mut StateManager<F, impl Transcript, impl CommitmentScheme<Field = F>>,
        eq_r_cycle: Vec<F>,
    ) -> Self {
        let trace = sm.get_prover_data().1;
        let log_T = trace.len().log_2();
        let gamma: F = sm.transcript.borrow_mut().challenge_scalar();
        let (r_cycle_branch, rv_claim_product) = sm.get_virtual_polynomial_opening(
            VirtualPolynomial::LookupOutput,
            SumcheckId::ShouldBranchVirtualization,
        );
        let eq_r_cycle_branch = EqPolynomial::evals(&r_cycle_branch.r);
        let mut ps = ReadRafProverState::new(trace, eq_r_cycle, eq_r_cycle_branch, gamma);
        ps.init_phase(0);
        let (_, rv_claim) = sm.get_virtual_polynomial_opening(
            VirtualPolynomial::LookupOutput,
            SumcheckId::SpartanOuter,
        );
        let (_, left_operand_claim) = sm.get_virtual_polynomial_opening(
            VirtualPolynomial::LeftLookupOperand,
            SumcheckId::SpartanOuter,
        );
        let (_, right_operand_claim) = sm.get_virtual_polynomial_opening(
            VirtualPolynomial::RightLookupOperand,
            SumcheckId::SpartanOuter,
        );

        Self {
            gamma,
            gamma_sqr: gamma.square(),
            prover_state: Some(ps),
            rv_claim: rv_claim + gamma * rv_claim_product,
            raf_claim: left_operand_claim + gamma * right_operand_claim,
            log_T,
        }
    }

    pub fn new_verifier(
        sm: &mut StateManager<F, impl Transcript, impl CommitmentScheme<Field = F>>,
    ) -> Self {
        let log_T = sm.get_verifier_data().2.log_2();
        let gamma: F = sm.transcript.borrow_mut().challenge_scalar();
        let gamma_sqr: F = gamma.square();
        let (_, rv_claim) = sm.get_virtual_polynomial_opening(
            VirtualPolynomial::LookupOutput,
            SumcheckId::SpartanOuter,
        );
        let (_, rv_claim_branch) = sm.get_virtual_polynomial_opening(
            VirtualPolynomial::LookupOutput,
            SumcheckId::ShouldBranchVirtualization,
        );
        let (_, left_operand_claim) = sm.get_virtual_polynomial_opening(
            VirtualPolynomial::LeftLookupOperand,
            SumcheckId::SpartanOuter,
        );
        let (_, right_operand_claim) = sm.get_virtual_polynomial_opening(
            VirtualPolynomial::RightLookupOperand,
            SumcheckId::SpartanOuter,
        );

        Self {
            gamma,
            gamma_sqr,
            prover_state: None,
            rv_claim: rv_claim + gamma * rv_claim_branch,
            raf_claim: left_operand_claim + gamma * right_operand_claim,
            log_T,
        }
    }
}

impl<'a, F: JoltField> ReadRafProverState<F> {
    #[tracing::instrument(skip_all, name = "InstructionReadRafProverState::new")]
    fn new(trace: &'a [Cycle], eq_r_cycle: Vec<F>, eq_r_cycle_branch: Vec<F>, gamma: F) -> Self {
        let log_T = trace.len().log_2();
        let right_operand_poly = OperandPolynomial::new(LOG_K, OperandSide::Right);
        let left_operand_poly = OperandPolynomial::new(LOG_K, OperandSide::Left);
        let identity_poly = IdentityPolynomial::new(LOG_K);
        let span = tracing::span!(tracing::Level::INFO, "Init PrefixSuffixDecomposition");
        let _guard = span.enter();
        let right_operand_ps =
            PrefixSuffixDecomposition::new(Box::new(right_operand_poly), LOG_M, LOG_K);
        let left_operand_ps =
            PrefixSuffixDecomposition::new(Box::new(left_operand_poly), LOG_M, LOG_K);
        let identity_ps = PrefixSuffixDecomposition::new(Box::new(identity_poly), LOG_M, LOG_K);
        drop(_guard);
        drop(span);

        let num_tables = LookupTables::<XLEN>::COUNT;

        let span = tracing::span!(tracing::Level::INFO, "Build cycle_data");
        let _guard = span.enter();
        struct CycleData<const XLEN: usize> {
            idx: usize,
            lookup_index: LookupBits,
            is_interleaved: bool,
            table: Option<LookupTables<XLEN>>,
        }

        let cycle_data: Vec<CycleData<XLEN>> = trace
            .par_iter()
            .enumerate()
            .map(|(idx, cycle)| {
                let bits = LookupBits::new(LookupQuery::<XLEN>::to_lookup_index(cycle), LOG_K);
                let is_interleaved = cycle
                    .instruction()
                    .circuit_flags()
                    .is_interleaved_operands();
                let table = cycle.lookup_table();

                CycleData {
                    idx,
                    lookup_index: bits,
                    is_interleaved,
                    table,
                }
            })
            .collect();
        drop(_guard);
        drop(span);

        let span = tracing::span!(tracing::Level::INFO, "Extract vectors");
        let _guard = span.enter();
        // Extract all vectors in parallel using par_extend
        let mut lookup_indices = Vec::with_capacity(cycle_data.len());
        let mut is_interleaved_operands = Vec::with_capacity(cycle_data.len());
        let mut lookup_tables = Vec::with_capacity(cycle_data.len());

        lookup_indices.par_extend(cycle_data.par_iter().map(|data| data.lookup_index));
        is_interleaved_operands.par_extend(cycle_data.par_iter().map(|data| data.is_interleaved));
        lookup_tables.par_extend(cycle_data.par_iter().map(|data| data.table));

        // Collect interleaved and identity indices
        let (lookup_indices_uninterleave, lookup_indices_identity): (Vec<_>, Vec<_>) =
            cycle_data.par_iter().partition_map(|data| {
                if data.is_interleaved {
                    rayon::iter::Either::Left((data.idx, data.lookup_index))
                } else {
                    rayon::iter::Either::Right((data.idx, data.lookup_index))
                }
            });

        // Build lookup_indices_by_table fully in parallel
        // Create a vector for each table in parallel
        let lookup_indices_by_table: Vec<Vec<(usize, LookupBits)>> = (0..num_tables)
            .into_par_iter()
            .map(|t_idx| {
                // Each table gets its own parallel collection
                let mut table_vec = Vec::new();
                table_vec.par_extend(cycle_data.par_iter().filter_map(|data| {
                    data.table.and_then(|t| {
                        if LookupTables::<XLEN>::enum_index(&t) == t_idx {
                            Some((data.idx, data.lookup_index))
                        } else {
                            None
                        }
                    })
                }));
                table_vec
            })
            .collect();
        drop_in_background_thread(cycle_data);
        drop(_guard);
        drop(span);

        let suffix_polys: Vec<Vec<DensePolynomial<F>>> = LookupTables::<XLEN>::iter()
            .collect::<Vec<_>>()
            .par_iter()
            .map(|table| {
                table
                    .suffixes()
                    .par_iter()
                    .map(|_| DensePolynomial::default()) // Will be properly initialized in `init_phase`
                    .collect()
            })
            .collect();

<<<<<<< HEAD
        let eq_r_cycle_rv = eq_r_cycle
            .par_iter()
            .zip(eq_r_cycle_branch.into_par_iter())
            .map(|(a, b)| b * gamma + a)
            .collect::<Vec<_>>();
=======
        let span = tracing::span!(tracing::Level::INFO, "Init u_evals");
        let _guard = span.enter();
        // Parallel clone of eq_r_cycle
        let u_evals = {
            let mut result = Vec::with_capacity(eq_r_cycle.len());
            result.par_extend(eq_r_cycle.par_iter().copied());
            result
        };
        drop(_guard);
        drop(span);
>>>>>>> 3957d594

        ReadRafProverState {
            r: Vec::with_capacity(log_T + LOG_K),
            ra_acc: None,
            ra: None,
            lookup_tables,
            lookup_indices,
            lookup_indices_by_table,
            lookup_indices_uninterleave,
            lookup_indices_identity,
            is_interleaved_operands,
            prefix_checkpoints: vec![None.into(); Prefixes::COUNT],
            suffix_polys,
            v: ExpandingTable::new(M),
<<<<<<< HEAD
            u_evals_rv: eq_r_cycle_rv.clone(),
            u_evals_raf: eq_r_cycle.clone(),
            eq_r_cycle_rv: MultilinearPolynomial::from(eq_r_cycle_rv),
            eq_r_cycle_raf: MultilinearPolynomial::from(eq_r_cycle),
=======
            u_evals,
            eq_r_cycle: MultilinearPolynomial::from(eq_r_cycle),
>>>>>>> 3957d594
            prefix_registry: PrefixRegistry::new(),
            right_operand_ps,
            left_operand_ps,
            identity_ps,
            combined_val_polynomial: None,
            combined_raf_val_polynomial: None,
        }
    }
}

impl<F: JoltField, T: Transcript> SumcheckInstance<F, T> for ReadRafSumcheck<F> {
    fn degree(&self) -> usize {
        DEGREE
    }

    fn num_rounds(&self) -> usize {
        LOG_K + self.log_T
    }

    fn input_claim(&self) -> F {
        self.rv_claim + self.gamma_sqr * self.raf_claim
    }

    #[tracing::instrument(skip_all, name = "InstructionReadRafSumcheck::compute_prover_message")]
    fn compute_prover_message(&mut self, round: usize, _previous_claim: F) -> Vec<F> {
        let ps = self.prover_state.as_mut().unwrap();
        if round < LOG_K {
            // Phase 1: First log(K) rounds
            self.compute_prefix_suffix_prover_message(round).to_vec()
        } else {
            if ps.ra.is_none() {
                let ra_acc = ps.ra_acc.take().unwrap();
                ps.ra = Some(MultilinearPolynomial::from(ra_acc));
            }

            (0..ps.eq_r_cycle_rv.len() / 2)
                .into_par_iter()
                .map(|i| {
                    let eq_rv_evals = ps
                        .eq_r_cycle_rv
                        .sumcheck_evals_array::<DEGREE>(i, BindingOrder::HighToLow);
                    let eq_raf_evals = ps
                        .eq_r_cycle_raf
                        .sumcheck_evals_array::<DEGREE>(i, BindingOrder::HighToLow);
                    let ra_evals = ps
                        .ra
                        .as_ref()
                        .unwrap()
                        .sumcheck_evals_array::<DEGREE>(i, BindingOrder::HighToLow);
                    let val_evals = ps
                        .combined_val_polynomial
                        .as_ref()
                        .unwrap()
                        .sumcheck_evals_array::<DEGREE>(i, BindingOrder::HighToLow);
                    let raf_evals = ps
                        .combined_raf_val_polynomial
                        .as_ref()
                        .unwrap()
                        .sumcheck_evals_array::<DEGREE>(i, BindingOrder::HighToLow);

<<<<<<< HEAD
                    std::array::from_fn(|i| {
                        ra_evals[i]
                            * (eq_rv_evals[i] * val_evals[i] + eq_raf_evals[i] * raf_evals[i])
=======
                    std::array::from_fn::<F::Unreduced<9>, DEGREE, _>(|i| {
                        let eq_ra = eq_evals[i] * ra_evals[i];
                        eq_ra.mul_unreduced::<9>(val_evals[i])
>>>>>>> 3957d594
                    })
                })
                .reduce(
                    || [F::Unreduced::zero(); DEGREE],
                    |mut running, new| {
                        for j in 0..DEGREE {
                            running[j] += new[j];
                        }
                        running
                    },
                )
                .into_iter()
                .map(F::from_montgomery_reduce)
                .collect()
        }
    }

    #[tracing::instrument(skip_all, name = "InstructionReadRafSumcheck::bind")]
    fn bind(&mut self, r_j: F::Challenge, round: usize) {
        let ps = self.prover_state.as_mut().unwrap();
        ps.r.push(r_j);
        if round < LOG_K {
            rayon::scope(|s| {
                s.spawn(|_| {
                    ps.suffix_polys.par_iter_mut().for_each(|polys| {
                        polys
                            .par_iter_mut()
                            .for_each(|poly| poly.bind_parallel(r_j, BindingOrder::HighToLow))
                    });
                });
                s.spawn(|_| ps.identity_ps.bind(r_j));
                s.spawn(|_| ps.right_operand_ps.bind(r_j));
                s.spawn(|_| ps.left_operand_ps.bind(r_j));
                s.spawn(|_| ps.v.update(r_j));
            });
            {
                if ps.r.len().is_multiple_of(2) {
                    Prefixes::update_checkpoints::<XLEN, F, F::Challenge>(
                        &mut ps.prefix_checkpoints,
                        ps.r[ps.r.len() - 2],
                        ps.r[ps.r.len() - 1],
                        round,
                    );
                }
            }

            // check if this is the last round in the phase
            if (round + 1).is_multiple_of(LOG_M) {
                let phase = round / LOG_M;
                ps.cache_phase(phase);
                // if not last phase, init next phase
                if phase != PHASES - 1 {
                    ps.init_phase(phase + 1);
                }
            }

            if (round + 1) == LOG_K {
                ps.init_log_t_rounds(self.gamma, self.gamma_sqr);
            }
        } else {
            // log(T) rounds

            [
                ps.ra.as_mut().unwrap(),
                &mut ps.eq_r_cycle_rv,
                &mut ps.eq_r_cycle_raf,
                ps.combined_val_polynomial.as_mut().unwrap(),
                ps.combined_raf_val_polynomial.as_mut().unwrap(),
            ]
            .par_iter_mut()
            .for_each(|poly| {
                poly.bind_parallel(r_j, BindingOrder::HighToLow);
            });
        }
    }

    fn expected_output_claim(
        &self,
        accumulator: Option<Rc<RefCell<VerifierOpeningAccumulator<F>>>>,
        r: &[F::Challenge],
    ) -> F {
        let (r_address_prime, r_cycle_prime) = r.split_at(LOG_K);
        let left_operand_eval =
            OperandPolynomial::<F>::new(LOG_K, OperandSide::Left).evaluate(r_address_prime);
        let right_operand_eval =
            OperandPolynomial::<F>::new(LOG_K, OperandSide::Right).evaluate(r_address_prime);
        let identity_poly_eval = IdentityPolynomial::<F>::new(LOG_K).evaluate(r_address_prime);
        let val_evals: Vec<_> = LookupTables::<XLEN>::iter()
            .map(|table| table.evaluate_mle::<F, F::Challenge>(r_address_prime))
            .collect();

        let accumulator = accumulator.as_ref().unwrap();

        let r_cycle = accumulator
            .borrow()
            .get_virtual_polynomial_opening(
                VirtualPolynomial::LookupOutput,
                SumcheckId::SpartanOuter,
            )
            .0
            .r;
        let r_cycle_branch = accumulator
            .borrow()
            .get_virtual_polynomial_opening(
                VirtualPolynomial::LookupOutput,
                SumcheckId::ShouldBranchVirtualization,
            )
            .0
            .r;
        let eq_eval_cycle = EqPolynomial::<F>::mle(&r_cycle, r_cycle_prime);
        let eq_eval_cycle_branch = EqPolynomial::<F>::mle(&r_cycle_branch, r_cycle_prime);

        let ra_claim = accumulator
            .borrow()
            .get_virtual_polynomial_opening(
                VirtualPolynomial::InstructionRa,
                SumcheckId::InstructionReadRaf,
            )
            .1;

        let table_flag_claims: Vec<F> = (0..LookupTables::<XLEN>::COUNT)
            .map(|i| {
                let accumulator = accumulator.borrow();
                accumulator
                    .get_virtual_polynomial_opening(
                        VirtualPolynomial::LookupTableFlag(i),
                        SumcheckId::InstructionReadRaf,
                    )
                    .1
            })
            .collect();

        let accumulator = accumulator.borrow();
        let raf_flag_claim = accumulator
            .get_virtual_polynomial_opening(
                VirtualPolynomial::InstructionRafFlag,
                SumcheckId::InstructionReadRaf,
            )
            .1;

        let val_claim = val_evals
            .into_iter()
            .zip(table_flag_claims)
            .map(|(claim, val)| claim * val)
            .sum::<F>();

        let raf_claim = (F::one() - raf_flag_claim)
            * (left_operand_eval + self.gamma * right_operand_eval)
            + raf_flag_claim * self.gamma * identity_poly_eval;
        ra_claim
            * (val_claim * (eq_eval_cycle + self.gamma * eq_eval_cycle_branch)
                + self.gamma_sqr * raf_claim * eq_eval_cycle)
    }

    fn normalize_opening_point(
        &self,
        opening_point: &[F::Challenge],
    ) -> OpeningPoint<BIG_ENDIAN, F> {
        OpeningPoint::new(opening_point.to_vec())
    }

    fn cache_openings_prover(
        &self,
        accumulator: Rc<RefCell<ProverOpeningAccumulator<F>>>,
        transcript: &mut T,
        r_sumcheck: OpeningPoint<BIG_ENDIAN, F>,
    ) {
        let ps = self.prover_state.as_ref().unwrap();
        let (_r_address, r_cycle) = r_sumcheck.clone().split_at(LOG_K);
        let eq_r_cycle_prime = EqPolynomial::<F>::evals(&r_cycle.r);

        let flag_claims = ps
            .lookup_indices_by_table
            .par_iter()
            .map(|table_lookups| {
                table_lookups
                    .iter()
                    .map(|(j, _)| eq_r_cycle_prime[*j])
                    .sum::<F>()
            })
            .collect::<Vec<F>>();
        flag_claims.into_iter().enumerate().for_each(|(i, claim)| {
            accumulator.borrow_mut().append_virtual(
                transcript,
                VirtualPolynomial::LookupTableFlag(i),
                SumcheckId::InstructionReadRaf,
                r_cycle.clone(),
                claim,
            );
        });

        accumulator.borrow_mut().append_virtual(
            transcript,
            VirtualPolynomial::InstructionRa,
            SumcheckId::InstructionReadRaf,
            r_sumcheck,
            ps.ra.as_ref().unwrap().final_sumcheck_claim(),
        );
        let raf_flag_claim = ps
            .lookup_indices_identity
            .par_iter()
            .map(|(j, _)| eq_r_cycle_prime[*j])
            .sum::<F>();
        accumulator.borrow_mut().append_virtual(
            transcript,
            VirtualPolynomial::InstructionRafFlag,
            SumcheckId::InstructionReadRaf,
            r_cycle.clone(),
            raf_flag_claim,
        );
    }

    fn cache_openings_verifier(
        &self,
        accumulator: Rc<RefCell<VerifierOpeningAccumulator<F>>>,
        transcript: &mut T,
        r_sumcheck: OpeningPoint<BIG_ENDIAN, F>,
    ) {
        let (_r_address, r_cycle) = r_sumcheck.split_at(LOG_K);

        (0..LookupTables::<XLEN>::COUNT).for_each(|i| {
            accumulator.borrow_mut().append_virtual(
                transcript,
                VirtualPolynomial::LookupTableFlag(i),
                SumcheckId::InstructionReadRaf,
                r_cycle.clone(),
            );
        });

        accumulator.borrow_mut().append_virtual(
            transcript,
            VirtualPolynomial::InstructionRa,
            SumcheckId::InstructionReadRaf,
            r_sumcheck,
        );

        accumulator.borrow_mut().append_virtual(
            transcript,
            VirtualPolynomial::InstructionRafFlag,
            SumcheckId::InstructionReadRaf,
            r_cycle.clone(),
        );
    }

    #[cfg(feature = "allocative")]
    fn update_flamegraph(&self, flamegraph: &mut FlameGraphBuilder) {
        flamegraph.visit_root(self);
    }
}

impl<F: JoltField> ReadRafProverState<F> {
    /// To be called in the beginning of each phase, before any binding
    #[tracing::instrument(skip_all, name = "InstructionReadRafProverState::init_phase")]
    fn init_phase(&mut self, phase: usize) {
        // Condensation
        if phase != 0 {
            let span = tracing::span!(tracing::Level::INFO, "Update u_evals");
            let _guard = span.enter();
            self.lookup_indices
                .par_iter()
                .zip(self.u_evals_rv.par_iter_mut())
                .zip(self.u_evals_raf.par_iter_mut())
                .for_each(|((k, u), u_raf)| {
                    let (prefix, _) = k.split((PHASES - phase) * LOG_M);
                    let k_bound: usize = prefix % M;
                    *u *= self.v[k_bound];
                    *u_raf *= self.v[k_bound];
                });
        }

        rayon::scope(|s| {
            // Single pass over lookup_indices_uninterleave for both operands
            s.spawn(|_| {
                PrefixSuffixDecomposition::init_Q_dual(
                    &mut self.left_operand_ps,
                    &mut self.right_operand_ps,
                    &self.u_evals_raf,
                    &self.lookup_indices_uninterleave,
                )
            });
            s.spawn(|_| {
                self.identity_ps
                    .init_Q(&self.u_evals_raf, &self.lookup_indices_identity)
            });
        });

        self.init_suffix_polys(phase);

        self.identity_ps.init_P(&mut self.prefix_registry);
        self.right_operand_ps.init_P(&mut self.prefix_registry);
        self.left_operand_ps.init_P(&mut self.prefix_registry);

        self.v.reset(F::one());
    }

    #[tracing::instrument(skip_all, name = "InstructionReadRafProverState::init_suffix_polys")]
    fn init_suffix_polys(&mut self, phase: usize) {
        let num_chunks = rayon::current_num_threads().next_power_of_two();
        let chunk_size = (self.lookup_indices.len() / num_chunks).max(1);

        let new_suffix_polys: Vec<_> = LookupTables::<XLEN>::iter()
            .collect::<Vec<_>>()
            .par_iter()
            .zip(self.lookup_indices_by_table.par_iter())
            .map(|(table, lookup_indices)| {
                let suffixes = table.suffixes();
                let unreduced_polys = lookup_indices
                    .par_chunks(chunk_size)
                    .map(|chunk| {
                        let mut chunk_result: Vec<Vec<F::Unreduced<6>>> =
                            vec![unsafe_allocate_zero_vec(M); suffixes.len()];

                        for (j, k) in chunk {
                            let (prefix_bits, suffix_bits) = k.split((PHASES - 1 - phase) * LOG_M);
                            for (suffix, result) in suffixes.iter().zip(chunk_result.iter_mut()) {
                                let t = suffix.suffix_mle::<XLEN>(suffix_bits);
                                if t != 0 {
<<<<<<< HEAD
                                    let u = self.u_evals_rv[*j];
                                    result[prefix_bits % M] += u.mul_u64(t);
=======
                                    let u = self.u_evals[*j];
                                    result[prefix_bits % M] += u.mul_u64_unreduced(t);
>>>>>>> 3957d594
                                }
                            }
                        }

                        chunk_result
                    })
                    .reduce(
                        || vec![unsafe_allocate_zero_vec(M); suffixes.len()],
                        |mut acc, new| {
                            for (acc_i, new_i) in acc.iter_mut().zip(new.iter()) {
                                for (acc_coeff, new_coeff) in acc_i.iter_mut().zip(new_i.iter()) {
                                    *acc_coeff += new_coeff;
                                }
                            }
                            acc
                        },
                    );

                // Reduce the unreduced values to field elements
                unreduced_polys
                    .into_iter()
                    .map(|unreduced_coeffs| {
                        unreduced_coeffs
                            .into_iter()
                            .map(F::from_barrett_reduce)
                            .collect::<Vec<F>>()
                    })
                    .collect::<Vec<_>>()
            })
            .collect();

        // Replace existing suffix polynomials
        self.suffix_polys
            .iter_mut()
            .zip(new_suffix_polys.into_iter())
            .for_each(|(old, new)| {
                old.iter_mut()
                    .zip(new.into_iter())
                    .for_each(|(poly, mut coeffs)| {
                        *poly = DensePolynomial::new(std::mem::take(&mut coeffs));
                    });
            });
    }

    /// To be called at the end of each phase, after binding is done
    #[tracing::instrument(skip_all, name = "InstructionReadRafProverState::cache_phase")]
    fn cache_phase(&mut self, phase: usize) {
        if let Some(ra_acc) = self.ra_acc.as_mut() {
            ra_acc
                .par_iter_mut()
                .zip(self.lookup_indices.par_iter())
                .for_each(|(ra, k)| {
                    let (prefix, _) = k.split((PHASES - 1 - phase) * LOG_M);
                    let k_bound: usize = prefix % M;
                    *ra *= self.v[k_bound]
                });
        } else {
            let ra = self
                .lookup_indices
                .par_iter()
                .map(|k| {
                    let (prefix, _) = k.split((PHASES - 1 - phase) * LOG_M);
                    let k_bound: usize = prefix % M;
                    self.v[k_bound]
                })
                .collect::<Vec<F>>();
            self.ra_acc = Some(ra);
        }

        self.prefix_registry.update_checkpoints();
    }

    /// To be called before the last log(T) rounds
    #[tracing::instrument(skip_all, name = "InstructionReadRafProverState::init_log_t_rounds")]
    fn init_log_t_rounds(&mut self, gamma: F, gamma_sqr: F) {
        let prefixes: Vec<PrefixEval<F>> = std::mem::take(&mut self.prefix_checkpoints)
            .into_iter()
            .map(|checkpoint| checkpoint.unwrap())
            .collect();
        let mut combined_val_poly: Vec<F> = unsafe_allocate_zero_vec(self.lookup_indices.len());
        combined_val_poly
            .par_iter_mut()
            .zip(std::mem::take(&mut self.lookup_tables))
            .for_each(|(val, table)| {
                if let Some(table) = table {
                    let suffixes: Vec<_> = table
                        .suffixes()
                        .iter()
                        .map(|suffix| F::from_u64(suffix.suffix_mle::<XLEN>(LookupBits::new(0, 0))))
                        .collect();
                    *val += table.combine(&prefixes, &suffixes);
                }
            });
        let gamma_cub = gamma * gamma_sqr;

        let mut combined_raf_val_poly: Vec<F> = unsafe_allocate_zero_vec(self.lookup_indices.len());
        combined_raf_val_poly
            .par_iter_mut()
            .zip(std::mem::take(&mut self.is_interleaved_operands))
            .for_each(|(val, is_interleaved_operands)| {
                if is_interleaved_operands {
                    *val += gamma_sqr
                        * self.prefix_registry.checkpoints[Prefix::LeftOperand].unwrap()
                        + gamma_cub
                            * self.prefix_registry.checkpoints[Prefix::RightOperand].unwrap();
                } else {
                    *val += gamma_cub * self.prefix_registry.checkpoints[Prefix::Identity].unwrap();
                }
            });

        self.combined_val_polynomial = Some(MultilinearPolynomial::from(combined_val_poly));
        self.combined_raf_val_polynomial = Some(MultilinearPolynomial::from(combined_raf_val_poly));
    }
}

impl<F: JoltField> ReadRafSumcheck<F> {
    fn compute_prefix_suffix_prover_message(&self, round: usize) -> [F; 2] {
        let mut read_checking = [F::zero(), F::zero()];
        let mut raf = [F::zero(), F::zero()];

        rayon::join(
            || {
                read_checking = self.prover_msg_read_checking(round);
            },
            || {
                raf = self.prover_msg_raf();
            },
        );

        [read_checking[0] + raf[0], read_checking[1] + raf[1]]
    }

    fn prover_msg_raf(&self) -> [F; 2] {
        let ps = self.prover_state.as_ref().unwrap();
        let len = ps.identity_ps.Q_len();
        let [left_0, left_2, right_0, right_2] = (0..len / 2)
            .into_par_iter()
            .map(|b| {
                let (i0, i2) = ps.identity_ps.sumcheck_evals(b);
                let (r0, r2) = ps.right_operand_ps.sumcheck_evals(b);
                let (l0, l2) = ps.left_operand_ps.sumcheck_evals(b);
                [
                    *l0.as_unreduced_ref(),
                    *l2.as_unreduced_ref(),
                    *(i0 + r0).as_unreduced_ref(),
                    *(i2 + r2).as_unreduced_ref(),
                ]
            })
            .fold_with([F::Unreduced::<5>::zero(); 4], |running, new| {
                [
                    running[0] + new[0],
                    running[1] + new[1],
                    running[2] + new[2],
                    running[3] + new[3],
                ]
            })
            .reduce(
                || [F::Unreduced::zero(); 4],
                |running, new| {
                    [
                        running[0] + new[0],
                        running[1] + new[1],
                        running[2] + new[2],
                        running[3] + new[3],
                    ]
                },
            );
        [
<<<<<<< HEAD
            self.gamma_sqr * (left_0 + self.gamma * right_0),
            self.gamma_sqr * (left_2 + self.gamma * right_2),
=======
            F::from_montgomery_reduce(
                left_0.mul_trunc::<4, 9>(self.gamma.as_unreduced_ref())
                    + right_0.mul_trunc::<4, 9>(self.gamma_squared.as_unreduced_ref()),
            ),
            F::from_montgomery_reduce(
                left_2.mul_trunc::<4, 9>(self.gamma.as_unreduced_ref())
                    + right_2.mul_trunc::<4, 9>(self.gamma_squared.as_unreduced_ref()),
            ),
>>>>>>> 3957d594
        ]
    }

    fn prover_msg_read_checking(&self, j: usize) -> [F; 2] {
        let ps = self.prover_state.as_ref().unwrap();
        let lookup_tables: Vec<_> = LookupTables::<XLEN>::iter().collect();

        let len = ps.suffix_polys[0][0].len();
        let log_len = len.log_2();

        let r_x = if j % 2 == 1 {
            ps.r.last().copied()
        } else {
            None
        };

        let [eval_0, eval_2_left, eval_2_right] = (0..len / 2)
            .into_par_iter()
            .flat_map_iter(|b| {
                let b = LookupBits::new(b as u128, log_len - 1);
                let prefixes_c0: Vec<_> = Prefixes::iter()
                    .map(|prefix| {
                        prefix.prefix_mle::<XLEN, F, F::Challenge>(
                            &ps.prefix_checkpoints,
                            r_x,
                            0,
                            b,
                            j,
                        )
                    })
                    .collect();
                let prefixes_c2: Vec<_> = Prefixes::iter()
                    .map(|prefix| {
                        prefix.prefix_mle::<XLEN, F, F::Challenge>(
                            &ps.prefix_checkpoints,
                            r_x,
                            2,
                            b,
                            j,
                        )
                    })
                    .collect();
                lookup_tables
                    .iter()
                    .zip(ps.suffix_polys.iter())
                    .map(move |(table, suffixes)| {
                        let suffixes_left: Vec<_> =
                            suffixes.iter().map(|suffix| suffix[b.into()]).collect();
                        let suffixes_right: Vec<_> = suffixes
                            .iter()
                            .map(|suffix| suffix[usize::from(b) + len / 2])
                            .collect();
                        [
                            table.combine(&prefixes_c0, &suffixes_left),
                            table.combine(&prefixes_c2, &suffixes_left),
                            table.combine(&prefixes_c2, &suffixes_right),
                        ]
                    })
            })
            .fold_with([F::Unreduced::<5>::zero(); 3], |running, new| {
                [
                    running[0] + new[0].as_unreduced_ref(),
                    running[1] + new[1].as_unreduced_ref(),
                    running[2] + new[2].as_unreduced_ref(),
                ]
            })
            .reduce(
                || [F::Unreduced::zero(); 3],
                |running, new| {
                    [
                        running[0] + new[0],
                        running[1] + new[1],
                        running[2] + new[2],
                    ]
                },
            )
            .map(F::from_barrett_reduce);
        [eval_0, eval_2_right + eval_2_right - eval_2_left]
    }
}

/// Computes the bit-length of the suffix, for the current (`j`th) round
/// of sumcheck.
pub fn current_suffix_len(j: usize) -> usize {
    LOG_K - (j / LOG_M + 1) * LOG_M
}

#[cfg(test)]
mod tests {
    use std::ops::DerefMut;

    use super::*;
    use crate::subprotocols::sumcheck::BatchedSumcheck;
    use crate::transcripts::Blake2bTranscript;
    use crate::{
        poly::commitment::mock::MockCommitScheme,
        zkvm::{
            bytecode::BytecodePreprocessing, ram::RAMPreprocessing, JoltProverPreprocessing,
            JoltSharedPreprocessing, JoltVerifierPreprocessing,
        },
    };
    use ark_bn254::Fr;
    use ark_std::Zero;
    use common::jolt_device::MemoryLayout;
    use rand::{rngs::StdRng, RngCore, SeedableRng};
    use strum::IntoEnumIterator;
    use tracer::emulator::memory::Memory;
    use tracer::instruction::Cycle;
    use tracer::JoltDevice;

    const LOG_T: usize = 8;
    const T: usize = 1 << LOG_T;

    fn random_instruction(rng: &mut StdRng, instruction: &Option<Cycle>) -> Cycle {
        let instruction = instruction.unwrap_or_else(|| {
            let index = rng.next_u64() as usize % Cycle::COUNT;
            Cycle::iter()
                .enumerate()
                .filter(|(i, _)| *i == index)
                .map(|(_, x)| x)
                .next()
                .unwrap()
        });

        match instruction {
            Cycle::ADD(cycle) => cycle.random(rng).into(),
            Cycle::ADDI(cycle) => cycle.random(rng).into(),
            Cycle::AND(cycle) => cycle.random(rng).into(),
            Cycle::ANDN(cycle) => cycle.random(rng).into(),
            Cycle::ANDI(cycle) => cycle.random(rng).into(),
            Cycle::AUIPC(cycle) => cycle.random(rng).into(),
            Cycle::BEQ(cycle) => cycle.random(rng).into(),
            Cycle::BGE(cycle) => cycle.random(rng).into(),
            Cycle::BGEU(cycle) => cycle.random(rng).into(),
            Cycle::BLT(cycle) => cycle.random(rng).into(),
            Cycle::BLTU(cycle) => cycle.random(rng).into(),
            Cycle::BNE(cycle) => cycle.random(rng).into(),
            Cycle::FENCE(cycle) => cycle.random(rng).into(),
            Cycle::JAL(cycle) => cycle.random(rng).into(),
            Cycle::JALR(cycle) => cycle.random(rng).into(),
            Cycle::LUI(cycle) => cycle.random(rng).into(),
            Cycle::LD(cycle) => cycle.random(rng).into(),
            Cycle::MUL(cycle) => cycle.random(rng).into(),
            Cycle::MULHU(cycle) => cycle.random(rng).into(),
            Cycle::OR(cycle) => cycle.random(rng).into(),
            Cycle::ORI(cycle) => cycle.random(rng).into(),
            Cycle::SLT(cycle) => cycle.random(rng).into(),
            Cycle::SLTI(cycle) => cycle.random(rng).into(),
            Cycle::SLTIU(cycle) => cycle.random(rng).into(),
            Cycle::SLTU(cycle) => cycle.random(rng).into(),
            Cycle::SUB(cycle) => cycle.random(rng).into(),
            Cycle::SD(cycle) => cycle.random(rng).into(),
            Cycle::XOR(cycle) => cycle.random(rng).into(),
            Cycle::XORI(cycle) => cycle.random(rng).into(),
            Cycle::VirtualAdvice(cycle) => cycle.random(rng).into(),
            Cycle::VirtualAssertEQ(cycle) => cycle.random(rng).into(),
            Cycle::VirtualAssertHalfwordAlignment(cycle) => cycle.random(rng).into(),
            Cycle::VirtualAssertWordAlignment(cycle) => cycle.random(rng).into(),
            Cycle::VirtualAssertLTE(cycle) => cycle.random(rng).into(),
            Cycle::VirtualAssertValidDiv0(cycle) => cycle.random(rng).into(),
            Cycle::VirtualAssertValidUnsignedRemainder(cycle) => cycle.random(rng).into(),
            Cycle::VirtualMove(cycle) => cycle.random(rng).into(),
            Cycle::VirtualMovsign(cycle) => cycle.random(rng).into(),
            Cycle::VirtualMULI(cycle) => cycle.random(rng).into(),
            Cycle::VirtualPow2(cycle) => cycle.random(rng).into(),
            Cycle::VirtualPow2I(cycle) => cycle.random(rng).into(),
            Cycle::VirtualPow2W(cycle) => cycle.random(rng).into(),
            Cycle::VirtualPow2IW(cycle) => cycle.random(rng).into(),
            Cycle::VirtualShiftRightBitmask(cycle) => cycle.random(rng).into(),
            Cycle::VirtualShiftRightBitmaskI(cycle) => cycle.random(rng).into(),
            Cycle::VirtualSRA(cycle) => cycle.random(rng).into(),
            Cycle::VirtualRev8W(cycle) => cycle.random(rng).into(),
            Cycle::VirtualSRAI(cycle) => cycle.random(rng).into(),
            Cycle::VirtualSRL(cycle) => cycle.random(rng).into(),
            Cycle::VirtualSRLI(cycle) => cycle.random(rng).into(),
            Cycle::VirtualZeroExtendWord(cycle) => cycle.random(rng).into(),
            Cycle::VirtualSignExtendWord(cycle) => cycle.random(rng).into(),
            Cycle::VirtualROTRI(cycle) => cycle.random(rng).into(),
            Cycle::VirtualROTRIW(cycle) => cycle.random(rng).into(),
            Cycle::VirtualChangeDivisor(cycle) => cycle.random(rng).into(),
            Cycle::VirtualChangeDivisorW(cycle) => cycle.random(rng).into(),
            Cycle::VirtualAssertMulUNoOverflow(cycle) => cycle.random(rng).into(),
            _ => Cycle::NoOp,
        }
    }

    fn test_read_raf_sumcheck(instruction: Option<Cycle>) {
        let mut rng = StdRng::seed_from_u64(12345);

        let trace: Vec<_> = (0..T)
            .map(|_| random_instruction(&mut rng, &instruction))
            .collect();
        let bytecode = vec![];
        let bytecode_preprocessing = BytecodePreprocessing::preprocess(bytecode);
        let memory_layout = MemoryLayout::default();
        let shared_preprocessing = JoltSharedPreprocessing {
            bytecode: bytecode_preprocessing,
            ram: RAMPreprocessing::preprocess(vec![]),
            memory_layout: memory_layout.clone(),
        };
        let prover_preprocessing: JoltProverPreprocessing<Fr, MockCommitScheme<Fr>> =
            JoltProverPreprocessing {
                generators: (),
                shared: shared_preprocessing.clone(),
            };

        let verifier_preprocessing: JoltVerifierPreprocessing<Fr, MockCommitScheme<Fr>> =
            JoltVerifierPreprocessing {
                generators: (),
                shared: shared_preprocessing,
            };
        let program_io = JoltDevice {
            memory_layout,
            inputs: vec![],
            outputs: vec![],
            panic: false,
        };
        let final_memory_state = Memory::default();

        let mut prover_sm = StateManager::<'_, Fr, Blake2bTranscript, _>::new_prover(
            &prover_preprocessing,
            trace.clone(),
            program_io.clone(),
            final_memory_state,
        );
        let mut verifier_sm = StateManager::<'_, Fr, Blake2bTranscript, _>::new_verifier(
            &verifier_preprocessing,
            program_io,
            trace.len(),
            1 << 8,
            prover_sm.twist_sumcheck_switch_index,
        );

        let r_cycle: Vec<<Fr as JoltField>::Challenge> = prover_sm
            .transcript
            .borrow_mut()
            .challenge_vector_optimized::<Fr>(LOG_T);
        let _r_cycle: Vec<<Fr as JoltField>::Challenge> = verifier_sm
            .transcript
            .borrow_mut()
            .challenge_vector_optimized::<Fr>(LOG_T);
        let eq_r_cycle = EqPolynomial::evals(&r_cycle);

        let mut rv_claim = Fr::zero();
        let mut left_operand_claim = Fr::zero();
        let mut right_operand_claim = Fr::zero();

        for (i, cycle) in trace.iter().enumerate() {
            let lookup_index = LookupQuery::<XLEN>::to_lookup_index(cycle);
            let table: Option<LookupTables<XLEN>> = cycle.lookup_table();
            if let Some(table) = table {
                rv_claim +=
                    JoltField::mul_u64(&eq_r_cycle[i], table.materialize_entry(lookup_index));
            }
            let (lo, ro) = LookupQuery::<XLEN>::to_lookup_operands(cycle);
            left_operand_claim += JoltField::mul_u64(&eq_r_cycle[i], lo);
            right_operand_claim += JoltField::mul_u128(&eq_r_cycle[i], ro);
        }

        let prover_accumulator = prover_sm.get_prover_accumulator();
        prover_accumulator.borrow_mut().append_virtual(
            prover_sm.transcript.borrow_mut().deref_mut(),
            VirtualPolynomial::LookupOutput,
            SumcheckId::SpartanOuter,
            OpeningPoint::new(r_cycle.clone()),
            rv_claim,
        );
        prover_accumulator.borrow_mut().append_virtual(
            prover_sm.transcript.borrow_mut().deref_mut(),
            VirtualPolynomial::LeftLookupOperand,
            SumcheckId::SpartanOuter,
            OpeningPoint::new(r_cycle.clone()),
            left_operand_claim,
        );
        prover_accumulator.borrow_mut().append_virtual(
            prover_sm.transcript.borrow_mut().deref_mut(),
            VirtualPolynomial::RightLookupOperand,
            SumcheckId::SpartanOuter,
            OpeningPoint::new(r_cycle.clone()),
            right_operand_claim,
        );

        let mut prover_sumcheck = ReadRafSumcheck::new_prover(&mut prover_sm, eq_r_cycle);

        let mut prover_transcript_ref = prover_sm.transcript.borrow_mut();

        let (proof, r_sumcheck) = BatchedSumcheck::prove(
            vec![&mut prover_sumcheck],
            Some(prover_accumulator.clone()),
            &mut *prover_transcript_ref,
        );
        drop(prover_transcript_ref);

        // Take claims
        let prover_acc_borrow = prover_accumulator.borrow();
        let verifier_accumulator = verifier_sm.get_verifier_accumulator();
        let mut verifier_acc_borrow = verifier_accumulator.borrow_mut();

        for (key, (_, value)) in prover_acc_borrow.evaluation_openings().iter() {
            let empty_point = OpeningPoint::<BIG_ENDIAN, Fr>::new(vec![]);
            verifier_acc_borrow
                .openings_mut()
                .insert(*key, (empty_point, *value));
        }
        drop(prover_acc_borrow);
        drop(verifier_acc_borrow);

        verifier_accumulator.borrow_mut().append_virtual(
            verifier_sm.transcript.borrow_mut().deref_mut(),
            VirtualPolynomial::LookupOutput,
            SumcheckId::SpartanOuter,
            OpeningPoint::new(r_cycle.clone()),
        );
        verifier_accumulator.borrow_mut().append_virtual(
            verifier_sm.transcript.borrow_mut().deref_mut(),
            VirtualPolynomial::LeftLookupOperand,
            SumcheckId::SpartanOuter,
            OpeningPoint::new(r_cycle.clone()),
        );
        verifier_accumulator.borrow_mut().append_virtual(
            verifier_sm.transcript.borrow_mut().deref_mut(),
            VirtualPolynomial::RightLookupOperand,
            SumcheckId::SpartanOuter,
            OpeningPoint::new(r_cycle.clone()),
        );

        let mut verifier_sumcheck = ReadRafSumcheck::new_verifier(&mut verifier_sm);

        let r_sumcheck_verif = BatchedSumcheck::verify(
            &proof,
            vec![&mut verifier_sumcheck],
            Some(verifier_accumulator.clone()),
            &mut *verifier_sm.transcript.borrow_mut(),
        )
        .unwrap();

        assert_eq!(r_sumcheck, r_sumcheck_verif);
    }

    #[test]
    fn test_random_instructions() {
        test_read_raf_sumcheck(None);
    }

    #[test]
    fn test_add() {
        test_read_raf_sumcheck(Some(Cycle::ADD(Default::default())));
    }

    #[test]
    fn test_addi() {
        test_read_raf_sumcheck(Some(Cycle::ADDI(Default::default())));
    }

    #[test]
    fn test_and() {
        test_read_raf_sumcheck(Some(Cycle::AND(Default::default())));
    }

    #[test]
    fn test_andn() {
        test_read_raf_sumcheck(Some(Cycle::ANDN(Default::default())));
    }

    #[test]
    fn test_andi() {
        test_read_raf_sumcheck(Some(Cycle::ANDI(Default::default())));
    }

    #[test]
    fn test_auipc() {
        test_read_raf_sumcheck(Some(Cycle::AUIPC(Default::default())));
    }

    #[test]
    fn test_beq() {
        test_read_raf_sumcheck(Some(Cycle::BEQ(Default::default())));
    }

    #[test]
    fn test_bge() {
        test_read_raf_sumcheck(Some(Cycle::BGE(Default::default())));
    }

    #[test]
    fn test_bgeu() {
        test_read_raf_sumcheck(Some(Cycle::BGEU(Default::default())));
    }

    #[test]
    fn test_blt() {
        test_read_raf_sumcheck(Some(Cycle::BLT(Default::default())));
    }

    #[test]
    fn test_bltu() {
        test_read_raf_sumcheck(Some(Cycle::BLTU(Default::default())));
    }

    #[test]
    fn test_bne() {
        test_read_raf_sumcheck(Some(Cycle::BNE(Default::default())));
    }

    #[test]
    fn test_fence() {
        test_read_raf_sumcheck(Some(Cycle::FENCE(Default::default())));
    }

    #[test]
    fn test_jal() {
        test_read_raf_sumcheck(Some(Cycle::JAL(Default::default())));
    }

    #[test]
    fn test_jalr() {
        test_read_raf_sumcheck(Some(Cycle::JALR(Default::default())));
    }

    #[test]
    fn test_lui() {
        test_read_raf_sumcheck(Some(Cycle::LUI(Default::default())));
    }

    #[test]
    fn test_ld() {
        test_read_raf_sumcheck(Some(Cycle::LD(Default::default())));
    }

    #[test]
    fn test_mul() {
        test_read_raf_sumcheck(Some(Cycle::MUL(Default::default())));
    }

    #[test]
    fn test_mulhu() {
        test_read_raf_sumcheck(Some(Cycle::MULHU(Default::default())));
    }

    #[test]
    fn test_or() {
        test_read_raf_sumcheck(Some(Cycle::OR(Default::default())));
    }

    #[test]
    fn test_ori() {
        test_read_raf_sumcheck(Some(Cycle::ORI(Default::default())));
    }

    #[test]
    fn test_slt() {
        test_read_raf_sumcheck(Some(Cycle::SLT(Default::default())));
    }

    #[test]
    fn test_slti() {
        test_read_raf_sumcheck(Some(Cycle::SLTI(Default::default())));
    }

    #[test]
    fn test_sltiu() {
        test_read_raf_sumcheck(Some(Cycle::SLTIU(Default::default())));
    }

    #[test]
    fn test_sltu() {
        test_read_raf_sumcheck(Some(Cycle::SLTU(Default::default())));
    }

    #[test]
    fn test_sub() {
        test_read_raf_sumcheck(Some(Cycle::SUB(Default::default())));
    }

    #[test]
    fn test_sd() {
        test_read_raf_sumcheck(Some(Cycle::SD(Default::default())));
    }

    #[test]
    fn test_xor() {
        test_read_raf_sumcheck(Some(Cycle::XOR(Default::default())));
    }

    #[test]
    fn test_xori() {
        test_read_raf_sumcheck(Some(Cycle::XORI(Default::default())));
    }

    #[test]
    fn test_advice() {
        test_read_raf_sumcheck(Some(Cycle::VirtualAdvice(Default::default())));
    }

    #[test]
    fn test_asserteq() {
        test_read_raf_sumcheck(Some(Cycle::VirtualAssertEQ(Default::default())));
    }

    #[test]
    fn test_asserthalfwordalignment() {
        test_read_raf_sumcheck(Some(Cycle::VirtualAssertHalfwordAlignment(
            Default::default(),
        )));
    }

    #[test]
    fn test_assertwordalignment() {
        test_read_raf_sumcheck(Some(Cycle::VirtualAssertWordAlignment(Default::default())));
    }

    #[test]
    fn test_assertlte() {
        test_read_raf_sumcheck(Some(Cycle::VirtualAssertLTE(Default::default())));
    }

    #[test]
    fn test_assertvaliddiv0() {
        test_read_raf_sumcheck(Some(Cycle::VirtualAssertValidDiv0(Default::default())));
    }

    #[test]
    fn test_assertvalidunsignedremainder() {
        test_read_raf_sumcheck(Some(Cycle::VirtualAssertValidUnsignedRemainder(
            Default::default(),
        )));
    }

    #[test]
    fn test_move() {
        test_read_raf_sumcheck(Some(Cycle::VirtualMove(Default::default())));
    }

    #[test]
    fn test_movsign() {
        test_read_raf_sumcheck(Some(Cycle::VirtualMovsign(Default::default())));
    }

    #[test]
    fn test_muli() {
        test_read_raf_sumcheck(Some(Cycle::VirtualMULI(Default::default())));
    }

    #[test]
    fn test_pow2() {
        test_read_raf_sumcheck(Some(Cycle::VirtualPow2(Default::default())));
    }

    #[test]
    fn test_pow2i() {
        test_read_raf_sumcheck(Some(Cycle::VirtualPow2I(Default::default())));
    }

    #[test]
    fn test_pow2w() {
        test_read_raf_sumcheck(Some(Cycle::VirtualPow2W(Default::default())));
    }

    #[test]
    fn test_pow2iw() {
        test_read_raf_sumcheck(Some(Cycle::VirtualPow2IW(Default::default())));
    }

    #[test]
    fn test_shiftrightbitmask() {
        test_read_raf_sumcheck(Some(Cycle::VirtualShiftRightBitmask(Default::default())));
    }

    #[test]
    fn test_shiftrightbitmaski() {
        test_read_raf_sumcheck(Some(Cycle::VirtualShiftRightBitmaskI(Default::default())));
    }

    #[test]
    fn test_virtualrotri() {
        test_read_raf_sumcheck(Some(Cycle::VirtualROTRI(Default::default())));
    }

    #[test]
    fn test_virtualrotriw() {
        test_read_raf_sumcheck(Some(Cycle::VirtualROTRIW(Default::default())));
    }

    #[test]
    fn test_virtualsra() {
        test_read_raf_sumcheck(Some(Cycle::VirtualSRA(Default::default())));
    }

    #[test]
    fn test_virtualsrai() {
        test_read_raf_sumcheck(Some(Cycle::VirtualSRAI(Default::default())));
    }

    #[test]
    fn test_virtualrev8w() {
        test_read_raf_sumcheck(Some(Cycle::VirtualRev8W(Default::default())));
    }

    #[test]
    fn test_virtualsrl() {
        test_read_raf_sumcheck(Some(Cycle::VirtualSRL(Default::default())));
    }

    #[test]
    fn test_virtualsrli() {
        test_read_raf_sumcheck(Some(Cycle::VirtualSRLI(Default::default())));
    }

    #[test]
    fn test_virtualextend() {
        test_read_raf_sumcheck(Some(Cycle::VirtualZeroExtendWord(Default::default())));
    }

    #[test]
    fn test_virtualsignextend() {
        test_read_raf_sumcheck(Some(Cycle::VirtualSignExtendWord(Default::default())));
    }

    #[test]
    fn test_virtualchangedivisor() {
        test_read_raf_sumcheck(Some(Cycle::VirtualChangeDivisor(Default::default())));
    }

    #[test]
    fn test_virtualchangedivisorw() {
        test_read_raf_sumcheck(Some(Cycle::VirtualChangeDivisorW(Default::default())));
    }

    #[test]
    fn test_virtualassertmulnooverflow() {
        test_read_raf_sumcheck(Some(Cycle::VirtualAssertMulUNoOverflow(Default::default())));
    }
}<|MERGE_RESOLUTION|>--- conflicted
+++ resolved
@@ -273,13 +273,6 @@
             })
             .collect();
 
-<<<<<<< HEAD
-        let eq_r_cycle_rv = eq_r_cycle
-            .par_iter()
-            .zip(eq_r_cycle_branch.into_par_iter())
-            .map(|(a, b)| b * gamma + a)
-            .collect::<Vec<_>>();
-=======
         let span = tracing::span!(tracing::Level::INFO, "Init u_evals");
         let _guard = span.enter();
         // Parallel clone of eq_r_cycle
@@ -290,7 +283,6 @@
         };
         drop(_guard);
         drop(span);
->>>>>>> 3957d594
 
         ReadRafProverState {
             r: Vec::with_capacity(log_T + LOG_K),
@@ -305,15 +297,8 @@
             prefix_checkpoints: vec![None.into(); Prefixes::COUNT],
             suffix_polys,
             v: ExpandingTable::new(M),
-<<<<<<< HEAD
-            u_evals_rv: eq_r_cycle_rv.clone(),
-            u_evals_raf: eq_r_cycle.clone(),
-            eq_r_cycle_rv: MultilinearPolynomial::from(eq_r_cycle_rv),
-            eq_r_cycle_raf: MultilinearPolynomial::from(eq_r_cycle),
-=======
             u_evals,
             eq_r_cycle: MultilinearPolynomial::from(eq_r_cycle),
->>>>>>> 3957d594
             prefix_registry: PrefixRegistry::new(),
             right_operand_ps,
             left_operand_ps,
@@ -374,15 +359,9 @@
                         .unwrap()
                         .sumcheck_evals_array::<DEGREE>(i, BindingOrder::HighToLow);
 
-<<<<<<< HEAD
-                    std::array::from_fn(|i| {
-                        ra_evals[i]
-                            * (eq_rv_evals[i] * val_evals[i] + eq_raf_evals[i] * raf_evals[i])
-=======
                     std::array::from_fn::<F::Unreduced<9>, DEGREE, _>(|i| {
                         let eq_ra = eq_evals[i] * ra_evals[i];
                         eq_ra.mul_unreduced::<9>(val_evals[i])
->>>>>>> 3957d594
                     })
                 })
                 .reduce(
@@ -700,13 +679,8 @@
                             for (suffix, result) in suffixes.iter().zip(chunk_result.iter_mut()) {
                                 let t = suffix.suffix_mle::<XLEN>(suffix_bits);
                                 if t != 0 {
-<<<<<<< HEAD
-                                    let u = self.u_evals_rv[*j];
-                                    result[prefix_bits % M] += u.mul_u64(t);
-=======
                                     let u = self.u_evals[*j];
                                     result[prefix_bits % M] += u.mul_u64_unreduced(t);
->>>>>>> 3957d594
                                 }
                             }
                         }
@@ -875,10 +849,6 @@
                 },
             );
         [
-<<<<<<< HEAD
-            self.gamma_sqr * (left_0 + self.gamma * right_0),
-            self.gamma_sqr * (left_2 + self.gamma * right_2),
-=======
             F::from_montgomery_reduce(
                 left_0.mul_trunc::<4, 9>(self.gamma.as_unreduced_ref())
                     + right_0.mul_trunc::<4, 9>(self.gamma_squared.as_unreduced_ref()),
@@ -887,7 +857,6 @@
                 left_2.mul_trunc::<4, 9>(self.gamma.as_unreduced_ref())
                     + right_2.mul_trunc::<4, 9>(self.gamma_squared.as_unreduced_ref()),
             ),
->>>>>>> 3957d594
         ]
     }
 
