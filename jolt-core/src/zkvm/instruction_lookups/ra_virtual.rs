use std::{cell::RefCell, rc::Rc, sync::Arc};

use crate::{
    field::JoltField,
    poly::{
        commitment::commitment_scheme::CommitmentScheme,
        eq_poly::EqPolynomial,
        multilinear_polynomial::{BindingOrder, PolynomialBinding},
        opening_proof::{
            OpeningPoint, ProverOpeningAccumulator, SumcheckId, VerifierOpeningAccumulator,
            BIG_ENDIAN,
        },
        ra_poly::RaPolynomial,
    },
    subprotocols::{mles_product_sum::compute_mles_product_sum, sumcheck::SumcheckInstance},
    transcripts::Transcript,
    zkvm::{
        dag::state_manager::StateManager,
        instruction::LookupQuery,
        instruction_lookups::{D, K_CHUNK, LOG_K, LOG_K_CHUNK},
        witness::{CommittedPolynomial, VirtualPolynomial},
    },
};
use allocative::Allocative;
use common::constants::XLEN;
use itertools::chain;
use rayon::prelude::*;

#[derive(Allocative)]
pub struct RaSumcheck<F: JoltField> {
    r_cycle: Vec<F::Challenge>,
    input_claim: F,
    prover_state: Option<RaProverState<F>>,
}

#[derive(Allocative)]
pub struct RaProverState<F: JoltField> {
    ra_i_polys: Vec<RaPolynomial<u8, F>>,
    /// Challenges drawn throughout  the sumcheck.
    r_sumcheck: Vec<F::Challenge>,
}

impl<F: JoltField> RaSumcheck<F> {
    #[tracing::instrument(skip_all, name = "InstructionRaSumcheck::new_prover")]
    pub fn new_prover<ProofTranscript: Transcript, PCS: CommitmentScheme<Field = F>>(
        state_manager: &mut StateManager<'_, F, ProofTranscript, PCS>,
    ) -> Self {
<<<<<<< HEAD
        let (_preprocessing, _, trace, _, _) = state_manager.get_prover_data();
        let T = trace.len();
=======
        let (_preprocessing, trace, _, _) = state_manager.get_prover_data();
>>>>>>> 44838470

        let (r, ra_claim) = state_manager.get_virtual_polynomial_opening(
            VirtualPolynomial::InstructionRa,
            SumcheckId::InstructionReadRaf,
        );

        let (r_address, r_cycle) = r.split_at_r(LOG_K);

        let H_indices: [Vec<Option<u8>>; D] = std::array::from_fn(|i| {
            trace
                .par_iter()
                .map(|cycle| {
                    let lookup_index = LookupQuery::<XLEN>::to_lookup_index(cycle);
                    Some(((lookup_index >> (LOG_K_CHUNK * (D - 1 - i))) % K_CHUNK as u128) as u8)
                })
                .collect()
        });

        let ra_i_polys = H_indices
            .into_par_iter()
            .enumerate()
            .map(|(i, lookup_indices)| {
                let r = &r_address[LOG_K_CHUNK * i..LOG_K_CHUNK * (i + 1)];
                let eq_evals = EqPolynomial::evals(r);
                RaPolynomial::new(Arc::new(lookup_indices), eq_evals)
            })
            .collect();

        let prover_state = RaProverState {
            ra_i_polys,
            r_sumcheck: vec![],
        };

        Self {
            r_cycle: r_cycle.to_vec(),
            input_claim: ra_claim,
            prover_state: Some(prover_state),
        }
    }

    pub fn new_verifier<ProofTranscript: Transcript, PCS: CommitmentScheme<Field = F>>(
        state_manager: &mut StateManager<'_, F, ProofTranscript, PCS>,
    ) -> Self {
        let (r, ra_claim) = state_manager.get_virtual_polynomial_opening(
            VirtualPolynomial::InstructionRa,
            SumcheckId::InstructionReadRaf,
        );
        let (_, r_cycle) = r.split_at_r(LOG_K);
        Self {
            r_cycle: r_cycle.to_vec(),
            input_claim: ra_claim,
            prover_state: None,
        }
    }
}

impl<F: JoltField, T: Transcript> SumcheckInstance<F, T> for RaSumcheck<F> {
    fn degree(&self) -> usize {
        D + 1
    }

    fn num_rounds(&self) -> usize {
        self.r_cycle.len()
    }

    fn input_claim(&self) -> F {
        self.input_claim
    }

    #[tracing::instrument(skip_all, name = "InstructionRaSumcheck::compute_prover_message")]
    fn compute_prover_message(&mut self, _round: usize, previous_claim: F) -> Vec<F> {
        let prover_state = self.prover_state.as_ref().unwrap();
        let ra_i_polys = &prover_state.ra_i_polys;
        let r_cycle = &self.r_cycle;
        let r_sumcheck = &prover_state.r_sumcheck;

        let poly = compute_mles_product_sum(ra_i_polys, previous_claim, r_cycle, r_sumcheck);

        // Evaluate the poly at 0, 2, 3, ..., degree.
        let degree = <Self as SumcheckInstance<F, T>>::degree(self);
        debug_assert_eq!(degree, prover_state.ra_i_polys.len() + 1);
        let domain = chain!([0], 2..).map(F::from_u64).take(degree);
        domain.map(|x| poly.evaluate::<F>(&x)).collect()
    }

    #[tracing::instrument(skip_all, name = "InstructionRaSumcheck::bind")]
    fn bind(&mut self, r_j: F::Challenge, _round: usize) {
        let prover_state = self
            .prover_state
            .as_mut()
            .expect("Prover state not initialized");

        prover_state
            .ra_i_polys
            .par_iter_mut()
            .for_each(|p| p.bind_parallel(r_j, BindingOrder::HighToLow));

        prover_state.r_sumcheck.push(r_j);
    }

    fn expected_output_claim(
        &self,
        opening_accumulator: Option<Rc<RefCell<VerifierOpeningAccumulator<F>>>>,
        r: &[F::Challenge],
    ) -> F {
        let eq_eval = EqPolynomial::<F>::mle(&self.r_cycle, r);
        let ra_claim_prod: F = (0..D)
            .map(|i| {
                let (_, ra_i_claim) = opening_accumulator
                    .as_ref()
                    .unwrap()
                    .borrow()
                    .get_committed_polynomial_opening(
                        CommittedPolynomial::InstructionRa(i),
                        SumcheckId::InstructionRaVirtualization,
                    );
                ra_i_claim
            })
            .product();

        eq_eval * ra_claim_prod
    }

    fn normalize_opening_point(
        &self,
        opening_point: &[F::Challenge],
    ) -> OpeningPoint<BIG_ENDIAN, F> {
        OpeningPoint::new(opening_point.to_vec())
    }

    fn cache_openings_prover(
        &self,
        accumulator: Rc<RefCell<ProverOpeningAccumulator<F>>>,
        transcript: &mut T,
        r_cycle: OpeningPoint<BIG_ENDIAN, F>,
    ) {
        let prover_state = self
            .prover_state
            .as_ref()
            .expect("Prover state not initialized");

        let (r, _) = accumulator.borrow().get_virtual_polynomial_opening(
            VirtualPolynomial::InstructionRa,
            SumcheckId::InstructionReadRaf,
        );

        let r_address_chunks: Vec<Vec<F::Challenge>> = r
            .split_at_r(LOG_K)
            .0
            .chunks(LOG_K_CHUNK)
            .map(|chunk| chunk.to_vec())
            .collect();

        for (i, r_address) in r_address_chunks.into_iter().enumerate() {
            let claim = prover_state.ra_i_polys[i].final_sumcheck_claim();
            accumulator.borrow_mut().append_sparse(
                transcript,
                vec![CommittedPolynomial::InstructionRa(i)],
                SumcheckId::InstructionRaVirtualization,
                r_address,
                r_cycle.r.clone(),
                vec![claim],
            );
        }
    }

    fn cache_openings_verifier(
        &self,
        accumulator: Rc<RefCell<VerifierOpeningAccumulator<F>>>,
        transcript: &mut T,
        r_cycle: OpeningPoint<BIG_ENDIAN, F>,
    ) {
        let (r, _) = accumulator.borrow().get_virtual_polynomial_opening(
            VirtualPolynomial::InstructionRa,
            SumcheckId::InstructionReadRaf,
        );

        let r_address_chunks: Vec<Vec<F::Challenge>> = r
            .split_at_r(LOG_K)
            .0
            .chunks(LOG_K_CHUNK)
            .map(|chunk| chunk.to_vec())
            .collect();

        for (i, r_address) in r_address_chunks.iter().enumerate() {
            let opening_point = [r_address, r_cycle.r.as_slice()].concat();

            accumulator.borrow_mut().append_sparse(
                transcript,
                vec![CommittedPolynomial::InstructionRa(i)],
                SumcheckId::InstructionRaVirtualization,
                opening_point,
            );
        }
    }

    #[cfg(feature = "allocative")]
    fn update_flamegraph(&self, flamegraph: &mut allocative::FlameGraphBuilder) {
        flamegraph.visit_root(self);
    }
}<|MERGE_RESOLUTION|>--- conflicted
+++ resolved
@@ -45,12 +45,7 @@
     pub fn new_prover<ProofTranscript: Transcript, PCS: CommitmentScheme<Field = F>>(
         state_manager: &mut StateManager<'_, F, ProofTranscript, PCS>,
     ) -> Self {
-<<<<<<< HEAD
         let (_preprocessing, _, trace, _, _) = state_manager.get_prover_data();
-        let T = trace.len();
-=======
-        let (_preprocessing, trace, _, _) = state_manager.get_prover_data();
->>>>>>> 44838470
 
         let (r, ra_claim) = state_manager.get_virtual_polynomial_opening(
             VirtualPolynomial::InstructionRa,
