--- conflicted
+++ resolved
@@ -3,166 +3,4 @@
 pub mod ra_virtual;
 pub mod read_raf_checking;
 
-<<<<<<< HEAD
-pub const LOG_K: usize = XLEN * 2;
-
-// TODO: transition read_raf_checking to use dynamic phase configuration from `config`.
-// pub const PHASES: usize = 8;
-// pub const LOG_M: usize = LOG_K / PHASES;
-// const M: usize = 1 << LOG_M;
-
-pub fn ra_hamming_weight_params<F: JoltField>(
-    one_hot_params: &OneHotParams,
-    opening_accumulator: &dyn OpeningAccumulator<F>,
-    transcript: &mut impl Transcript,
-) -> HammingWeightSumcheckParams<F> {
-    let gamma_powers = transcript.challenge_scalar_powers(one_hot_params.instruction_d);
-
-    let polynomial_types: Vec<CommittedPolynomial> = (0..one_hot_params.instruction_d)
-        .map(CommittedPolynomial::InstructionRa)
-        .collect();
-
-    let r_cycle = opening_accumulator
-        .get_virtual_polynomial_opening(VirtualPolynomial::LookupOutput, SumcheckId::SpartanOuter)
-        .0
-        .r;
-
-    HammingWeightSumcheckParams {
-        d: one_hot_params.instruction_d,
-        num_rounds: one_hot_params.log_k_chunk,
-        gamma_powers,
-        polynomial_types,
-        sumcheck_id: SumcheckId::InstructionHammingWeight,
-        r_cycle,
-    }
-}
-
-pub fn ra_booleanity_params<F: JoltField>(
-    trace_len: usize,
-    one_hot_params: &OneHotParams,
-    opening_accumulator: &dyn OpeningAccumulator<F>,
-    transcript: &mut impl Transcript,
-) -> BooleanitySumcheckParams<F> {
-    let polynomial_types: Vec<CommittedPolynomial> = (0..one_hot_params.instruction_d)
-        .map(CommittedPolynomial::InstructionRa)
-        .collect();
-
-    let (r_cycle, _) = opening_accumulator
-        .get_virtual_polynomial_opening(VirtualPolynomial::LookupOutput, SumcheckId::SpartanOuter);
-
-    let gammas = transcript.challenge_vector_optimized::<F>(one_hot_params.instruction_d);
-    let r_address = transcript.challenge_vector_optimized::<F>(one_hot_params.log_k_chunk);
-
-    BooleanitySumcheckParams {
-        d: one_hot_params.instruction_d,
-        log_k_chunk: one_hot_params.log_k_chunk,
-        log_t: trace_len.log_2(),
-        r_cycle: r_cycle.r.clone(),
-        r_address,
-        gammas,
-        polynomial_types,
-        sumcheck_id: SumcheckId::InstructionBooleanity,
-    }
-}
-
-pub fn gen_ra_one_hot_provers<F: JoltField>(
-    hamming_weight_params: HammingWeightSumcheckParams<F>,
-    booleanity_params: BooleanitySumcheckParams<F>,
-    trace: &[Cycle],
-    one_hot_params: &OneHotParams,
-) -> (HammingWeightSumcheckProver<F>, BooleanitySumcheckProver<F>) {
-    let ra_evals = compute_ra_evals(trace, one_hot_params, &booleanity_params.r_cycle);
-    let H_indices = compute_instruction_h_indices(trace, one_hot_params);
-
-    (
-        HammingWeightSumcheckProver::gen(hamming_weight_params, ra_evals.clone()),
-        BooleanitySumcheckProver::gen(booleanity_params, ra_evals, H_indices),
-    )
-}
-
-pub fn new_ra_one_hot_verifiers<F: JoltField>(
-    trace_len: usize,
-    one_hot_params: &OneHotParams,
-    opening_accumulator: &VerifierOpeningAccumulator<F>,
-    transcript: &mut impl Transcript,
-) -> (
-    HammingWeightSumcheckVerifier<F>,
-    BooleanitySumcheckVerifier<F>,
-) {
-    let hamming_weight_params =
-        ra_hamming_weight_params(one_hot_params, opening_accumulator, transcript);
-    let booleanity_params =
-        ra_booleanity_params(trace_len, one_hot_params, opening_accumulator, transcript);
-    (
-        HammingWeightSumcheckVerifier::new(hamming_weight_params),
-        BooleanitySumcheckVerifier::new(booleanity_params),
-    )
-}
-
-#[tracing::instrument(skip_all, name = "instruction_lookups::compute_instruction_h_indices")]
-fn compute_instruction_h_indices(
-    trace: &[Cycle],
-    one_hot_params: &OneHotParams,
-) -> Vec<Vec<Option<u8>>> {
-    (0..one_hot_params.instruction_d)
-        .map(|i| {
-            trace
-                .par_iter()
-                .map(|cycle| {
-                    let lookup_index = LookupQuery::<XLEN>::to_lookup_index(cycle);
-                    Some(one_hot_params.lookup_index_chunk(lookup_index, i))
-                })
-                .collect()
-        })
-        .collect()
-}
-
-#[tracing::instrument(skip_all, name = "instruction_lookups::compute_ra_evals")]
-fn compute_ra_evals<F: JoltField>(
-    trace: &[Cycle],
-    one_hot_params: &OneHotParams,
-    r_cycle: &[F::Challenge],
-) -> Vec<Vec<F>> {
-    let eq_r_cycle = EqPolynomial::evals(r_cycle);
-
-    let T = trace.len();
-    let num_chunks = rayon::current_num_threads().next_power_of_two().min(T);
-    let chunk_size = (T / num_chunks).max(1);
-
-    trace
-        .par_chunks(chunk_size)
-        .enumerate()
-        .map(|(chunk_index, trace_chunk)| {
-            let mut result: Vec<Vec<F>> = (0..one_hot_params.instruction_d)
-                .map(|_| unsafe_allocate_zero_vec(one_hot_params.k_chunk))
-                .collect();
-            let mut j = chunk_index * chunk_size;
-            for cycle in trace_chunk {
-                let lookup_index = LookupQuery::<XLEN>::to_lookup_index(cycle);
-                for i in 0..one_hot_params.instruction_d {
-                    let k = one_hot_params.lookup_index_chunk(lookup_index, i);
-                    result[i][k as usize] += eq_r_cycle[j];
-                }
-                j += 1;
-            }
-            result
-        })
-        .reduce(
-            || {
-                (0..one_hot_params.instruction_d)
-                    .map(|_| unsafe_allocate_zero_vec(one_hot_params.k_chunk))
-                    .collect()
-            },
-            |mut running, new| {
-                running.iter_mut().zip(new.into_iter()).for_each(|(x, y)| {
-                    x.par_iter_mut()
-                        .zip(y.into_par_iter())
-                        .for_each(|(x, y)| *x += y)
-                });
-                running
-            },
-        )
-}
-=======
-pub const LOG_K: usize = XLEN * 2;
->>>>>>> 921e6123
+pub const LOG_K: usize = XLEN * 2;