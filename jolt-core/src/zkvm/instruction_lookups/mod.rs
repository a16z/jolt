--- conflicted
+++ resolved
@@ -8,15 +8,10 @@
         opening_proof::SumcheckId,
     },
     subprotocols::sumcheck::SumcheckInstance,
-<<<<<<< HEAD
-    utils::{thread::unsafe_allocate_zero_vec, transcript::Transcript},
-=======
     transcripts::Transcript,
     utils::thread::unsafe_allocate_zero_vec,
     zkvm::dag::{stage::SumcheckStages, state_manager::StateManager},
->>>>>>> 06bfc4c0
     zkvm::{
-        dag::{stage::SumcheckStages, state_manager::StateManager},
         instruction::LookupQuery,
         instruction_lookups::{
             booleanity::BooleanitySumcheck, hamming_weight::HammingWeightSumcheck,
