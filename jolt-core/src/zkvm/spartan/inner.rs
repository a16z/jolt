--- conflicted
+++ resolved
@@ -23,21 +23,6 @@
 
 use rayon::prelude::*;
 
-<<<<<<< HEAD
-// Spartan inner sumcheck
-//
-// Proves the following identity at the verifier's challenge point r:
-//   (A_small(rx, r) + γ·B_small(rx, r) + γ²·C_small(rx, r)) ⋅ z(r)
-//   = Az(r) + γ·Bz(r) + γ²·Cz(r),
-//
-// where:
-// - A_small, B_small, C_small: MLEs of the uniform A, B, C matrices evaluated at (rx, r)
-// - z: MLE of the witness vector evaluated at r
-// - Az(r), Bz(r), Cz(r): outer sumcheck claims for A·z, B·z, C·z at the same opening point
-// - rx: non-cycle coordinates from the Spartan outer sumcheck opening point
-// - r: current inner sumcheck challenge vector
-// - γ: batching scalar drawn from the transcript
-=======
 /// Inner Spartan sumcheck
 ///
 /// This instance proves, for a fixed row opening point `rx_constr = [r_stream, r0]` supplied by the
@@ -62,7 +47,6 @@
 ///     where `segment_evals` are the cached witness openings at `r_cycle` from the outer stage.
 ///
 /// Then `expected = (eval_a + γ·eval_b) · eval_z`, and accept iff output_claim == expected.
->>>>>>> b4bde6d3
 
 #[derive(Allocative)]
 struct InnerSumcheckProverState<F: JoltField> {
