use std::sync::Arc;

use crate::field::JoltField;
use crate::poly::commitment::commitment_scheme::CommitmentScheme;
use crate::poly::opening_proof::SumcheckId;
use crate::subprotocols::sumcheck::{SumcheckInstance, UniSkipFirstRoundInstance};
use crate::subprotocols::univariate_skip::{prove_uniskip_round, UniSkipState};
use crate::transcripts::Transcript;
#[cfg(feature = "allocative")]
use crate::utils::profiling::print_data_structure_heap_usage;
use crate::zkvm::dag::stage::SumcheckStages;
use crate::zkvm::dag::state_manager::{ProofData, ProofKeys, StateManager};
use crate::zkvm::r1cs::constraints::{FIRST_ROUND_POLY_NUM_COEFFS, UNIVARIATE_SKIP_DOMAIN_SIZE};
use crate::zkvm::r1cs::key::UniformSpartanKey;
use crate::zkvm::witness::VirtualPolynomial;

use inner::InnerSumcheck;
use instruction_input::InstructionInputSumcheck;
use outer::{OuterRemainingSumcheck, OuterUniSkipInstance};
use product::{
    ProductVirtualInner, ProductVirtualRemainder, ProductVirtualUniSkipInstance,
    PRODUCT_VIRTUAL_FIRST_ROUND_POLY_NUM_COEFFS, PRODUCT_VIRTUAL_UNIVARIATE_SKIP_DOMAIN_SIZE,
};
use shift::ShiftSumcheck;

pub mod inner;
pub mod instruction_input;
pub mod outer;
pub mod product;
pub mod shift;

pub struct SpartanDag<F: JoltField> {
    /// Cached key to avoid recomputation across stages
    key: Arc<UniformSpartanKey<F>>,
    /// Handoff state from univariate skip first round (shared by prover and verifier)
    /// Consists of the `tau` vector for Lagrange / eq evals, the claim from univariate skip round,
    /// and the challenge r0 from the univariate skip round
    /// This is first used in stage 1 and then reused in stage 2
    uni_skip_state: Option<UniSkipState<F>>,
}

impl<F: JoltField> SpartanDag<F> {
    pub fn new(padded_trace_length: usize) -> Self {
        let key = Arc::new(UniformSpartanKey::new(padded_trace_length));
        Self {
            key,
            uni_skip_state: None,
        }
    }
}

impl<F, ProofTranscript, PCS> SumcheckStages<F, ProofTranscript, PCS> for SpartanDag<F>
where
    F: JoltField,
    ProofTranscript: Transcript,
    PCS: CommitmentScheme<Field = F>,
{
    // Stage 1: Outer sumcheck with uni-skip first round
    fn stage1_prover_uni_skip(
        &mut self,
        state_manager: &mut StateManager<'_, F, ProofTranscript, PCS>,
    ) -> Result<(), anyhow::Error> {
<<<<<<< HEAD
        /* Sumcheck 1: Outer sumcheck
           Proves: \sum_x eq(tau, x) * (Az(x) * Bz(x) - Cz(x)) = 0

           The matrices A, B, C have a block-diagonal structure with repeated blocks
           A_small, B_small, C_small corresponding to the uniform constraints.
        */
        let (preprocessing, _, trace, _program_io, _final_memory_state) =
            state_manager.get_prover_data();

=======
>>>>>>> 44838470
        let key = self.key.clone();
        let num_rounds_x: usize = key.num_rows_bits();

        // Transcript and tau
        let transcript = state_manager.get_transcript();
        let tau: Vec<F::Challenge> = transcript
            .borrow_mut()
            .challenge_vector_optimized::<F>(num_rounds_x);

        // Prove uni-skip first round
        let mut uniskip_instance = OuterUniSkipInstance::<F>::new_prover(state_manager, &tau);
        let (first_round_proof, r0, claim_after_first) = prove_uniskip_round::<F, ProofTranscript, _>(
            &mut uniskip_instance,
            &mut *transcript.borrow_mut(),
        );

        // Store proof and handoff state
        state_manager.proofs.borrow_mut().insert(
            ProofKeys::Stage1UniSkipFirstRound,
            ProofData::UniSkipFirstRoundProof(first_round_proof),
        );

        self.uni_skip_state = Some(UniSkipState {
            claim_after_first,
            r0,
            tau,
        });

        Ok(())
    }

    fn stage1_verifier_uni_skip(
        &mut self,
        state_manager: &mut StateManager<'_, F, ProofTranscript, PCS>,
    ) -> Result<(), anyhow::Error> {
        let key = self.key.clone();
        let num_rounds_x = key.num_rows_bits();

        let tau: Vec<F::Challenge> = state_manager
            .transcript
            .borrow_mut()
            .challenge_vector_optimized::<F>(num_rounds_x);

        // Load and verify uni-skip first round proof
        let first_round = {
            let proofs = state_manager.proofs.borrow();
            match proofs
                .get(&ProofKeys::Stage1UniSkipFirstRound)
                .expect("missing Stage1UniSkipFirstRound")
            {
                ProofData::UniSkipFirstRoundProof(fr) => fr.clone(),
                _ => panic!("unexpected proof type for Stage1UniSkipFirstRound"),
            }
        };

        let uniskip_instance = OuterUniSkipInstance::<F>::new_verifier(&tau);
        let input_claim = <OuterUniSkipInstance<F> as UniSkipFirstRoundInstance<
            F,
            ProofTranscript,
        >>::input_claim(&uniskip_instance);
        let (r0, claim_after_first) = first_round
            .verify::<UNIVARIATE_SKIP_DOMAIN_SIZE, FIRST_ROUND_POLY_NUM_COEFFS>(
                FIRST_ROUND_POLY_NUM_COEFFS - 1,
                input_claim,
                &mut *state_manager.transcript.borrow_mut(),
            )
            .map_err(|_| anyhow::anyhow!("UniSkip first-round verification failed"))?;

        self.uni_skip_state = Some(UniSkipState {
            claim_after_first,
            r0,
            tau,
        });

        Ok(())
    }

    fn stage1_prover_instances(
        &mut self,
        state_manager: &mut StateManager<'_, F, ProofTranscript, PCS>,
    ) -> Vec<Box<dyn SumcheckInstance<F, ProofTranscript>>> {
        // Stage 1 remainder: outer-remaining
        let mut instances: Vec<Box<dyn SumcheckInstance<F, ProofTranscript>>> = Vec::new();
        if let Some(st) = self.uni_skip_state.take() {
            let outer_remaining =
                OuterRemainingSumcheck::new_prover(state_manager, self.key.num_cycle_vars(), &st);
            instances.push(Box::new(outer_remaining));
        }
        instances
    }

    fn stage1_verifier_instances(
        &mut self,
        _state_manager: &mut StateManager<'_, F, ProofTranscript, PCS>,
    ) -> Vec<Box<dyn SumcheckInstance<F, ProofTranscript>>> {
        // Stage 1 remainder: outer-remaining (verifier)
        let mut instances: Vec<Box<dyn SumcheckInstance<F, ProofTranscript>>> = Vec::new();
        if let Some(st) = self.uni_skip_state.take() {
            let num_cycles_bits = self.key.num_steps.ilog2() as usize;
            let outer_remaining = OuterRemainingSumcheck::new_verifier(num_cycles_bits, st);
            instances.push(Box::new(outer_remaining));
        }
        instances
    }

    // Stage 2: Product virtualization uni-skip first round
    fn stage2_prover_uni_skip(
        &mut self,
        state_manager: &mut StateManager<'_, F, ProofTranscript, PCS>,
    ) -> Result<(), anyhow::Error> {
        let num_cycle_vars: usize = self.key.num_cycle_vars();
        let transcript = state_manager.get_transcript();

        // Reuse r_cycle from Stage 1 (outer) for τ_low, and sample τ_high
        let r_cycle: Vec<F::Challenge> = {
            let acc = state_manager.get_prover_accumulator();
            let (outer_opening, _eval) = acc.borrow().get_virtual_polynomial_opening(
                VirtualPolynomial::Product,
                SumcheckId::SpartanOuter,
            );
            outer_opening.r
        };
        debug_assert_eq!(r_cycle.len(), num_cycle_vars);
        let tau_high: F::Challenge = transcript.borrow_mut().challenge_scalar_optimized::<F>();
        let mut tau: Vec<F::Challenge> = r_cycle;
        tau.push(tau_high);

        let mut uniskip_instance =
            ProductVirtualUniSkipInstance::<F>::new_prover(state_manager, &tau);
        let (first_round_proof, r0, claim_after_first) =
            prove_uniskip_round::<F, ProofTranscript, ProductVirtualUniSkipInstance<F>>(
                &mut uniskip_instance,
                &mut *transcript.borrow_mut(),
            );

        state_manager.proofs.borrow_mut().insert(
            ProofKeys::Stage2UniSkipFirstRound,
            ProofData::UniSkipFirstRoundProof(first_round_proof),
        );

        self.uni_skip_state = Some(UniSkipState {
            claim_after_first,
            r0,
            tau,
        });
        Ok(())
    }

    fn stage2_verifier_uni_skip(
        &mut self,
        state_manager: &mut StateManager<'_, F, ProofTranscript, PCS>,
    ) -> Result<(), anyhow::Error> {
        let num_cycle_vars: usize = self.key.num_cycle_vars();

        // Reuse r_cycle from Stage 1 (outer) for τ_low, and sample τ_high
        let r_cycle: Vec<F::Challenge> = {
            let acc = state_manager.get_verifier_accumulator();
            let (outer_opening, _eval) = acc.borrow().get_virtual_polynomial_opening(
                VirtualPolynomial::Product,
                SumcheckId::SpartanOuter,
            );
            outer_opening.r
        };
        debug_assert_eq!(r_cycle.len(), num_cycle_vars);
        let tau_high: F::Challenge = state_manager
            .transcript
            .borrow_mut()
            .challenge_scalar_optimized::<F>();
        let mut tau: Vec<F::Challenge> = r_cycle;
        tau.push(tau_high);

        let first_round = {
            let proofs = state_manager.proofs.borrow();
            match proofs
                .get(&ProofKeys::Stage2UniSkipFirstRound)
                .expect("missing Stage2UniSkipFirstRound")
            {
                ProofData::UniSkipFirstRoundProof(fr) => fr.clone(),
                _ => panic!("unexpected proof type for Stage2UniSkipFirstRound"),
            }
        };

        let uniskip_instance =
            ProductVirtualUniSkipInstance::<F>::new_verifier(state_manager, &tau);
        let input_claim = <ProductVirtualUniSkipInstance<F> as UniSkipFirstRoundInstance<
            F,
            ProofTranscript,
        >>::input_claim(&uniskip_instance);
        let (r0, claim_after_first) = first_round
            .verify::<PRODUCT_VIRTUAL_UNIVARIATE_SKIP_DOMAIN_SIZE, PRODUCT_VIRTUAL_FIRST_ROUND_POLY_NUM_COEFFS>(
                PRODUCT_VIRTUAL_FIRST_ROUND_POLY_NUM_COEFFS - 1,
                input_claim,
                &mut *state_manager.transcript.borrow_mut(),
            )
            .map_err(|_| anyhow::anyhow!("ProductVirtual uni-skip first-round verification failed"))?;

        self.uni_skip_state = Some(UniSkipState {
            claim_after_first,
            r0,
            tau,
        });
        Ok(())
    }

    fn stage2_prover_instances(
        &mut self,
        state_manager: &mut StateManager<'_, F, ProofTranscript, PCS>,
    ) -> Vec<Box<dyn SumcheckInstance<F, ProofTranscript>>> {
        // Stage 2 remainder: inner + product remainder
        let key = self.key.clone();
        let inner_sumcheck = InnerSumcheck::new_prover(state_manager, key);

        let st = self
            .uni_skip_state
            .take()
            .expect("stage2_prover_uni_skip must run before stage2_prover_instances");
        let num_cycle_vars = self.key.num_cycle_vars();
        let product_virtual_remainder =
            ProductVirtualRemainder::new_prover(state_manager, num_cycle_vars, &st);

        vec![
            Box::new(inner_sumcheck),
            Box::new(product_virtual_remainder),
        ]
    }

    fn stage2_verifier_instances(
        &mut self,
        state_manager: &mut StateManager<'_, F, ProofTranscript, PCS>,
    ) -> Vec<Box<dyn SumcheckInstance<F, ProofTranscript>>> {
        // Stage 2 remainder (verifier side)
        let num_cycle_vars = self.key.num_cycle_vars();
        let inner_sumcheck = InnerSumcheck::<F>::new_verifier(state_manager, self.key.clone());

        let st = self
            .uni_skip_state
            .take()
            .expect("stage2_verifier_uni_skip must run before stage2_verifier_instances");
        let product_virtual_remainder = ProductVirtualRemainder::new_verifier(num_cycle_vars, st);

        vec![
            Box::new(inner_sumcheck),
            Box::new(product_virtual_remainder),
        ]
    }

    fn stage3_prover_instances(
        &mut self,
        state_manager: &mut StateManager<'_, F, ProofTranscript, PCS>,
    ) -> Vec<Box<dyn SumcheckInstance<F, ProofTranscript>>> {
        /*  Sumcheck 3: Batched sumcheck for NextUnexpandedPC and NextPC verification
            Proves: NextUnexpandedPC(r_cycle) + r * NextPC(r_cycle) =
                    \sum_t (UnexpandedPC(t) + r * PC(t)) * eq_plus_one(r_cycle, t)

            This batched sumcheck simultaneously proves:
            1. NextUnexpandedPC(r_cycle) = \sum_t UnexpandedPC(t) * eq_plus_one(r_cycle, t)
            2. NextPC(r_cycle) = \sum_t PC(t) * eq_plus_one(r_cycle, t)
        */
        let key = self.key.clone();
        let shift_sumcheck = ShiftSumcheck::<F>::new_prover(state_manager, key);
        let instruction_input_sumcheck = InstructionInputSumcheck::new_prover(state_manager);
        let product_virtual_claim_check = ProductVirtualInner::new_prover(state_manager);

        #[cfg(feature = "allocative")]
        {
            print_data_structure_heap_usage("Spartan ShiftSumcheck", &shift_sumcheck);
            print_data_structure_heap_usage(
                "InstructionInputSumcheck",
                &instruction_input_sumcheck,
            );
        }

        vec![
            Box::new(shift_sumcheck),
            Box::new(instruction_input_sumcheck),
            Box::new(product_virtual_claim_check),
        ]
    }

    fn stage3_verifier_instances(
        &mut self,
        state_manager: &mut StateManager<'_, F, ProofTranscript, PCS>,
    ) -> Vec<Box<dyn SumcheckInstance<F, ProofTranscript>>> {
        /* Sumcheck 3: Batched sumcheck for NextUnexpandedPC and NextPC verification
           Verifies the batched constraint for both NextUnexpandedPC and NextPC
        */
        let key = self.key.clone();
        let shift_sumcheck = ShiftSumcheck::<F>::new_verifier(state_manager, key);
        let instruction_input_sumcheck = InstructionInputSumcheck::new_verifier(state_manager);
        let product_virtual_claim_check = ProductVirtualInner::new_verifier(state_manager);
        vec![
            Box::new(shift_sumcheck),
            Box::new(instruction_input_sumcheck),
            Box::new(product_virtual_claim_check),
        ]
    }
}<|MERGE_RESOLUTION|>--- conflicted
+++ resolved
@@ -60,18 +60,6 @@
         &mut self,
         state_manager: &mut StateManager<'_, F, ProofTranscript, PCS>,
     ) -> Result<(), anyhow::Error> {
-<<<<<<< HEAD
-        /* Sumcheck 1: Outer sumcheck
-           Proves: \sum_x eq(tau, x) * (Az(x) * Bz(x) - Cz(x)) = 0
-
-           The matrices A, B, C have a block-diagonal structure with repeated blocks
-           A_small, B_small, C_small corresponding to the uniform constraints.
-        */
-        let (preprocessing, _, trace, _program_io, _final_memory_state) =
-            state_manager.get_prover_data();
-
-=======
->>>>>>> 44838470
         let key = self.key.clone();
         let num_rounds_x: usize = key.num_rows_bits();
 
