--- conflicted
+++ resolved
@@ -8,19 +8,11 @@
 use crate::utils::profiling::print_data_structure_heap_usage;
 use crate::zkvm::dag::stage::SumcheckStages;
 use crate::zkvm::dag::state_manager::{ProofData, ProofKeys, StateManager};
-<<<<<<< HEAD
-=======
-use crate::zkvm::r1cs::inputs::{compute_claimed_witness_evals, ALL_R1CS_INPUTS};
->>>>>>> b853ad0b
 use crate::zkvm::r1cs::key::UniformSpartanKey;
 use crate::zkvm::spartan::inner::InnerSumcheck;
 use crate::zkvm::spartan::outer::{OuterRemainingSumcheck, OuterUniSkipInstance};
 use crate::zkvm::spartan::pc::PCSumcheck;
 use crate::zkvm::spartan::product::ProductVirtualizationSumcheck;
-<<<<<<< HEAD
-=======
-use crate::zkvm::witness::VirtualPolynomial;
->>>>>>> b853ad0b
 
 use crate::transcripts::Transcript;
 
@@ -28,11 +20,8 @@
 use crate::zkvm::r1cs::constraints::{FIRST_ROUND_POLY_NUM_COEFFS, UNIVARIATE_SKIP_DOMAIN_SIZE};
 
 pub mod inner;
-<<<<<<< HEAD
 pub mod outer;
-=======
 pub mod instruction_input;
->>>>>>> b853ad0b
 pub mod pc;
 pub mod product;
 
@@ -101,7 +90,6 @@
             ProofData::UniSkipFirstRoundProof(first_round_proof),
         );
 
-<<<<<<< HEAD
         // Cache remainder construction state for instances method
         self.stage1_state = Some(Stage1State {
             claim_after_first,
@@ -109,30 +97,6 @@
             tau,
             total_rounds_remainder: num_rounds_x - 1,
         });
-=======
-        let num_cycles = key.num_steps;
-        let num_cycles_bits = num_cycles.ilog2() as usize;
-
-        let (r_cycle, _rx_var) = outer_sumcheck_r.split_at(num_cycles_bits);
-
-        // Compute claimed witness evals at r_cycle via streaming (fast)
-        let claimed_witness_evals = {
-            let _guard = span!(Level::INFO, "claimed_witness_evals_fast").entered();
-            compute_claimed_witness_evals::<F>(&preprocessing.shared, trace, r_cycle)
-        };
-
-        // Add virtual polynomial evaluations to the accumulator
-        // These are needed by the verifier for future sumchecks and are not part of the PCS opening proof
-        for (input, eval) in ALL_R1CS_INPUTS.iter().zip(claimed_witness_evals.iter()) {
-            accumulator.borrow_mut().append_virtual(
-                transcript,
-                input.into(),
-                SumcheckId::SpartanOuter,
-                OpeningPoint::new(r_cycle.to_vec()),
-                *eval,
-            );
-        }
->>>>>>> b853ad0b
 
         Ok(())
     }
@@ -202,7 +166,6 @@
         instances
     }
 
-<<<<<<< HEAD
     fn stage1_remainder_verifier_instances(
         &mut self,
         _state_manager: &mut StateManager<'_, F, ProofTranscript, PCS>,
@@ -222,26 +185,6 @@
         }
         // TODO: append extras when available
         instances
-=======
-        // Add the commitments to verifier accumulator
-        let num_cycles = key.num_steps;
-        let num_cycles_bits = num_cycles.ilog2() as usize;
-
-        let (r_cycle, _rx_var) = outer_sumcheck_r_reversed.split_at(num_cycles_bits);
-
-        let accumulator = state_manager.get_verifier_accumulator();
-
-        ALL_R1CS_INPUTS.iter().for_each(|input| {
-            accumulator.borrow_mut().append_virtual(
-                transcript,
-                input.into(),
-                SumcheckId::SpartanOuter,
-                OpeningPoint::new(r_cycle.to_vec()),
-            );
-        });
-
-        Ok(())
->>>>>>> b853ad0b
     }
 
     fn stage2_prover_instances(
@@ -383,12 +326,7 @@
         */
         let key = self.key.clone();
         let pc_sumcheck = PCSumcheck::<F>::new_prover(state_manager, key);
-<<<<<<< HEAD
-        /* Also performs the product virtualization sumcheck */
-        let product_sumcheck = ProductVirtualizationSumcheck::new_prover(state_manager);
-=======
         let instruction_input_sumcheck = InstructionInputSumcheck::new_prover(state_manager);
->>>>>>> b853ad0b
 
         #[cfg(feature = "allocative")]
         {
@@ -411,14 +349,7 @@
         */
         let key = self.key.clone();
         let pc_sumcheck = PCSumcheck::<F>::new_verifier(state_manager, key);
-<<<<<<< HEAD
-        /* Also verifies the product virtualization sumcheck */
-        let product_sumcheck = ProductVirtualizationSumcheck::new_verifier(state_manager);
-
-        vec![Box::new(pc_sumcheck), Box::new(product_sumcheck)]
-=======
         let instruction_input_sumcheck = InstructionInputSumcheck::new_verifier(state_manager);
         vec![Box::new(pc_sumcheck), Box::new(instruction_input_sumcheck)]
->>>>>>> b853ad0b
     }
 }