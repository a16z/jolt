use std::sync::Arc;
use std::{array, mem};

use allocative::Allocative;
use itertools::chain;
use tracer::instruction::Cycle;

use crate::field::JoltField;
use crate::poly::eq_plus_one_poly::{EqPlusOnePolynomial, EqPlusOnePrefixSuffixPoly};
use crate::poly::eq_poly::EqPolynomial;
use crate::poly::multilinear_polynomial::{
    BindingOrder, MultilinearPolynomial, PolynomialBinding, PolynomialEvaluation,
};
use crate::poly::opening_proof::{
    OpeningAccumulator, OpeningPoint, ProverOpeningAccumulator, SumcheckId,
    VerifierOpeningAccumulator, BIG_ENDIAN, LITTLE_ENDIAN,
};
use crate::poly::unipoly::UniPoly;
use crate::subprotocols::sumcheck_claim::{Claim, ClaimExpr, InputOutputClaims, SumcheckFrontend};
use crate::subprotocols::sumcheck_prover::SumcheckInstanceProver;
use crate::subprotocols::sumcheck_verifier::SumcheckInstanceVerifier;
use crate::transcripts::Transcript;
use crate::zkvm::bytecode::BytecodePreprocessing;
use crate::zkvm::instruction::{CircuitFlags, InstructionFlags};
use crate::zkvm::r1cs::inputs::ShiftSumcheckCycleState;
use crate::zkvm::witness::VirtualPolynomial;
use rayon::prelude::*;

// Spartan PC sumcheck
//
// Proves the batched identity over cycles j:
//   Σ_j EqPlusOne(r_outer, j) ⋅ (UnexpandedPC_shift(j) + γ·PC_shift(j) + γ²·IsNoop_shift(j))
//   = NextUnexpandedPC(r_outer) + γ·NextPC(r_outer) + γ²·NextIsNoop(r_outer),
//
// where:
// - EqPlusOne(r_outer, j): MLE of the function that,
//     on (i,j) returns 1 iff i = j + 1; no wrap-around at j = 2^{log T} − 1
// - UnexpandedPC_shift(j), PC_shift(j), IsNoop_shift(j):
//     SpartanShift MLEs encoding f(j+1) aligned at cycle j
// - NextUnexpandedPC(r_outer), NextPC(r_outer), NextIsNoop(r_outer)
//     are claims from Spartan outer sumcheck
// - γ: batching scalar drawn from the transcript

/// Degree bound of the sumcheck round polynomials in [`ShiftSumcheckVerifier`].
const DEGREE_BOUND: usize = 2;

/// Sumcheck prover for [`ShiftSumcheckVerifier`].
#[derive(Allocative)]
#[allow(clippy::large_enum_variant, private_interfaces)]
pub enum ShiftSumcheckProver<F: JoltField> {
    Phase1(Phase1Prover<F>), // 1st half (prefix-suffix sc)
    Phase2(Phase2Prover<F>), // 2st half (regular sc)
}

impl<F: JoltField> ShiftSumcheckProver<F> {
    #[tracing::instrument(skip_all, name = "ShiftSumcheckProver::gen")]
    pub fn gen(
        trace: Arc<Vec<Cycle>>,
        bytecode_preprocessing: &BytecodePreprocessing,
        opening_accumulator: &ProverOpeningAccumulator<F>,
        transcript: &mut impl Transcript,
    ) -> Self {
        let n_cycle_vars = trace.len().ilog2() as usize;
        let params = ShiftSumcheckParams::new(n_cycle_vars, opening_accumulator, transcript);
        Self::Phase1(Phase1Prover::gen(trace, bytecode_preprocessing, params))
    }
}

impl<F: JoltField, T: Transcript> SumcheckInstanceProver<F, T> for ShiftSumcheckProver<F> {
    fn degree(&self) -> usize {
        DEGREE_BOUND
    }

    fn num_rounds(&self) -> usize {
        match self {
            Self::Phase1(prover) => prover.params.num_rounds(),
            Self::Phase2(prover) => prover.params.num_rounds(),
        }
    }

    fn input_claim(&self, accumulator: &ProverOpeningAccumulator<F>) -> F {
        match self {
            Self::Phase1(prover) => prover.params.input_claim(accumulator),
            Self::Phase2(prover) => prover.params.input_claim(accumulator),
        }
    }

    #[tracing::instrument(skip_all, name = "ShiftSumcheckProver::compute_message")]
    fn compute_message(&mut self, _round: usize, previous_claim: F) -> UniPoly<F> {
        match self {
            Self::Phase1(prover) => prover.compute_message(previous_claim),
            Self::Phase2(prover) => prover.compute_message(previous_claim),
        }
    }

    #[tracing::instrument(skip_all, name = "ShiftSumcheckProver::ingest_challenge")]
    fn ingest_challenge(&mut self, r_j: F::Challenge, _round: usize) {
        match self {
            Self::Phase1(prover) => {
                if prover.should_transition_to_phase2() {
                    let params = mem::take(&mut prover.params);
                    let sumcheck_challenges = &mut prover.sumcheck_challenges;
                    sumcheck_challenges.push(r_j);
                    *self = Self::Phase2(Phase2Prover::gen(
                        &prover.trace,
                        &prover.bytecode_preprocessing,
                        sumcheck_challenges,
                        params,
                    ));
                    return;
                }

                prover.bind(r_j);
            }
            Self::Phase2(prover) => prover.bind(r_j),
        }
    }

    fn cache_openings(
        &self,
        accumulator: &mut ProverOpeningAccumulator<F>,
        transcript: &mut T,
        sumcheck_challenges: &[<F as JoltField>::Challenge],
    ) {
        let Self::Phase2(prover) = &self else {
            panic!("Should finish sumcheck on phase 2");
        };

        let unexpanded_pc_eval = prover.unexpanded_pc_poly.final_sumcheck_claim();
        let pc_eval = prover.pc_poly.final_sumcheck_claim();
        let is_virtual_eval = prover.is_virtual_poly.final_sumcheck_claim();
        let is_first_in_sequence_eval = prover.is_first_in_sequence_poly.final_sumcheck_claim();
        let is_noop_eval = prover.is_noop_poly.final_sumcheck_claim();

        let opening_point = get_opening_point(sumcheck_challenges);
        accumulator.append_virtual(
            transcript,
            VirtualPolynomial::UnexpandedPC,
            SumcheckId::SpartanShift,
            opening_point.clone(),
            unexpanded_pc_eval,
        );
        accumulator.append_virtual(
            transcript,
            VirtualPolynomial::PC,
            SumcheckId::SpartanShift,
            opening_point.clone(),
            pc_eval,
        );
        accumulator.append_virtual(
            transcript,
            VirtualPolynomial::OpFlags(CircuitFlags::VirtualInstruction),
            SumcheckId::SpartanShift,
            opening_point.clone(),
            is_virtual_eval,
        );
        accumulator.append_virtual(
            transcript,
            VirtualPolynomial::OpFlags(CircuitFlags::IsFirstInSequence),
            SumcheckId::SpartanShift,
            opening_point.clone(),
            is_first_in_sequence_eval,
        );
        accumulator.append_virtual(
            transcript,
            VirtualPolynomial::InstructionFlags(InstructionFlags::IsNoop),
            SumcheckId::SpartanShift,
            opening_point,
            is_noop_eval,
        );
    }

    #[cfg(feature = "allocative")]
    fn update_flamegraph(&self, flamegraph: &mut allocative::FlameGraphBuilder) {
        flamegraph.visit_root(self);
    }
}

pub struct ShiftSumcheckVerifier<F: JoltField> {
    params: ShiftSumcheckParams<F>,
}

impl<F: JoltField> ShiftSumcheckVerifier<F> {
    pub fn new(
        n_cycle_vars: usize,
        opening_accumulator: &VerifierOpeningAccumulator<F>,
        transcript: &mut impl Transcript,
    ) -> Self {
        let params = ShiftSumcheckParams::new(n_cycle_vars, opening_accumulator, transcript);
        Self { params }
    }
}

impl<F: JoltField, T: Transcript> SumcheckInstanceVerifier<F, T> for ShiftSumcheckVerifier<F> {
    fn degree(&self) -> usize {
        DEGREE_BOUND
    }

    fn num_rounds(&self) -> usize {
        self.params.num_rounds()
    }

    fn input_claim(&self, accumulator: &VerifierOpeningAccumulator<F>) -> F {
        let result = self.input_output_claims().input_claim(accumulator);

        #[cfg(test)]
        {
            let reference_result = self.params.input_claim(accumulator);
            assert_eq!(result, reference_result);
        }

        result
    }

    fn expected_output_claim(
        &self,
        accumulator: &VerifierOpeningAccumulator<F>,
        sumcheck_challenges: &[F::Challenge],
    ) -> F {
        let r = get_opening_point::<F>(sumcheck_challenges);
<<<<<<< HEAD
        let result = self
            .input_output_claims()
            .expected_output_claim(&r, accumulator);

        #[cfg(test)]
        {
            // Get the shift evaluations from the accumulator
            let (_, unexpanded_pc_claim) = accumulator.get_virtual_polynomial_opening(
                VirtualPolynomial::UnexpandedPC,
                SumcheckId::SpartanShift,
            );
            let (_, pc_claim) = accumulator
                .get_virtual_polynomial_opening(VirtualPolynomial::PC, SumcheckId::SpartanShift);
            let (_, is_virtual_claim) = accumulator.get_virtual_polynomial_opening(
                VirtualPolynomial::OpFlags(CircuitFlags::VirtualInstruction),
                SumcheckId::SpartanShift,
            );
            let (_, is_first_in_sequence_claim) = accumulator.get_virtual_polynomial_opening(
                VirtualPolynomial::OpFlags(CircuitFlags::IsFirstInSequence),
                SumcheckId::SpartanShift,
            );
            let (_, is_noop_claim) = accumulator.get_virtual_polynomial_opening(
                VirtualPolynomial::InstructionFlags(InstructionFlags::IsNoop),
                SumcheckId::SpartanShift,
            );

            let eq_plus_one_r_cycle_at_shift =
                EqPlusOnePolynomial::<F>::new(self.params.r_cycle.r.to_vec()).evaluate(&r.r);
            let eq_plus_one_r_product_at_shift =
                EqPlusOnePolynomial::<F>::new(self.params.r_product.r.to_vec()).evaluate(&r.r);

            let reference_result = [
                unexpanded_pc_claim,
                pc_claim,
                is_virtual_claim,
                is_first_in_sequence_claim,
            ]
            .iter()
            .zip(&self.params.gamma_powers)
            .map(|(eval, gamma)| *gamma * eval)
            .sum::<F>()
                * eq_plus_one_r_cycle_at_shift
                + self.params.gamma_powers[4]
                    * (F::one() - is_noop_claim)
                    * eq_plus_one_r_product_at_shift;

            assert_eq!(result, reference_result);
        }

        result
=======
        let eq_plus_one_r_outer_at_shift =
            EqPlusOnePolynomial::<F>::new(self.params.r_outer.r.to_vec()).evaluate(&r.r);
        let eq_plus_one_r_product_at_shift =
            EqPlusOnePolynomial::<F>::new(self.params.r_product.r.to_vec()).evaluate(&r.r);

        [
            unexpanded_pc_claim,
            pc_claim,
            is_virtual_claim,
            is_first_in_sequence_claim,
        ]
        .iter()
        .zip(&self.params.gamma_powers)
        .map(|(eval, gamma)| *gamma * eval)
        .sum::<F>()
            * eq_plus_one_r_outer_at_shift
            + self.params.gamma_powers[4]
                * (F::one() - is_noop_claim)
                * eq_plus_one_r_product_at_shift
>>>>>>> 7ceb34cb
    }

    fn cache_openings(
        &self,
        accumulator: &mut VerifierOpeningAccumulator<F>,
        transcript: &mut T,
        sumcheck_challenges: &[<F as JoltField>::Challenge],
    ) {
        let opening_point = get_opening_point::<F>(sumcheck_challenges);
        accumulator.append_virtual(
            transcript,
            VirtualPolynomial::UnexpandedPC,
            SumcheckId::SpartanShift,
            opening_point.clone(),
        );
        accumulator.append_virtual(
            transcript,
            VirtualPolynomial::PC,
            SumcheckId::SpartanShift,
            opening_point.clone(),
        );
        accumulator.append_virtual(
            transcript,
            VirtualPolynomial::OpFlags(CircuitFlags::VirtualInstruction),
            SumcheckId::SpartanShift,
            opening_point.clone(),
        );
        accumulator.append_virtual(
            transcript,
            VirtualPolynomial::OpFlags(CircuitFlags::IsFirstInSequence),
            SumcheckId::SpartanShift,
            opening_point.clone(),
        );
        accumulator.append_virtual(
            transcript,
            VirtualPolynomial::InstructionFlags(InstructionFlags::IsNoop),
            SumcheckId::SpartanShift,
            opening_point,
        );
    }
}

impl<F: JoltField> SumcheckFrontend<F> for ShiftSumcheckVerifier<F> {
    fn input_output_claims(&self) -> InputOutputClaims<F> {
        let next_unexpanded_pc: ClaimExpr<F> = VirtualPolynomial::NextUnexpandedPC.into();
        let next_pc: ClaimExpr<F> = VirtualPolynomial::NextPC.into();
        let next_is_virtual: ClaimExpr<F> = VirtualPolynomial::NextIsVirtual.into();
        let next_is_first_in_sequence: ClaimExpr<F> =
            VirtualPolynomial::NextIsFirstInSequence.into();
        let next_is_noop: ClaimExpr<F> = VirtualPolynomial::NextIsNoop.into();

        let unexpanded_pc: ClaimExpr<F> = VirtualPolynomial::UnexpandedPC.into();
        let pc: ClaimExpr<F> = VirtualPolynomial::PC.into();
        let is_virtual: ClaimExpr<F> =
            VirtualPolynomial::OpFlags(CircuitFlags::VirtualInstruction).into();
        let is_first_in_sequence: ClaimExpr<F> =
            VirtualPolynomial::OpFlags(CircuitFlags::IsFirstInSequence).into();
        let is_noop: ClaimExpr<F> =
            VirtualPolynomial::InstructionFlags(InstructionFlags::IsNoop).into();

        InputOutputClaims {
            claims: vec![
                Claim {
                    input_sumcheck_id: SumcheckId::SpartanOuter,
                    input_claim_expr: next_unexpanded_pc,
                    expected_output_claim_expr: unexpanded_pc,
                    is_offset: true,
                },
                Claim {
                    input_sumcheck_id: SumcheckId::SpartanOuter,
                    input_claim_expr: next_pc,
                    expected_output_claim_expr: pc,
                    is_offset: true,
                },
                Claim {
                    input_sumcheck_id: SumcheckId::SpartanOuter,
                    input_claim_expr: next_is_virtual,
                    expected_output_claim_expr: is_virtual,
                    is_offset: true,
                },
                Claim {
                    input_sumcheck_id: SumcheckId::SpartanOuter,
                    input_claim_expr: next_is_first_in_sequence,
                    expected_output_claim_expr: is_first_in_sequence,
                    is_offset: true,
                },
                Claim {
                    input_sumcheck_id: SumcheckId::ProductVirtualization,
                    input_claim_expr: ClaimExpr::Val(F::one()) - next_is_noop,
                    expected_output_claim_expr: ClaimExpr::Val(F::one()) - is_noop,
                    is_offset: true,
                },
            ],
            output_sumcheck_id: SumcheckId::SpartanShift,
            gamma_pows: self.params.gamma_powers.to_vec(),
        }
    }
}

#[derive(Default)]
struct ShiftSumcheckParams<F: JoltField> {
    gamma_powers: [F; 5],
    n_cycle_vars: usize, // = log(T)
    r_outer: OpeningPoint<BIG_ENDIAN, F>,
    r_product: OpeningPoint<BIG_ENDIAN, F>,
}

impl<F: JoltField> ShiftSumcheckParams<F> {
    fn new(
        n_cycle_vars: usize,
        opening_accumulator: &dyn OpeningAccumulator<F>,
        transcript: &mut impl Transcript,
    ) -> Self {
        let gamma_powers = transcript.challenge_scalar_powers(5).try_into().unwrap();

        let (outer_sumcheck_r, _) = opening_accumulator
            .get_virtual_polynomial_opening(VirtualPolynomial::NextPC, SumcheckId::SpartanOuter);
        let (r_outer, _rx_var) = outer_sumcheck_r.split_at(n_cycle_vars);
        let (product_sumcheck_r, _) = opening_accumulator.get_virtual_polynomial_opening(
            VirtualPolynomial::NextIsNoop,
            SumcheckId::ProductVirtualization,
        );
        let (r_product, _) = product_sumcheck_r.split_at(n_cycle_vars);

        Self {
            gamma_powers,
            n_cycle_vars,
            r_outer,
            r_product,
        }
    }

    fn num_rounds(&self) -> usize {
        self.n_cycle_vars
    }

    fn input_claim(&self, accumulator: &dyn OpeningAccumulator<F>) -> F {
        let (_, input_claim_next_pc) = accumulator
            .get_virtual_polynomial_opening(VirtualPolynomial::NextPC, SumcheckId::SpartanOuter);
        let (_, input_claim_next_unexpanded_pc) = accumulator.get_virtual_polynomial_opening(
            VirtualPolynomial::NextUnexpandedPC,
            SumcheckId::SpartanOuter,
        );
        let (_, input_claim_next_is_virtual) = accumulator.get_virtual_polynomial_opening(
            VirtualPolynomial::NextIsVirtual,
            SumcheckId::SpartanOuter,
        );
        let (_, input_claim_next_is_first_in_sequence) = accumulator
            .get_virtual_polynomial_opening(
                VirtualPolynomial::NextIsFirstInSequence,
                SumcheckId::SpartanOuter,
            );
        let (_, input_claim_next_is_noop) = accumulator.get_virtual_polynomial_opening(
            VirtualPolynomial::NextIsNoop,
            SumcheckId::ProductVirtualization,
        );

        input_claim_next_unexpanded_pc
            + input_claim_next_pc * self.gamma_powers[1]
            + input_claim_next_is_virtual * self.gamma_powers[2]
            + input_claim_next_is_first_in_sequence * self.gamma_powers[3]
            + (F::one() - input_claim_next_is_noop) * self.gamma_powers[4]
    }
}

fn get_opening_point<F: JoltField>(
    sumcheck_challenges: &[F::Challenge],
) -> OpeningPoint<BIG_ENDIAN, F> {
    OpeningPoint::<LITTLE_ENDIAN, F>::new(sumcheck_challenges.to_vec()).match_endianness()
}

/// Prover for 1st half of the rounds.
///
/// Performs prefix-suffix sumcheck. See <https://eprint.iacr.org/2025/611.pdf> (Appendix A).
#[derive(Allocative)]
struct Phase1Prover<F: JoltField> {
    // All prefix-suffix (P, Q) buffers for this sumcheck.
    prefix_suffix_pairs: Vec<(MultilinearPolynomial<F>, MultilinearPolynomial<F>)>,
    // Below all stored to gen phase 2 prover.
    #[allocative(skip)]
    trace: Arc<Vec<Cycle>>,
    #[allocative(skip)]
    bytecode_preprocessing: BytecodePreprocessing,
    sumcheck_challenges: Vec<F::Challenge>,
    #[allocative(skip)]
    params: ShiftSumcheckParams<F>,
}

impl<F: JoltField> Phase1Prover<F> {
    fn gen(
        trace: Arc<Vec<Cycle>>,
        bytecode_preprocessing: &BytecodePreprocessing,
        params: ShiftSumcheckParams<F>,
    ) -> Self {
        let EqPlusOnePrefixSuffixPoly {
            prefix_0: prefix_0_for_r_outer,
            suffix_0: suffix_0_for_r_outer,
            prefix_1: prefix_1_for_r_outer,
            suffix_1: suffix_1_for_r_outer,
        } = EqPlusOnePrefixSuffixPoly::new(&params.r_outer);
        let EqPlusOnePrefixSuffixPoly {
            prefix_0: prefix_0_for_r_prod,
            suffix_0: suffix_0_for_r_prod,
            prefix_1: prefix_1_for_r_prod,
            suffix_1: suffix_1_for_r_prod,
        } = EqPlusOnePrefixSuffixPoly::new(&params.r_product);

        let prefix_n_vars = prefix_0_for_r_outer.len().ilog2();
        let suffix_n_vars = suffix_0_for_r_outer.len().ilog2();

        // Prefix-suffix P and Q buffers.
        // See <https://eprint.iacr.org/2025/611.pdf> (Appendix A).
        let P_0_for_r_outer = prefix_0_for_r_outer;
        let P_1_for_r_outer = prefix_1_for_r_outer;
        let P_0_for_r_prod = prefix_0_for_r_prod;
        let P_1_for_r_prod = prefix_1_for_r_prod;
        let mut Q_0_for_r_outer = vec![F::zero(); 1 << prefix_n_vars];
        let mut Q_1_for_r_outer = vec![F::zero(); 1 << prefix_n_vars];
        let mut Q_0_for_r_prod = vec![F::zero(); 1 << prefix_n_vars];
        let mut Q_1_for_r_prod = vec![F::zero(); 1 << prefix_n_vars];

        // TODO: Improve if necessary. Currently not great memory access pattern.
        (
            &mut Q_0_for_r_outer,
            &mut Q_1_for_r_outer,
            &mut Q_0_for_r_prod,
            &mut Q_1_for_r_prod,
        )
            .into_par_iter()
            .enumerate()
            .for_each(
                |(
                    x0,
                    (
                        Q_0_for_r_outer_sum,
                        Q_1_for_r_outer_sum,
                        Q_0_for_r_prod_sum,
                        Q_1_for_r_prod_sum,
                    ),
                )| {
                    for x1 in 0..1 << suffix_n_vars {
                        let x = x0 + (x1 << prefix_n_vars);
                        let ShiftSumcheckCycleState {
                            unexpanded_pc,
                            pc,
                            is_virtual,
                            is_first_in_sequence,
                            is_noop,
                        } = ShiftSumcheckCycleState::new(&trace[x], bytecode_preprocessing);

                        let mut v = F::from_u64(unexpanded_pc) + params.gamma_powers[1].mul_u64(pc);
                        if is_virtual {
                            v += params.gamma_powers[2];
                        }
                        if is_first_in_sequence {
                            v += params.gamma_powers[3];
                        }
                        *Q_0_for_r_outer_sum += v * suffix_0_for_r_outer[x1];
                        *Q_1_for_r_outer_sum += v * suffix_1_for_r_outer[x1];

                        // Q += suffix * (1 - is_noop)
                        if !is_noop {
                            *Q_0_for_r_prod_sum += suffix_0_for_r_prod[x1];
                            *Q_1_for_r_prod_sum += suffix_1_for_r_prod[x1];
                        }
                    }
                },
            );

        chain!(&mut Q_0_for_r_prod, &mut Q_1_for_r_prod).for_each(|v| *v *= params.gamma_powers[4]);

        let prefix_suffix_pairs = vec![
            (P_0_for_r_outer.into(), Q_0_for_r_outer.into()),
            (P_1_for_r_outer.into(), Q_1_for_r_outer.into()),
            (P_0_for_r_prod.into(), Q_0_for_r_prod.into()),
            (P_1_for_r_prod.into(), Q_1_for_r_prod.into()),
        ];

        Self {
            prefix_suffix_pairs,
            trace,
            bytecode_preprocessing: bytecode_preprocessing.clone(),
            sumcheck_challenges: Vec::new(),
            params,
        }
    }

    fn compute_message(&self, previous_claim: F) -> UniPoly<F> {
        let evals = self
            .prefix_suffix_pairs
            .par_iter()
            .map(|(p, q)| {
                let mut evals = [F::zero(); DEGREE_BOUND];
                for i in 0..p.len() / 2 {
                    let p_evals =
                        p.sumcheck_evals_array::<DEGREE_BOUND>(i, BindingOrder::LowToHigh);
                    let q_evals =
                        q.sumcheck_evals_array::<DEGREE_BOUND>(i, BindingOrder::LowToHigh);
                    evals = array::from_fn(|i| evals[i] + p_evals[i] * q_evals[i]);
                }
                evals
            })
            .reduce(
                || [F::zero(); DEGREE_BOUND],
                |a, b| array::from_fn(|i| a[i] + b[i]),
            );

        UniPoly::from_evals_and_hint(previous_claim, &evals)
    }

    fn bind(&mut self, r_j: F::Challenge) {
        assert!(!self.should_transition_to_phase2());
        self.sumcheck_challenges.push(r_j);
        self.prefix_suffix_pairs.iter_mut().for_each(|(p, q)| {
            p.bind(r_j, BindingOrder::LowToHigh);
            q.bind(r_j, BindingOrder::LowToHigh);
        });
    }

    fn should_transition_to_phase2(&self) -> bool {
        self.prefix_suffix_pairs[0].0.len().ilog2() == 1
    }
}

/// Prover for 2nd half of the rounds.
#[derive(Allocative)]
struct Phase2Prover<F: JoltField> {
    unexpanded_pc_poly: MultilinearPolynomial<F>,
    pc_poly: MultilinearPolynomial<F>,
    is_virtual_poly: MultilinearPolynomial<F>,
    is_first_in_sequence_poly: MultilinearPolynomial<F>,
    is_noop_poly: MultilinearPolynomial<F>,
    eq_plus_one_r_outer: MultilinearPolynomial<F>,
    eq_plus_one_r_product: MultilinearPolynomial<F>,
    #[allocative(skip)]
    params: ShiftSumcheckParams<F>,
}

impl<F: JoltField> Phase2Prover<F> {
    fn gen(
        trace: &[Cycle],
        bytecode_preprocessing: &BytecodePreprocessing,
        sumcheck_challenges: &[F::Challenge],
        params: ShiftSumcheckParams<F>,
    ) -> Self {
        let n_remaining_rounds = params.r_outer.len() - sumcheck_challenges.len();
        let r_prefix: OpeningPoint<BIG_ENDIAN, F> =
            OpeningPoint::<LITTLE_ENDIAN, F>::new(sumcheck_challenges.to_vec()).match_endianness();

        // Gen eq+1(r_outer, (r_prefix, j)) for all j.
        let EqPlusOnePrefixSuffixPoly {
            prefix_0,
            suffix_0,
            prefix_1,
            suffix_1,
        } = EqPlusOnePrefixSuffixPoly::new(&params.r_outer);
        let prefix_0_eval = MultilinearPolynomial::from(prefix_0).evaluate(&r_prefix.r);
        let prefix_1_eval = MultilinearPolynomial::from(prefix_1).evaluate(&r_prefix.r);
        let eq_plus_one_r_outer: MultilinearPolynomial<F> = (0..suffix_0.len())
            .map(|i| prefix_0_eval * suffix_0[i] + prefix_1_eval * suffix_1[i])
            .collect::<Vec<F>>()
            .into();

        // Gen eq+1(r_product, (r_prefix, j)) for all j.
        let EqPlusOnePrefixSuffixPoly {
            prefix_0,
            suffix_0,
            prefix_1,
            suffix_1,
        } = EqPlusOnePrefixSuffixPoly::new(&params.r_product);
        let prefix_0_eval = MultilinearPolynomial::from(prefix_0).evaluate(&r_prefix.r);
        let prefix_1_eval = MultilinearPolynomial::from(prefix_1).evaluate(&r_prefix.r);
        let eq_plus_one_r_product: MultilinearPolynomial<F> = (0..suffix_0.len())
            .map(|i| prefix_0_eval * suffix_0[i] + prefix_1_eval * suffix_1[i])
            .collect::<Vec<F>>()
            .into();

        // Gen MLEs: UnexpandedPc(r_prefix, j), Pc(r_prefix, j), ...
        let eq_evals = EqPolynomial::evals(&r_prefix.r);
        let mut unexpanded_pc_poly = vec![F::zero(); 1 << n_remaining_rounds];
        let mut pc_poly = vec![F::zero(); 1 << n_remaining_rounds];
        let mut is_virtual_poly = vec![F::zero(); 1 << n_remaining_rounds];
        let mut is_first_in_sequence_poly = vec![F::zero(); 1 << n_remaining_rounds];
        let mut is_noop_poly = vec![F::zero(); 1 << n_remaining_rounds];
        (
            &mut unexpanded_pc_poly,
            &mut pc_poly,
            &mut is_virtual_poly,
            &mut is_first_in_sequence_poly,
            &mut is_noop_poly,
            trace.par_chunks(eq_evals.len()),
        )
            .into_par_iter()
            .for_each(
                |(
                    unexpanded_pc_eval,
                    pc_eval,
                    is_virtual_eval,
                    is_first_in_sequence_eval,
                    is_noop_eval,
                    trace_chunk,
                )| {
                    for (i, cycle) in trace_chunk.iter().enumerate() {
                        let ShiftSumcheckCycleState {
                            unexpanded_pc,
                            pc,
                            is_virtual,
                            is_first_in_sequence,
                            is_noop,
                        } = ShiftSumcheckCycleState::new(cycle, bytecode_preprocessing);
                        let eq_eval = eq_evals[i];
                        *unexpanded_pc_eval += eq_eval.mul_u64(unexpanded_pc);
                        *pc_eval += eq_eval.mul_u64(pc);
                        if is_virtual {
                            *is_virtual_eval += eq_eval;
                        }
                        if is_first_in_sequence {
                            *is_first_in_sequence_eval += eq_eval;
                        }
                        if is_noop {
                            *is_noop_eval += eq_eval;
                        }
                    }
                },
            );

        Self {
            unexpanded_pc_poly: unexpanded_pc_poly.into(),
            pc_poly: pc_poly.into(),
            is_virtual_poly: is_virtual_poly.into(),
            is_first_in_sequence_poly: is_first_in_sequence_poly.into(),
            is_noop_poly: is_noop_poly.into(),
            eq_plus_one_r_outer,
            eq_plus_one_r_product,
            params,
        }
    }

    fn compute_message(&self, previous_claim: F) -> UniPoly<F> {
        let half_n = self.unexpanded_pc_poly.len() / 2;
        let mut evals = [F::zero(); DEGREE_BOUND];
        for j in 0..half_n {
            let unexpanded_pc_evals = self
                .unexpanded_pc_poly
                .sumcheck_evals_array::<DEGREE_BOUND>(j, BindingOrder::LowToHigh);
            let pc_evals = self
                .pc_poly
                .sumcheck_evals_array::<DEGREE_BOUND>(j, BindingOrder::LowToHigh);
            let is_virtual_evals = self
                .is_virtual_poly
                .sumcheck_evals_array::<DEGREE_BOUND>(j, BindingOrder::LowToHigh);
            let is_first_in_sequence_evals = self
                .is_first_in_sequence_poly
                .sumcheck_evals_array::<DEGREE_BOUND>(j, BindingOrder::LowToHigh);
            let is_noop_evals = self
                .is_noop_poly
                .sumcheck_evals_array::<DEGREE_BOUND>(j, BindingOrder::LowToHigh);
            let eq_plus_one_r_outer_evals = self
                .eq_plus_one_r_outer
                .sumcheck_evals_array::<DEGREE_BOUND>(j, BindingOrder::LowToHigh);
            let eq_plus_one_r_product_evals = self
                .eq_plus_one_r_product
                .sumcheck_evals_array::<DEGREE_BOUND>(j, BindingOrder::LowToHigh);
            evals = array::from_fn(|i| {
                evals[i]
                    + eq_plus_one_r_outer_evals[i]
                        * (unexpanded_pc_evals[i]
                            + self.params.gamma_powers[1] * pc_evals[i]
                            + self.params.gamma_powers[2] * is_virtual_evals[i]
                            + self.params.gamma_powers[3] * is_first_in_sequence_evals[i])
                    + self.params.gamma_powers[4]
                        * eq_plus_one_r_product_evals[i]
                        * (F::one() - is_noop_evals[i])
            });
        }

        UniPoly::from_evals_and_hint(previous_claim, &evals)
    }

    fn bind(&mut self, r_j: F::Challenge) {
        let Self {
            unexpanded_pc_poly,
            pc_poly,
            is_virtual_poly,
            is_first_in_sequence_poly,
            is_noop_poly,
            eq_plus_one_r_outer,
            eq_plus_one_r_product,
            params: _,
        } = self;
        unexpanded_pc_poly.bind(r_j, BindingOrder::LowToHigh);
        pc_poly.bind(r_j, BindingOrder::LowToHigh);
        is_virtual_poly.bind(r_j, BindingOrder::LowToHigh);
        is_first_in_sequence_poly.bind(r_j, BindingOrder::LowToHigh);
        is_noop_poly.bind(r_j, BindingOrder::LowToHigh);
        eq_plus_one_r_outer.bind(r_j, BindingOrder::LowToHigh);
        eq_plus_one_r_product.bind(r_j, BindingOrder::LowToHigh);
    }
}<|MERGE_RESOLUTION|>--- conflicted
+++ resolved
@@ -6,7 +6,7 @@
 use tracer::instruction::Cycle;
 
 use crate::field::JoltField;
-use crate::poly::eq_plus_one_poly::{EqPlusOnePolynomial, EqPlusOnePrefixSuffixPoly};
+use crate::poly::eq_plus_one_poly::EqPlusOnePrefixSuffixPoly;
 use crate::poly::eq_poly::EqPolynomial;
 use crate::poly::multilinear_polynomial::{
     BindingOrder, MultilinearPolynomial, PolynomialBinding, PolynomialEvaluation,
@@ -218,13 +218,14 @@
         sumcheck_challenges: &[F::Challenge],
     ) -> F {
         let r = get_opening_point::<F>(sumcheck_challenges);
-<<<<<<< HEAD
         let result = self
             .input_output_claims()
             .expected_output_claim(&r, accumulator);
 
         #[cfg(test)]
         {
+            use crate::poly::eq_plus_one_poly::EqPlusOnePolynomial;
+
             // Get the shift evaluations from the accumulator
             let (_, unexpanded_pc_claim) = accumulator.get_virtual_polynomial_opening(
                 VirtualPolynomial::UnexpandedPC,
@@ -245,8 +246,8 @@
                 SumcheckId::SpartanShift,
             );
 
-            let eq_plus_one_r_cycle_at_shift =
-                EqPlusOnePolynomial::<F>::new(self.params.r_cycle.r.to_vec()).evaluate(&r.r);
+            let eq_plus_one_r_outer_at_shift =
+                EqPlusOnePolynomial::<F>::new(self.params.r_outer.r.to_vec()).evaluate(&r.r);
             let eq_plus_one_r_product_at_shift =
                 EqPlusOnePolynomial::<F>::new(self.params.r_product.r.to_vec()).evaluate(&r.r);
 
@@ -260,7 +261,7 @@
             .zip(&self.params.gamma_powers)
             .map(|(eval, gamma)| *gamma * eval)
             .sum::<F>()
-                * eq_plus_one_r_cycle_at_shift
+                * eq_plus_one_r_outer_at_shift
                 + self.params.gamma_powers[4]
                     * (F::one() - is_noop_claim)
                     * eq_plus_one_r_product_at_shift;
@@ -269,27 +270,6 @@
         }
 
         result
-=======
-        let eq_plus_one_r_outer_at_shift =
-            EqPlusOnePolynomial::<F>::new(self.params.r_outer.r.to_vec()).evaluate(&r.r);
-        let eq_plus_one_r_product_at_shift =
-            EqPlusOnePolynomial::<F>::new(self.params.r_product.r.to_vec()).evaluate(&r.r);
-
-        [
-            unexpanded_pc_claim,
-            pc_claim,
-            is_virtual_claim,
-            is_first_in_sequence_claim,
-        ]
-        .iter()
-        .zip(&self.params.gamma_powers)
-        .map(|(eval, gamma)| *gamma * eval)
-        .sum::<F>()
-            * eq_plus_one_r_outer_at_shift
-            + self.params.gamma_powers[4]
-                * (F::one() - is_noop_claim)
-                * eq_plus_one_r_product_at_shift
->>>>>>> 7ceb34cb
     }
 
     fn cache_openings(
