--- conflicted
+++ resolved
@@ -19,18 +19,12 @@
 };
 use crate::poly::split_eq_poly::GruenSplitEqPolynomial;
 use crate::poly::unipoly::UniPoly;
-<<<<<<< HEAD
 use crate::subprotocols::streaming_sumcheck::{
     LinearSumcheckStage, SharedStreamingSumcheckState, StreamingSumcheck, StreamingSumcheckWindow,
 };
-use crate::subprotocols::sumcheck_prover::UniSkipFirstRoundInstanceProver;
-use crate::subprotocols::sumcheck_verifier::SumcheckInstanceVerifier;
-use crate::subprotocols::univariate_skip::{build_uniskip_first_round_poly, UniSkipState};
-=======
 use crate::subprotocols::sumcheck_prover::SumcheckInstanceProver;
 use crate::subprotocols::sumcheck_verifier::{SumcheckInstanceParams, SumcheckInstanceVerifier};
 use crate::subprotocols::univariate_skip::build_uniskip_first_round_poly;
->>>>>>> 727b1564
 use crate::transcripts::Transcript;
 use crate::utils::accumulation::{Acc5U, Acc6S, Acc7S, Acc8S};
 use crate::utils::expanding_table::ExpandingTable;
@@ -385,262 +379,6 @@
     }
 }
 
-<<<<<<< HEAD
-=======
-/// SumcheckInstance for Spartan outer rounds after the univariate-skip first round.
-/// Round 0 in this instance corresponds to the "streaming" round; subsequent rounds
-/// use the remaining linear-time algorithm over cycle variables.
-#[derive(Allocative)]
-pub struct OuterRemainingSumcheckProver<F: JoltField> {
-    #[allocative(skip)]
-    bytecode_preprocessing: BytecodePreprocessing,
-    #[allocative(skip)]
-    trace: Arc<Vec<Cycle>>,
-    split_eq_poly: GruenSplitEqPolynomial<F>,
-    az: DensePolynomial<F>,
-    bz: DensePolynomial<F>,
-    /// The first round evals (t0, t_inf) computed from a streaming pass over the trace
-    first_round_evals: (F, F),
-    #[allocative(skip)]
-    params: OuterRemainingSumcheckParams<F>,
-}
-
-impl<F: JoltField> OuterRemainingSumcheckProver<F> {
-    #[tracing::instrument(skip_all, name = "OuterRemainingSumcheckProver::initialize")]
-    pub fn initialize(
-        params: OuterRemainingSumcheckParams<F>,
-        trace: Arc<Vec<Cycle>>,
-        bytecode_preprocessing: &BytecodePreprocessing,
-    ) -> Self {
-        let bytecode_preprocessing = bytecode_preprocessing.clone();
-
-        let lagrange_evals_r = LagrangePolynomial::<F>::evals::<
-            F::Challenge,
-            OUTER_UNIVARIATE_SKIP_DOMAIN_SIZE,
-        >(&params.r0);
-
-        let tau_high = params.tau[params.tau.len() - 1];
-        let tau_low = &params.tau[..params.tau.len() - 1];
-
-        let lagrange_tau_r0 = LagrangePolynomial::<F>::lagrange_kernel::<
-            F::Challenge,
-            OUTER_UNIVARIATE_SKIP_DOMAIN_SIZE,
-        >(&params.r0, &tau_high);
-
-        let split_eq_poly: GruenSplitEqPolynomial<F> =
-            GruenSplitEqPolynomial::<F>::new_with_scaling(
-                tau_low,
-                BindingOrder::LowToHigh,
-                Some(lagrange_tau_r0),
-            );
-
-        let (t0, t_inf, az_bound, bz_bound) = Self::compute_first_quadratic_evals_and_bound_polys(
-            &bytecode_preprocessing,
-            &trace,
-            &lagrange_evals_r,
-            &split_eq_poly,
-        );
-
-        Self {
-            split_eq_poly,
-            bytecode_preprocessing,
-            trace,
-            az: az_bound,
-            bz: bz_bound,
-            first_round_evals: (t0, t_inf),
-            params,
-        }
-    }
-
-    /// Compute the quadratic evaluations for the streaming round (right after univariate skip).
-    ///
-    /// This uses the streaming algorithm to compute the sum-check polynomial for the round
-    /// right after the univariate skip round.
-    ///
-    /// Recall that we need to compute
-    ///
-    /// `t_i(0) = \sum_{x_out} E_out[x_out] \sum_{x_in} E_in[x_in] *
-    ///       unbound_coeffs_a(x_out, x_in, 0, r) * unbound_coeffs_b(x_out, x_in, 0, r)`
-    ///
-    /// and
-    ///
-    /// `t_i(∞) = \sum_{x_out} E_out[x_out] \sum_{x_in} E_in[x_in] * (unbound_coeffs_a(x_out,
-    /// x_in, ∞, r) * unbound_coeffs_b(x_out, x_in, ∞, r))`
-    ///
-    /// Here the "_a,b" subscript indicates the coefficients of `unbound_coeffs` corresponding to
-    /// Az and Bz respectively. Note that we index with x_out being the MSB here.
-    ///
-    /// Importantly, since the eval at `r` is not cached, we will need to recompute it via another
-    /// sum
-    ///
-    /// `unbound_coeffs_{a,b}(x_out, x_in, {0,∞}, r) = \sum_{y in D} Lagrange(r, y) *
-    /// unbound_coeffs_{a,b}(x_out, x_in, {0,∞}, y)`
-    ///
-    /// (and the eval at ∞ is computed as (eval at 1) - (eval at 0))
-    #[inline]
-    fn compute_first_quadratic_evals_and_bound_polys(
-        bytecode_preprocessing: &BytecodePreprocessing,
-        trace: &[Cycle],
-        lagrange_evals_r: &[F; OUTER_UNIVARIATE_SKIP_DOMAIN_SIZE],
-        split_eq_poly: &GruenSplitEqPolynomial<F>,
-    ) -> (F, F, DensePolynomial<F>, DensePolynomial<F>) {
-        let num_x_out_vals = split_eq_poly.E_out_current_len();
-        let num_x_in_vals = split_eq_poly.E_in_current_len();
-        let iter_num_x_in_vars = num_x_in_vals.log_2();
-
-        let groups_exact = num_x_out_vals
-            .checked_mul(num_x_in_vals)
-            .expect("overflow computing groups_exact");
-
-        // Preallocate interleaved buffers once ([lo, hi] per entry)
-        let mut az_bound: Vec<F> = unsafe_allocate_zero_vec(2 * groups_exact);
-        let mut bz_bound: Vec<F> = unsafe_allocate_zero_vec(2 * groups_exact);
-
-        // Parallel over x_out groups using exact-sized mutable chunks, with per-worker fold
-        let (t0_acc_unr, t_inf_acc_unr) = az_bound
-            .par_chunks_exact_mut(2 * num_x_in_vals)
-            .zip(bz_bound.par_chunks_exact_mut(2 * num_x_in_vals))
-            .enumerate()
-            .fold(
-                || (F::Unreduced::<9>::zero(), F::Unreduced::<9>::zero()),
-                |(mut acc0, mut acci), (x_out_val, (az_chunk, bz_chunk))| {
-                    let mut inner_sum0 = F::Unreduced::<9>::zero();
-                    let mut inner_sum_inf = F::Unreduced::<9>::zero();
-                    for x_in_val in 0..num_x_in_vals {
-                        let current_step_idx = (x_out_val << iter_num_x_in_vars) | x_in_val;
-                        let row_inputs = R1CSCycleInputs::from_trace::<F>(
-                            bytecode_preprocessing,
-                            trace,
-                            current_step_idx,
-                        );
-                        let eval = R1CSEval::<F>::from_cycle_inputs(&row_inputs);
-                        let az0 = eval.az_at_r_first_group(lagrange_evals_r);
-                        let bz0 = eval.bz_at_r_first_group(lagrange_evals_r);
-                        let az1 = eval.az_at_r_second_group(lagrange_evals_r);
-                        let bz1 = eval.bz_at_r_second_group(lagrange_evals_r);
-                        let p0 = az0 * bz0;
-                        let slope = (az1 - az0) * (bz1 - bz0);
-                        let e_in = split_eq_poly.E_in_current()[x_in_val];
-                        inner_sum0 += e_in.mul_unreduced::<9>(p0);
-                        inner_sum_inf += e_in.mul_unreduced::<9>(slope);
-                        let off = 2 * x_in_val;
-                        az_chunk[off] = az0;
-                        az_chunk[off + 1] = az1;
-                        bz_chunk[off] = bz0;
-                        bz_chunk[off + 1] = bz1;
-                    }
-                    let e_out = split_eq_poly.E_out_current()[x_out_val];
-                    let reduced0 = F::from_montgomery_reduce::<9>(inner_sum0);
-                    let reduced_inf = F::from_montgomery_reduce::<9>(inner_sum_inf);
-                    acc0 += e_out.mul_unreduced::<9>(reduced0);
-                    acci += e_out.mul_unreduced::<9>(reduced_inf);
-                    (acc0, acci)
-                },
-            )
-            .reduce(
-                || (F::Unreduced::<9>::zero(), F::Unreduced::<9>::zero()),
-                |a, b| (a.0 + b.0, a.1 + b.1),
-            );
-
-        (
-            F::from_montgomery_reduce::<9>(t0_acc_unr),
-            F::from_montgomery_reduce::<9>(t_inf_acc_unr),
-            DensePolynomial::new(az_bound),
-            DensePolynomial::new(bz_bound),
-        )
-    }
-
-    // No special binding path needed; az/bz hold interleaved [lo,hi] ready for binding
-
-    /// Compute the polynomial for each of the remaining rounds, using the
-    /// linear-time algorithm with split-eq optimizations.
-    ///
-    /// At this point, we have computed the `bound_coeffs` for the current round.
-    /// We need to compute:
-    ///
-    /// `t_i(0) = \sum_{x_out} E_out[x_out] \sum_{x_in} E_in[x_in] *
-    /// (az_bound[x_out, x_in, 0] * bz_bound[x_out, x_in, 0] - cz_bound[x_out, x_in, 0])`
-    ///
-    /// and
-    ///
-    /// `t_i(∞) = \sum_{x_out} E_out[x_out] \sum_{x_in} E_in[x_in] *
-    /// az_bound[x_out, x_in, ∞] * bz_bound[x_out, x_in, ∞]`
-    ///
-    /// (ordering of indices is MSB to LSB, so x_out is the MSB and x_in is the LSB)
-    #[inline]
-    fn remaining_quadratic_evals(&self) -> (F, F) {
-        let n = self.az.len();
-        debug_assert_eq!(n, self.bz.len());
-        let [t0, tinf] = self.split_eq_poly.par_fold_out_in_unreduced::<9, 2>(&|g| {
-            let az0 = self.az[2 * g];
-            let az1 = self.az[2 * g + 1];
-            let bz0 = self.bz[2 * g];
-            let bz1 = self.bz[2 * g + 1];
-            let p0 = az0 * bz0;
-            let slope = (az1 - az0) * (bz1 - bz0);
-            [p0, slope]
-        });
-        (t0, tinf)
-    }
-}
-
-impl<F: JoltField, T: Transcript> SumcheckInstanceProver<F, T> for OuterRemainingSumcheckProver<F> {
-    fn get_params(&self) -> &dyn SumcheckInstanceParams<F> {
-        &self.params
-    }
-
-    #[tracing::instrument(skip_all, name = "OuterRemainingSumcheckProver::compute_message")]
-    fn compute_message(&mut self, round: usize, previous_claim: F) -> UniPoly<F> {
-        let (t0, t_inf) = if round == 0 {
-            self.first_round_evals
-        } else {
-            self.remaining_quadratic_evals()
-        };
-        self.split_eq_poly
-            .gruen_poly_deg_3(t0, t_inf, previous_claim)
-    }
-
-    #[tracing::instrument(skip_all, name = "OuterRemainingSumcheckProver::ingest_challenge")]
-    fn ingest_challenge(&mut self, r_j: F::Challenge, _round: usize) {
-        rayon::join(
-            || self.az.bind_parallel(r_j, BindingOrder::LowToHigh),
-            || self.bz.bind_parallel(r_j, BindingOrder::LowToHigh),
-        );
-
-        // Bind eq_poly for next round
-        self.split_eq_poly.bind(r_j);
-    }
-
-    fn cache_openings(
-        &self,
-        accumulator: &mut ProverOpeningAccumulator<F>,
-        transcript: &mut T,
-        sumcheck_challenges: &[F::Challenge],
-    ) {
-        let r_cycle = self.params.normalize_opening_point(sumcheck_challenges);
-
-        // Compute claimed witness evals and append virtual openings for all R1CS inputs
-        let claimed_witness_evals =
-            R1CSEval::compute_claimed_inputs(&self.bytecode_preprocessing, &self.trace, &r_cycle);
-
-        for (i, input) in ALL_R1CS_INPUTS.iter().enumerate() {
-            accumulator.append_virtual(
-                transcript,
-                VirtualPolynomial::from(input),
-                SumcheckId::SpartanOuter,
-                r_cycle.clone(),
-                claimed_witness_evals[i],
-            );
-        }
-    }
-
-    #[cfg(feature = "allocative")]
-    fn update_flamegraph(&self, flamegraph: &mut FlameGraphBuilder) {
-        flamegraph.visit_root(self);
-    }
-}
-
->>>>>>> 727b1564
 pub struct OuterRemainingSumcheckVerifier<F: JoltField> {
     params: OuterRemainingSumcheckParams<F>,
     key: UniformSpartanKey<F>,
@@ -713,33 +451,37 @@
             );
         }
     }
-<<<<<<< HEAD
-}
-
-struct OuterRemainingSumcheckParams<F: JoltField> {
-    /// Number of cycle bits for splitting opening points (consistent across prover/verifier)
-    /// Total number of rounds is `1 + num_cycles_bits`
+}
+
+struct OuterStreamingProverParams<F: JoltField> {
+    /// Number of cycle bits for splitting opening points
+    /// Total number of rounds equals num_cycles_bits
     num_cycles_bits: usize,
-    /// The tau vector (length `2 + num_cycles_bits`, sampled at the beginning for Lagrange + eq poly)
-    tau: Vec<F::Challenge>,
     /// The univariate-skip first round challenge
     r0_uniskip: F::Challenge,
-    /// Claim after the univariate-skip first round, updated every round
-    input_claim: F,
-}
-
-impl<F: JoltField> OuterRemainingSumcheckParams<F> {
-    fn new(num_cycles_bits: usize, uni: &UniSkipState<F>) -> Self {
+}
+
+impl<F: JoltField> OuterStreamingProverParams<F> {
+    fn new(
+        uni_skip_params: &OuterUniSkipParams<F>,
+        opening_accumulator: &ProverOpeningAccumulator<F>,
+    ) -> Self {
+        let (r_uni_skip, _) = opening_accumulator.get_virtual_polynomial_opening(
+            VirtualPolynomial::UnivariateSkip,
+            SumcheckId::SpartanOuter,
+        );
+        debug_assert_eq!(r_uni_skip.len(), 1);
+        // num_cycles_bits is the number of cycle variables = tau.len() - 1
+        // (tau includes the constraint variable, eq_poly uses tau_low = tau[..tau.len()-1])
         Self {
-            num_cycles_bits,
-            tau: uni.tau.clone(),
-            r0_uniskip: uni.r0,
-            input_claim: uni.claim_after_first,
+            num_cycles_bits: uni_skip_params.tau.len() - 1,
+            r0_uniskip: r_uni_skip[0],
         }
     }
 
     fn num_rounds(&self) -> usize {
-        1 + self.num_cycles_bits
+        // Number of rounds equals the number of cycle variables
+        self.num_cycles_bits
     }
 
     fn get_inputs_opening_point(
@@ -763,7 +505,7 @@
     t_prime_poly: Option<MultiquadraticPolynomial<F>>,
     r_grid: ExpandingTable<F>,
     #[allocative(skip)]
-    params: OuterRemainingSumcheckParams<F>,
+    params: OuterStreamingProverParams<F>,
     #[allocative(skip)]
     lagrange_evals_r0: [F; OUTER_UNIVARIATE_SKIP_DOMAIN_SIZE],
 }
@@ -773,24 +515,23 @@
     pub fn new(
         trace: Arc<Vec<Cycle>>,
         bytecode_preprocessing: &BytecodePreprocessing,
-        uni: &UniSkipState<F>,
+        uni_skip_params: &OuterUniSkipParams<F>,
+        opening_accumulator: &ProverOpeningAccumulator<F>,
     ) -> Self {
         let bytecode_preprocessing = bytecode_preprocessing.clone();
-        let n_cycle_vars = trace.len().log_2();
-        let outer_params = OuterRemainingSumcheckParams::new(n_cycle_vars, uni);
-
-        let lagrange_evals_r = LagrangePolynomial::<F>::evals::<
-            F::Challenge,
-            OUTER_UNIVARIATE_SKIP_DOMAIN_SIZE,
-        >(&uni.r0);
-
-        let tau_high = uni.tau[uni.tau.len() - 1];
-        let tau_low = &uni.tau[..uni.tau.len() - 1];
+        let outer_params = OuterStreamingProverParams::new(uni_skip_params, opening_accumulator);
+        let r0 = outer_params.r0_uniskip;
+
+        let lagrange_evals_r =
+            LagrangePolynomial::<F>::evals::<F::Challenge, OUTER_UNIVARIATE_SKIP_DOMAIN_SIZE>(&r0);
+
+        let tau_high = uni_skip_params.tau[uni_skip_params.tau.len() - 1];
+        let tau_low = &uni_skip_params.tau[..uni_skip_params.tau.len() - 1];
 
         let lagrange_tau_r0 = LagrangePolynomial::<F>::lagrange_kernel::<
             F::Challenge,
             OUTER_UNIVARIATE_SKIP_DOMAIN_SIZE,
-        >(&uni.r0, &tau_high);
+        >(&r0, &tau_high);
 
         let split_eq_poly: GruenSplitEqPolynomial<F> =
             GruenSplitEqPolynomial::<F>::new_with_scaling(
@@ -799,6 +540,7 @@
                 Some(lagrange_tau_r0),
             );
 
+        let n_cycle_vars = outer_params.num_cycles_bits;
         let mut r_grid = ExpandingTable::new(1 << n_cycle_vars, BindingOrder::LowToHigh);
         r_grid.reset(F::one());
 
@@ -1026,8 +768,12 @@
         self.params.num_rounds()
     }
 
-    fn input_claim(&self, _accumulator: &ProverOpeningAccumulator<F>) -> F {
-        self.params.input_claim
+    fn input_claim(&self, accumulator: &ProverOpeningAccumulator<F>) -> F {
+        let (_, uni_skip_claim) = accumulator.get_virtual_polynomial_opening(
+            VirtualPolynomial::UnivariateSkip,
+            SumcheckId::SpartanOuter,
+        );
+        uni_skip_claim
     }
 }
 
@@ -1518,6 +1264,20 @@
         let three_pow_dim = 3_usize.pow(num_vars as u32);
         let grid_size = 1 << num_vars;
         let (E_out, E_in) = eq_poly.E_out_in_for_window(num_vars);
+
+        // When the polynomial is smaller than what the grid computation expects,
+        // we've reached the final evaluation point. Set t_prime_poly to a constant.
+        if n < grid_size * E_out.len() {
+            // Compute the product of final values scaled by eq poly
+            let mut result = F::zero();
+            for i in 0..n.min(E_out.len()) {
+                result += az[i] * bz[i] * E_out[i];
+            }
+            let ans = vec![result; three_pow_dim];
+            shared.t_prime_poly = Some(MultiquadraticPolynomial::new(num_vars, ans));
+            return;
+        }
+
         let ans: Vec<F> = if E_in.len() == 1 {
             (0..E_out.len())
                 .into_par_iter()
@@ -1675,7 +1435,7 @@
         transcript: &mut T,
         sumcheck_challenges: &[F::Challenge],
     ) {
-        let r_cycle = OuterRemainingSumcheckParams::get_inputs_opening_point(sumcheck_challenges);
+        let r_cycle = OuterStreamingProverParams::get_inputs_opening_point(sumcheck_challenges);
 
         let claimed_witness_evals = R1CSEval::compute_claimed_inputs(
             &shared.bytecode_preprocessing,
@@ -1693,6 +1453,4 @@
             );
         }
     }
-=======
->>>>>>> 727b1564
 }