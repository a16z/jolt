use num_traits::Zero;
use std::{cell::RefCell, rc::Rc};

use crate::poly::opening_proof::OpeningAccumulator;
use crate::poly::split_eq_poly::GruenSplitEqPolynomial;

use crate::{
    field::{JoltField, OptimizedMul},
    poly::{
        commitment::commitment_scheme::CommitmentScheme,
        eq_poly::EqPolynomial,
        multilinear_polynomial::{BindingOrder, MultilinearPolynomial, PolynomialBinding},
        opening_proof::{
            OpeningPoint, ProverOpeningAccumulator, SumcheckId, VerifierOpeningAccumulator,
            BIG_ENDIAN, LITTLE_ENDIAN,
        },
    },
    subprotocols::sumcheck::SumcheckInstance,
    transcripts::Transcript,
    utils::{math::Math, thread::unsafe_allocate_zero_vec},
    zkvm::dag::state_manager::StateManager,
    zkvm::{
        ram::remap_address,
        witness::{CommittedPolynomial, VirtualPolynomial},
    },
};
use allocative::Allocative;
#[cfg(feature = "allocative")]
use allocative::FlameGraphBuilder;
use ark_serialize::{CanonicalDeserialize, CanonicalSerialize};
use rayon::prelude::*;
use tracer::instruction::RAMAccess;

// RAM read-write checking sumcheck
//
// Proves the relation:
//   Σ_{k,j} eq(r', (j, k)) ⋅ ra(k, j) ⋅ (Val(k, j) + γ ⋅ (inc(k, j) + Val(k, j)))
//   = rv_claim + γ ⋅ wv_claim
// where:
// - r' are the fresh challenges for this sumcheck
// - ra(k, j) = 1 if memory address k is accessed at cycle j, and 0 otherwise
// - Val(k, j) is the value at memory address k before cycle j
// - inc(k, j) is the change in value at (k, j) if a write occurs
// - rv_claim and wv_claim are the claimed read and write values from the Spartan outer sumcheck.
//
// This sumcheck ensures that the values read from and written to RAM are consistent
// with the memory trace and the initial/final memory states.

/// A collection of vectors that are used in each of the first log(T / num_chunks)
/// rounds of sumcheck. There is one `DataBuffers` struct per thread/chunk, reused
/// across all log(T / num_chunks) rounds.
#[derive(Allocative)]
struct DataBuffers<F: JoltField> {
    /// Contains
    ///     Val(k, j', 0, ..., 0)
    /// as we iterate over rows j' \in {0, 1}^(log(T) - i)
    val_j_0: Vec<u64>,
    /// `val_j_r[0]` contains
    ///     Val(k, j'', 0, r_i, ..., r_1)
    /// `val_j_r[1]` contains
    ///     Val(k, j'', 1, r_i, ..., r_1)
    /// as we iterate over rows j' \in {0, 1}^(log(T) - i)
    val_j_r: [Vec<F>; 2],
    /// `ra[0]` contains
    ///     ra(k, j'', 0, r_i, ..., r_1)
    /// `ra[1]` contains
    ///     ra(k, j'', 1, r_i, ..., r_1)
    /// as we iterate over rows j' \in {0, 1}^(log(T) - i),
    ra: [Vec<F>; 2],
    dirty_indices: Vec<usize>,
}

#[derive(Allocative)]
struct ReadWriteCheckingProverState<F: JoltField> {
    ram_addresses: Vec<Option<u64>>,
    chunk_size: usize,
    val_checkpoints: Vec<u64>,
    data_buffers: Vec<DataBuffers<F>>,
    I: Vec<Vec<(usize, usize, F, i128)>>,
    A: Vec<F>,
    gruens_eq_r_prime: GruenSplitEqPolynomial<F>,
    inc_cycle: MultilinearPolynomial<F>,
    // The following polynomials are instantiated after
    // the first phase
    eq_r_prime: Option<MultilinearPolynomial<F>>,
    ra: Option<MultilinearPolynomial<F>>,
    val: Option<MultilinearPolynomial<F>>,
}

impl<F: JoltField> ReadWriteCheckingProverState<F> {
    fn initialize<PCS: CommitmentScheme<Field = F>, ProofTranscript: Transcript>(
        initial_memory_state: &[u64],
        K: usize,
        state_manager: &mut StateManager<'_, F, ProofTranscript, PCS>,
    ) -> Self {
        let (preprocessing, _, trace, program_io, _) = state_manager.get_prover_data();

        let r_prime = state_manager
            .get_virtual_polynomial_opening(
                VirtualPolynomial::RamReadValue,
                SumcheckId::SpartanOuter,
            )
            .0;

        let T = trace.len();
        let num_chunks = rayon::current_num_threads().next_power_of_two().min(T);
        let chunk_size = T / num_chunks;

        let span = tracing::span!(tracing::Level::INFO, "compute deltas");
        let _guard = span.enter();

        let deltas: Vec<Vec<i128>> = trace[..T - chunk_size]
            .par_chunks_exact(chunk_size)
            .map(|trace_chunk| {
                let mut delta = vec![0; K];
                for cycle in trace_chunk.iter() {
                    let ram_op = cycle.ram_access();
                    let k = remap_address(ram_op.address() as u64, &program_io.memory_layout)
                        .unwrap_or(0) as usize;
                    let increment = match ram_op {
                        RAMAccess::Write(write) => {
                            write.post_value as i128 - write.pre_value as i128
                        }
                        _ => 0,
                    };
                    delta[k] += increment;
                }
                delta
            })
            .collect();

        drop(_guard);
        drop(span);

        let ram_addresses = trace
            .par_iter()
            .map(|cycle| {
                remap_address(
                    cycle.ram_access().address() as u64,
                    &program_io.memory_layout,
                )
            })
            .collect::<Vec<_>>();

        // #[cfg(feature = "test_incremental")]
        // let mut val_test: MultilinearPolynomial<F> = {
        //     // Compute Val in cycle-major order, since we will be binding
        //     // from low-to-high starting with the cycle variables
        //     let mut val: Vec<i128> = vec![0; K * T];
        //     val.par_chunks_mut(T).enumerate().for_each(|(k, val_k)| {
        //         let mut current_val = initial_memory_state[k];
        //         for j in 0..T {
        //             val_k[j] = current_val as i128;
        //             if ram_addresses[j] == Some(k as u64) {
        //                 current_val = write_values[j] as i128;
        //             }
        //         }
        //     });
        //     MultilinearPolynomial::from(val.iter().map(|v| F::from_i128(*v)).collect::<Vec<F>>())
        // };

        // #[cfg(feature = "test_incremental")]
        // let mut ra_test = {
        //     // Compute ra in cycle-major order, since we will be binding
        //     // from low-to-high starting with the cycle variables
        //     let mut ra: Vec<F> = unsafe_allocate_zero_vec(K * T);
        //     ra.par_chunks_mut(T).enumerate().for_each(|(k, ra_k)| {
        //         for j in 0..T {
        //             if ram_addresses[j] == Some(k as u64) {
        //                 ra_k[j] = F::one();
        //             }
        //         }
        //     });
        //     MultilinearPolynomial::from(ra)
        // };
        //
        // #[cfg(feature = "test_incremental")]
        // let mut inc_test = {
        //     let mut inc = unsafe_allocate_zero_vec(K * T);
        //     inc.par_chunks_mut(T).enumerate().for_each(|(k, inc_k)| {
        //         for j in 0..T {
        //             if ram_addresses[j] == Some(k as u64) {
        //                 inc_k[j] = F::from_i128(deltas[k][j]);
        //             }
        //         }
        //     });
        //     MultilinearPolynomial::from(inc)
        // };

        let span = tracing::span!(tracing::Level::INFO, "compute checkpoints");
        let _guard = span.enter();

        // Value in register k before the jth cycle, for j \in {0, chunk_size, 2 * chunk_size, ...}
        let mut checkpoints: Vec<Vec<i128>> = Vec::with_capacity(num_chunks);
        checkpoints.push(
            initial_memory_state
                .par_iter()
                .map(|x| *x as i128)
                .collect(),
        );

        for (chunk_index, delta) in deltas.into_iter().enumerate() {
            let next_checkpoint = checkpoints[chunk_index]
                .par_iter()
                .zip(delta.into_par_iter())
                .map(|(val_k, delta_k)| val_k + delta_k)
                .collect();
            checkpoints.push(next_checkpoint);
        }
        // TODO(moodlezoup): could potentially generate these checkpoints in the tracer
        // Generate checkpoints as a flat vector because it will be turned into the
        // materialized Val polynomial after the first half of sumcheck.
        let mut val_checkpoints: Vec<u64> = vec![0; K * num_chunks];
        val_checkpoints
            .par_chunks_mut(K)
            .zip(checkpoints.into_par_iter())
            .for_each(|(val_checkpoint, checkpoint)| {
                val_checkpoint
                    .iter_mut()
                    .zip(checkpoint.iter())
                    .for_each(|(dest, src)| *dest = *src as u64)
            });

        drop(_guard);
        drop(span);

        // #[cfg(feature = "test_incremental")]
        // {
        //     // Check that checkpoints are correct
        //     for (chunk_index, checkpoint) in val_checkpoints.chunks(K).enumerate() {
        //         let j = chunk_index * chunk_size;
        //         for (k, V_k) in checkpoint.iter().enumerate() {
        //             assert_eq!(
        //                 *V_k,
        //                 val_test.get_bound_coeff(k * T + j),
        //                 "k = {k}, j = {j}"
        //             );
        //         }
        //     }
        // }

        // A table that, in round i of sumcheck, stores all evaluations
        //     EQ(x, r_i, ..., r_1)
        // as x ranges over {0, 1}^i.
        // (As described in "Computing other necessary arrays and worst-case
        // accounting", Section 8.2.2)
        let mut A: Vec<F> = unsafe_allocate_zero_vec(chunk_size);
        A[0] = F::one();

        let span = tracing::span!(
            tracing::Level::INFO,
            "compute I (increments data structure)"
        );
        let _guard = span.enter();

        // Data structure described in Equation (72)
        let I: Vec<Vec<(usize, usize, F, i128)>> = trace
            .par_chunks(chunk_size)
            .enumerate()
            .map(|(chunk_index, trace_chunk)| {
                // Row index of the I matrix
                let mut j = chunk_index * chunk_size;
                let I_chunk = trace_chunk
                    .iter()
                    .map(|cycle| {
                        let ram_op = cycle.ram_access();
                        let k = remap_address(ram_op.address() as u64, &program_io.memory_layout)
                            .unwrap_or(0) as usize;
                        let increment = match ram_op {
                            RAMAccess::Write(write) => {
                                write.post_value as i128 - write.pre_value as i128
                            }
                            _ => 0,
                        };
                        let inc = (j, k, F::zero(), increment);
                        j += 1;
                        inc
                    })
                    .collect();
                I_chunk
            })
            .collect();

        drop(_guard);
        drop(span);

        let gruens_eq_r_prime = GruenSplitEqPolynomial::new(&r_prime.r, BindingOrder::LowToHigh);

        let inc_cycle =
            CommittedPolynomial::RamInc.generate_witness(preprocessing, trace, state_manager.ram_d);

        let data_buffers: Vec<DataBuffers<F>> = (0..num_chunks)
            .into_par_iter()
            .map(|_| DataBuffers {
                val_j_0: Vec::with_capacity(K),
                val_j_r: [unsafe_allocate_zero_vec(K), unsafe_allocate_zero_vec(K)],
                ra: [unsafe_allocate_zero_vec(K), unsafe_allocate_zero_vec(K)],
                dirty_indices: Vec::with_capacity(K),
            })
            .collect();

        ReadWriteCheckingProverState {
            ram_addresses,
            chunk_size,
            val_checkpoints,
            data_buffers,
            I,
            A,
            gruens_eq_r_prime,
            inc_cycle,
            eq_r_prime: None,
            ra: None,
            val: None,
        }
    }
}

#[derive(CanonicalSerialize, CanonicalDeserialize, Debug, Clone, Default)]
pub struct ReadWriteSumcheckClaims<F: JoltField> {
    pub val_claim: F,
    ra_claim: F,
    inc_claim: F,
}

#[derive(Allocative)]
pub struct RamReadWriteChecking<F: JoltField> {
    K: usize,
    T: usize,
    gamma: F,
    r_prime: Option<OpeningPoint<BIG_ENDIAN, F>>,
    sumcheck_switch_index: usize,
    prover_state: Option<ReadWriteCheckingProverState<F>>,
}

impl<F: JoltField> RamReadWriteChecking<F> {
    #[tracing::instrument(skip_all, name = "RamReadWriteChecking::new_prover")]
    pub fn new_prover<ProofTranscript: Transcript, PCS: CommitmentScheme<Field = F>>(
        initial_memory_state: &[u64],
        state_manager: &mut StateManager<'_, F, ProofTranscript, PCS>,
    ) -> Self {
        let gamma = state_manager.transcript.borrow_mut().challenge_scalar();
        let K = state_manager.ram_K;
<<<<<<< HEAD
        let T = state_manager.get_prover_data().2.len();

        let (_, rv_claim) = state_manager
            .get_prover_accumulator()
            .borrow()
            .get_virtual_polynomial_opening(
                VirtualPolynomial::RamReadValue,
                SumcheckId::SpartanOuter,
            );
        let (_, wv_claim) = state_manager
            .get_prover_accumulator()
            .borrow()
            .get_virtual_polynomial_opening(
                VirtualPolynomial::RamWriteValue,
                SumcheckId::SpartanOuter,
            );

=======
        let T = state_manager.get_prover_data().1.len();
>>>>>>> 451da72d
        let prover_state =
            ReadWriteCheckingProverState::initialize(initial_memory_state, K, state_manager);

        Self {
            K,
            T,
            gamma,
            r_prime: None,
            sumcheck_switch_index: state_manager.twist_sumcheck_switch_index,
            prover_state: Some(prover_state),
        }
    }

    pub fn new_verifier<ProofTranscript: Transcript, PCS: CommitmentScheme<Field = F>>(
        state_manager: &mut StateManager<'_, F, ProofTranscript, PCS>,
    ) -> Self {
        let gamma = state_manager.transcript.borrow_mut().challenge_scalar();
        let (_, _, T) = state_manager.get_verifier_data();
        let K = state_manager.ram_K;

        let (r_prime, _) = state_manager.get_virtual_polynomial_opening(
            VirtualPolynomial::RamReadValue,
            SumcheckId::SpartanOuter,
        );

        Self {
            K,
            T,
            gamma,
            r_prime: Some(r_prime),
            sumcheck_switch_index: state_manager.twist_sumcheck_switch_index,
            prover_state: None,
        }
    }

    #[tracing::instrument(skip_all, name = "phase1_compute_prover_message")]
    fn phase1_compute_prover_message(&mut self, round: usize, previous_claim: F) -> Vec<F> {
        const DEGREE: usize = 3;
        let ReadWriteCheckingProverState {
            ram_addresses,
            I,
            data_buffers,
            A,
            val_checkpoints,
            inc_cycle,
            gruens_eq_r_prime,
            ..
        } = self.prover_state.as_mut().unwrap();

        // Compute quadratic coefficients using Gruen's optimization
        let quadratic_coeffs: [F; DEGREE - 1] = if gruens_eq_r_prime.E_in_current_len() == 1 {
            // E_in is fully bound, use E_out evaluations
            I.par_iter()
                .zip(data_buffers.par_iter_mut())
                .zip(val_checkpoints.par_chunks(self.K))
                .map(|((I_chunk, buffers), checkpoint)| {
                    let mut evals = [F::Unreduced::<9>::zero(); 2];

                    let DataBuffers {
                        val_j_0,
                        val_j_r,
                        ra,
                        dirty_indices,
                    } = buffers;
                    *val_j_0 = checkpoint.to_vec();

                    // Iterate over I_chunk, two rows at a time.
                    I_chunk
                        .chunk_by(|a, b| a.0 / 2 == b.0 / 2)
                        .for_each(|inc_chunk| {
                            let j_prime = inc_chunk[0].0; // row index

                            for j in j_prime << round..(j_prime + 1) << round {
                                let j_bound = j % (1 << round);
                                if let Some(k) = ram_addresses[j] {
                                    let k = k as usize;
                                    if ra[0][k].is_zero() {
                                        dirty_indices.push(k);
                                    }
                                    ra[0][k] += A[j_bound];
                                }
                            }

                            for j in (j_prime + 1) << round..(j_prime + 2) << round {
                                let j_bound = j % (1 << round);
                                if let Some(k) = ram_addresses[j] {
                                    let k = k as usize;
                                    if ra[0][k].is_zero() && ra[1][k].is_zero() {
                                        dirty_indices.push(k);
                                    }
                                    ra[1][k] += A[j_bound];
                                }
                            }

                            for &k in dirty_indices.iter() {
                                val_j_r[0][k] = F::from_u64(val_j_0[k]);
                            }
                            let mut inc_iter = inc_chunk.iter().peekable();

                            // First of the two rows
                            loop {
                                let (row, col, inc_lt, inc) = inc_iter.next().unwrap();
                                debug_assert_eq!(*row, j_prime);
                                val_j_r[0][*col] += *inc_lt;
                                val_j_0[*col] = (val_j_0[*col] as i128 + inc) as u64;
                                if inc_iter.peek().unwrap().0 != j_prime {
                                    break;
                                }
                            }
                            for &k in dirty_indices.iter() {
                                val_j_r[1][k] = F::from_u64(val_j_0[k]);
                            }

                            // Second of the two rows
                            for inc in inc_iter {
                                let (row, col, inc_lt, inc) = *inc;
                                debug_assert_eq!(row, j_prime + 1);
                                val_j_r[1][col] += inc_lt;
                                val_j_0[col] = (val_j_0[col] as i128 + inc) as u64;
                            }

                            let eq_r_prime_eval = gruens_eq_r_prime.E_out_current()[j_prime / 2];
                            let inc_cycle_evals = {
                                let inc_cycle_0 = inc_cycle.get_bound_coeff(j_prime);
                                let inc_cycle_1 = inc_cycle.get_bound_coeff(j_prime + 1);
                                let inc_cycle_infty = inc_cycle_1 - inc_cycle_0;
                                [inc_cycle_0, inc_cycle_infty]
                            };

                            let mut inner_sum_evals = [F::zero(); DEGREE - 1];
                            for k in dirty_indices.drain(..) {
                                if !ra[0][k].is_zero() || !ra[1][k].is_zero() {
                                    let ra_evals = [ra[0][k], ra[1][k] - ra[0][k]];
                                    let val_evals = [val_j_r[0][k], val_j_r[1][k] - val_j_r[0][k]];

                                    inner_sum_evals[0] += ra_evals[0].mul_0_optimized(
                                        val_evals[0]
                                            + self.gamma * (inc_cycle_evals[0] + val_evals[0]),
                                    );
                                    inner_sum_evals[1] += ra_evals[1]
                                        * (val_evals[1]
                                            + self.gamma * (inc_cycle_evals[1] + val_evals[1]));

                                    ra[0][k] = F::zero();
                                    ra[1][k] = F::zero();
                                }

                                val_j_r[0][k] = F::zero();
                                val_j_r[1][k] = F::zero();
                            }

                            evals[0] += eq_r_prime_eval.mul_unreduced::<9>(inner_sum_evals[0]);
                            evals[1] += eq_r_prime_eval.mul_unreduced::<9>(inner_sum_evals[1]);
                        });

                    evals
                })
                .reduce(
                    || [F::Unreduced::<9>::zero(); DEGREE - 1],
                    |running, new| [running[0] + new[0], running[1] + new[1]],
                )
                .map(F::from_montgomery_reduce)
        } else {
            // E_in is not fully bound, handle both E_in and E_out
            let num_x_in_bits = gruens_eq_r_prime.E_in_current_len().log_2();
            let x_bitmask = (1 << num_x_in_bits) - 1;

            I.par_iter()
                .zip(data_buffers.par_iter_mut())
                .zip(val_checkpoints.par_chunks(self.K))
                .map(|((I_chunk, buffers), checkpoint)| {
                    let mut evals = [F::Unreduced::<9>::zero(); 2];

                    let mut evals_for_current_E_out = [F::zero(), F::zero()];
                    let mut x_out_prev: Option<usize> = None;

                    let DataBuffers {
                        val_j_0,
                        val_j_r,
                        ra,
                        dirty_indices,
                    } = buffers;
                    *val_j_0 = checkpoint.to_vec();

                    // Iterate over I_chunk, two rows at a time.
                    I_chunk
                        .chunk_by(|a, b| a.0 / 2 == b.0 / 2)
                        .for_each(|inc_chunk| {
                            let j_prime = inc_chunk[0].0; // row index

                            for j in j_prime << round..(j_prime + 1) << round {
                                let j_bound = j % (1 << round);
                                if let Some(k) = ram_addresses[j] {
                                    let k = k as usize;
                                    if ra[0][k].is_zero() {
                                        dirty_indices.push(k);
                                    }
                                    ra[0][k] += A[j_bound];
                                }
                            }

                            for j in (j_prime + 1) << round..(j_prime + 2) << round {
                                let j_bound = j % (1 << round);
                                if let Some(k) = ram_addresses[j] {
                                    let k = k as usize;
                                    if ra[0][k].is_zero() && ra[1][k].is_zero() {
                                        dirty_indices.push(k);
                                    }
                                    ra[1][k] += A[j_bound];
                                }
                            }

                            for &k in dirty_indices.iter() {
                                val_j_r[0][k] = F::from_u64(val_j_0[k]);
                            }
                            let mut inc_iter = inc_chunk.iter().peekable();

                            // First of the two rows
                            loop {
                                let (row, col, inc_lt, inc) = inc_iter.next().unwrap();
                                debug_assert_eq!(*row, j_prime);
                                val_j_r[0][*col] += *inc_lt;
                                val_j_0[*col] = (val_j_0[*col] as i128 + inc) as u64;
                                if inc_iter.peek().unwrap().0 != j_prime {
                                    break;
                                }
                            }
                            for &k in dirty_indices.iter() {
                                val_j_r[1][k] = F::from_u64(val_j_0[k]);
                            }

                            // Second of the two rows
                            for inc in inc_iter {
                                let (row, col, inc_lt, inc) = *inc;
                                debug_assert_eq!(row, j_prime + 1);
                                val_j_r[1][col] += inc_lt;
                                val_j_0[col] = (val_j_0[col] as i128 + inc) as u64;
                            }

                            let x_in = (j_prime / 2) & x_bitmask;
                            let x_out = (j_prime / 2) >> num_x_in_bits;
                            let E_in_eval = gruens_eq_r_prime.E_in_current()[x_in];

                            let inc_cycle_evals = {
                                let inc_cycle_0 = inc_cycle.get_bound_coeff(j_prime);
                                let inc_cycle_1 = inc_cycle.get_bound_coeff(j_prime + 1);
                                let inc_cycle_infty = inc_cycle_1 - inc_cycle_0;
                                [inc_cycle_0, inc_cycle_infty]
                            };

                            // Multiply the running sum by the previous value of E_out_eval when
                            // its value changes and add the result to the total.
                            match x_out_prev {
                                None => {
                                    x_out_prev = Some(x_out);
                                }
                                Some(x) if x_out != x => {
                                    x_out_prev = Some(x_out);

                                    let E_out_eval = gruens_eq_r_prime.E_out_current()[x];
                                    evals[0] +=
                                        E_out_eval.mul_unreduced::<9>(evals_for_current_E_out[0]);
                                    evals[1] +=
                                        E_out_eval.mul_unreduced::<9>(evals_for_current_E_out[1]);

                                    evals_for_current_E_out = [F::zero(), F::zero()];
                                }
                                _ => (),
                            }

                            let mut inner_sum_evals = [F::zero(); DEGREE - 1];
                            for k in dirty_indices.drain(..) {
                                if !ra[0][k].is_zero() || !ra[1][k].is_zero() {
                                    let ra_evals = [ra[0][k], ra[1][k] - ra[0][k]];
                                    let val_evals = [val_j_r[0][k], val_j_r[1][k] - val_j_r[0][k]];

                                    inner_sum_evals[0] += ra_evals[0].mul_0_optimized(
                                        val_evals[0]
                                            + self.gamma * (inc_cycle_evals[0] + val_evals[0]),
                                    );
                                    inner_sum_evals[1] += ra_evals[1]
                                        * (val_evals[1]
                                            + self.gamma * (inc_cycle_evals[1] + val_evals[1]));

                                    ra[0][k] = F::zero();
                                    ra[1][k] = F::zero();
                                }

                                val_j_r[0][k] = F::zero();
                                val_j_r[1][k] = F::zero();
                            }

                            evals_for_current_E_out[0] += E_in_eval * inner_sum_evals[0];
                            evals_for_current_E_out[1] += E_in_eval * inner_sum_evals[1];
                        });

                    // Multiply the final running sum by the final value of E_out_eval and add the
                    // result to the total.
                    if let Some(x) = x_out_prev {
                        let E_out_eval = gruens_eq_r_prime.E_out_current()[x];
                        evals[0] += E_out_eval.mul_unreduced::<9>(evals_for_current_E_out[0]);
                        evals[1] += E_out_eval.mul_unreduced::<9>(evals_for_current_E_out[1]);
                    }
                    evals
                })
                .reduce(
                    || [F::Unreduced::<9>::zero(); DEGREE - 1],
                    |running, new| [running[0] + new[0], running[1] + new[1]],
                )
                .map(F::from_montgomery_reduce)
        };

        // Convert quadratic coefficients to cubic evaluations
        gruens_eq_r_prime
            .gruen_evals_deg_3(quadratic_coeffs[0], quadratic_coeffs[1], previous_claim)
            .to_vec()
    }

    fn phase2_compute_prover_message(&self) -> Vec<F> {
        const DEGREE: usize = 3;

        let ReadWriteCheckingProverState {
            inc_cycle,
            eq_r_prime,
            ra,
            val,
            ..
        } = self.prover_state.as_ref().unwrap();
        let ra = ra.as_ref().unwrap();
        let val = val.as_ref().unwrap();
        let eq_r_prime = eq_r_prime.as_ref().unwrap();

        let univariate_poly_evals = (0..eq_r_prime.len() / 2)
            .into_par_iter()
            .map(|j| {
                let eq_r_prime_evals =
                    eq_r_prime.sumcheck_evals_array::<DEGREE>(j, BindingOrder::HighToLow);
                let inc_evals =
                    inc_cycle.sumcheck_evals_array::<DEGREE>(j, BindingOrder::HighToLow);

                let inner_sum_evals = (0..self.K)
                    .into_par_iter()
                    .map(|k| {
                        let index = j * self.K + k;
                        let ra_evals =
                            ra.sumcheck_evals_array::<DEGREE>(index, BindingOrder::HighToLow);
                        let val_evals =
                            val.sumcheck_evals_array::<DEGREE>(index, BindingOrder::HighToLow);

                        [
                            ra_evals[0].mul_0_optimized(
                                val_evals[0] + self.gamma * (inc_evals[0] + val_evals[0]),
                            ),
                            ra_evals[1].mul_0_optimized(
                                val_evals[1] + self.gamma * (inc_evals[1] + val_evals[1]),
                            ),
                            ra_evals[2].mul_0_optimized(
                                val_evals[2] + self.gamma * (inc_evals[2] + val_evals[2]),
                            ),
                        ]
                    })
                    .fold_with([F::Unreduced::<5>::zero(); DEGREE], |running, new| {
                        [
                            running[0] + new[0].as_unreduced_ref(),
                            running[1] + new[1].as_unreduced_ref(),
                            running[2] + new[2].as_unreduced_ref(),
                        ]
                    })
                    .reduce(
                        || [F::Unreduced::<5>::zero(); DEGREE],
                        |running, new| {
                            [
                                running[0] + new[0],
                                running[1] + new[1],
                                running[2] + new[2],
                            ]
                        },
                    );

                [
                    eq_r_prime_evals[0]
                        .mul_unreduced::<9>(F::from_barrett_reduce(inner_sum_evals[0])),
                    eq_r_prime_evals[1]
                        .mul_unreduced::<9>(F::from_barrett_reduce(inner_sum_evals[1])),
                    eq_r_prime_evals[2]
                        .mul_unreduced::<9>(F::from_barrett_reduce(inner_sum_evals[2])),
                ]
            })
            .reduce(
                || [F::Unreduced::<9>::zero(); DEGREE],
                |running, new| {
                    [
                        running[0] + new[0],
                        running[1] + new[1],
                        running[2] + new[2],
                    ]
                },
            )
            .map(F::from_montgomery_reduce);

        univariate_poly_evals.into()
    }

    fn phase3_compute_prover_message(&self) -> Vec<F> {
        const DEGREE: usize = 3;

        let ReadWriteCheckingProverState {
            inc_cycle,
            eq_r_prime,
            ra,
            val,
            ..
        } = self.prover_state.as_ref().unwrap();
        let ra = ra.as_ref().unwrap();
        let val = val.as_ref().unwrap();

        // Cycle variables are fully bound, so:
        // eq(r', r_cycle) is a constant
        let eq_r_prime_eval = eq_r_prime.as_ref().unwrap().final_sumcheck_claim();
        // ...and wv(r_cycle) is a constant

        let evals = (0..ra.len() / 2)
            .into_par_iter()
            .map(|k| {
                let ra_evals = ra.sumcheck_evals_array::<DEGREE>(k, BindingOrder::HighToLow);
                let val_evals = val.sumcheck_evals_array::<DEGREE>(k, BindingOrder::HighToLow);
                let inc_cycle_eval = inc_cycle.final_sumcheck_claim();

                [
                    ra_evals[0] * (val_evals[0] + self.gamma * (val_evals[0] + inc_cycle_eval)),
                    ra_evals[1] * (val_evals[1] + self.gamma * (val_evals[1] + inc_cycle_eval)),
                    ra_evals[2] * (val_evals[2] + self.gamma * (val_evals[2] + inc_cycle_eval)),
                ]
            })
            .fold_with([F::Unreduced::<5>::zero(); DEGREE], |running, new| {
                [
                    running[0] + new[0].as_unreduced_ref(),
                    running[1] + new[1].as_unreduced_ref(),
                    running[2] + new[2].as_unreduced_ref(),
                ]
            })
            .reduce(
                || [F::Unreduced::<5>::zero(); DEGREE],
                |running, new| {
                    [
                        running[0] + new[0],
                        running[1] + new[1],
                        running[2] + new[2],
                    ]
                },
            );

        vec![
            eq_r_prime_eval * F::from_barrett_reduce(evals[0]),
            eq_r_prime_eval * F::from_barrett_reduce(evals[1]),
            eq_r_prime_eval * F::from_barrett_reduce(evals[2]),
        ]
    }

    fn phase1_bind(&mut self, r_j: F::Challenge, round: usize) {
        let ReadWriteCheckingProverState {
            I,
            A,
            inc_cycle,
            eq_r_prime,
            gruens_eq_r_prime,
            chunk_size,
            val_checkpoints,
            ram_addresses,
            ra,
            val,
            ..
        } = self.prover_state.as_mut().unwrap();

        let inner_span = tracing::span!(tracing::Level::INFO, "Bind I");
        let _inner_guard = inner_span.enter();

        // Bind I
        I.par_iter_mut().for_each(|I_chunk| {
            // Note: A given row in an I_chunk may not be ordered by k after binding
            let mut next_bound_index = 0;
            let mut bound_indices: Vec<Option<usize>> = vec![None; self.K];

            for i in 0..I_chunk.len() {
                let (j_prime, k, inc_lt, inc) = I_chunk[i];
                if let Some(bound_index) = bound_indices[k] {
                    if I_chunk[bound_index].0 == j_prime / 2 {
                        // Neighbor was already processed
                        debug_assert!(j_prime % 2 == 1);
                        I_chunk[bound_index].2 += r_j * inc_lt;
                        I_chunk[bound_index].3 += inc;
                        continue;
                    }
                }
                // First time this k has been encountered
                let bound_value = if j_prime.is_multiple_of(2) {
                    // (1 - r_j) * inc_lt + r_j * inc
                    inc_lt + r_j * (F::from_i128(inc) - inc_lt)
                } else {
                    r_j * inc_lt
                };

                I_chunk[next_bound_index] = (j_prime / 2, k, bound_value, inc);
                bound_indices[k] = Some(next_bound_index);
                next_bound_index += 1;
            }
            I_chunk.truncate(next_bound_index);
        });

        drop(_inner_guard);
        drop(inner_span);

        gruens_eq_r_prime.bind(r_j);
        inc_cycle.bind_parallel(r_j, BindingOrder::LowToHigh);

        let inner_span = tracing::span!(tracing::Level::INFO, "Update A");
        let _inner_guard = inner_span.enter();

        // Update A for this round (see Equation 55)
        let (A_left, A_right) = A.split_at_mut(1 << round);
        A_left
            .par_iter_mut()
            .zip(A_right.par_iter_mut())
            .for_each(|(x, y)| {
                *y = *x * r_j;
                *x -= *y;
            });

        if round == chunk_size.log_2() - 1 {
            // At this point I has been bound to a point where each chunk contains a single row,
            // so we might as well materialize the full `ra`, `wa`, and `Val` polynomials and perform
            // standard sumcheck directly using those polynomials.

            let span = tracing::span!(tracing::Level::INFO, "Materialize ra polynomial");
            let _guard = span.enter();

            let num_chunks = ram_addresses.len() / *chunk_size;
            let mut ra_evals: Vec<F> = unsafe_allocate_zero_vec(self.K * num_chunks);
            ra_evals
                .par_chunks_mut(self.K)
                .enumerate()
                .for_each(|(chunk_index, ra_chunk)| {
                    for (j_bound, address) in ram_addresses
                        [chunk_index * *chunk_size..(chunk_index + 1) * *chunk_size]
                        .iter()
                        .enumerate()
                    {
                        if let Some(k) = address {
                            ra_chunk[*k as usize] += A[j_bound];
                        }
                    }
                });
            *ra = Some(MultilinearPolynomial::from(ra_evals));

            drop(_guard);
            drop(span);

            let span = tracing::span!(tracing::Level::INFO, "Materialize Val polynomial");
            let _guard = span.enter();

            let mut val_evals: Vec<F> = val_checkpoints
                .into_par_iter()
                .map(|checkpoint| F::from_u64(*checkpoint))
                .collect();
            val_evals
                .par_chunks_mut(self.K)
                .zip(I.into_par_iter())
                .enumerate()
                .for_each(|(chunk_index, (val_chunk, I_chunk))| {
                    for (j, k, inc_lt, _inc) in I_chunk.iter_mut() {
                        debug_assert_eq!(*j, chunk_index);
                        val_chunk[*k] += *inc_lt;
                    }
                });
            *val = Some(MultilinearPolynomial::from(val_evals));

            drop(_guard);
            drop(span);

            let span = tracing::span!(tracing::Level::INFO, "Materialize eq polynomial");
            let _guard = span.enter();

            let eq_evals: Vec<F> =
                EqPolynomial::<F>::evals(&gruens_eq_r_prime.w[..gruens_eq_r_prime.current_index])
                    .par_iter()
                    .map(|x| *x * gruens_eq_r_prime.current_scalar)
                    .collect();
            *eq_r_prime = Some(MultilinearPolynomial::from(eq_evals))
        }
    }

    fn phase2_bind(&mut self, r_j: F::Challenge) {
        let ReadWriteCheckingProverState {
            ra,
            val,
            inc_cycle,
            eq_r_prime,
            ..
        } = self.prover_state.as_mut().unwrap();
        let ra = ra.as_mut().unwrap();
        let val = val.as_mut().unwrap();
        let eq_r_prime = eq_r_prime.as_mut().unwrap();

        [ra, val, inc_cycle, eq_r_prime]
            .into_par_iter()
            .for_each(|poly| poly.bind_parallel(r_j, BindingOrder::HighToLow));
    }

    fn phase3_bind(&mut self, r_j: F::Challenge) {
        let ReadWriteCheckingProverState { ra, val, .. } = self.prover_state.as_mut().unwrap();
        let ra = ra.as_mut().unwrap();
        let val = val.as_mut().unwrap();

        // Note that `eq_r_prime` and `inc` are polynomials over only the cycle
        // variables, so they are not bound here
        [ra, val]
            .into_par_iter()
            .for_each(|poly| poly.bind_parallel(r_j, BindingOrder::HighToLow));
    }
}

impl<F: JoltField, T: Transcript> SumcheckInstance<F, T> for RamReadWriteChecking<F> {
    fn degree(&self) -> usize {
        3
    }

    fn num_rounds(&self) -> usize {
        self.K.log_2() + self.T.log_2()
    }

    fn input_claim(&self, acc: Option<&RefCell<dyn OpeningAccumulator<F>>>) -> F {
        let acc = acc.unwrap().borrow();
        let (_, rv_claim) = acc.get_virtual_polynomial_opening(
            VirtualPolynomial::RamReadValue,
            SumcheckId::SpartanOuter,
        );
        let (_, wv_claim) = acc.get_virtual_polynomial_opening(
            VirtualPolynomial::RamWriteValue,
            SumcheckId::SpartanOuter,
        );
        rv_claim + self.gamma * wv_claim
    }

    #[tracing::instrument(skip_all, name = "RamReadWriteChecking::compute_prover_message")]
    fn compute_prover_message(&mut self, round: usize, previous_claim: F) -> Vec<F> {
        let prover_state = self.prover_state.as_ref().unwrap();
        if round < prover_state.chunk_size.log_2() {
            self.phase1_compute_prover_message(round, previous_claim)
        } else if round < self.T.log_2() {
            self.phase2_compute_prover_message()
        } else {
            self.phase3_compute_prover_message()
        }
    }

    #[tracing::instrument(skip_all, name = "RamReadWriteChecking::bind")]
    fn bind(&mut self, r_j: F::Challenge, round: usize) {
        let prover_state = self.prover_state.as_ref().unwrap();
        if round < prover_state.chunk_size.log_2() {
            self.phase1_bind(r_j, round);
        } else if round < self.T.log_2() {
            self.phase2_bind(r_j);
        } else {
            self.phase3_bind(r_j);
        }
    }

    fn expected_output_claim(
        &self,
        accumulator: Option<Rc<RefCell<VerifierOpeningAccumulator<F>>>>,
        r: &[F::Challenge],
    ) -> F {
        let r_prime = self.r_prime.as_ref().unwrap();

        // First `sumcheck_switch_index` rounds bind cycle variables from low to high
        let mut r_cycle = r[..self.sumcheck_switch_index].to_vec();
        // The high-order cycle variables are bound after the switch
        r_cycle.extend(r[self.sumcheck_switch_index..self.T.log_2()].iter().rev());
        let r_cycle = OpeningPoint::<LITTLE_ENDIAN, F>::new(r_cycle);

        // eq(r', r_cycle)
        let eq_eval_cycle = EqPolynomial::mle_endian(r_prime, &r_cycle);

        let accumulator = accumulator.unwrap();
        let (_, ra_claim) = accumulator.borrow().get_virtual_polynomial_opening(
            VirtualPolynomial::RamRa,
            SumcheckId::RamReadWriteChecking,
        );
        let (_, val_claim) = accumulator.borrow().get_virtual_polynomial_opening(
            VirtualPolynomial::RamVal,
            SumcheckId::RamReadWriteChecking,
        );
        let (_, inc_claim) = accumulator.borrow().get_committed_polynomial_opening(
            CommittedPolynomial::RamInc,
            SumcheckId::RamReadWriteChecking,
        );
        eq_eval_cycle * ra_claim * (val_claim + self.gamma * (val_claim + inc_claim))
    }

    fn normalize_opening_point(
        &self,
        opening_point: &[F::Challenge],
    ) -> OpeningPoint<BIG_ENDIAN, F> {
        // The high-order cycle variables are bound after the switch
        let mut r_cycle = opening_point[self.sumcheck_switch_index..self.T.log_2()].to_vec();
        // First `sumcheck_switch_index` rounds bind cycle variables from low to high
        r_cycle.extend(opening_point[..self.sumcheck_switch_index].iter().rev());
        // Address variables are bound high-to-low
        let r_address = opening_point[self.T.log_2()..].to_vec();

        [r_address, r_cycle].concat().into()
    }

    fn cache_openings_prover(
        &self,
        accumulator: Rc<RefCell<ProverOpeningAccumulator<F>>>,
        transcript: &mut T,
        opening_point: OpeningPoint<BIG_ENDIAN, F>,
    ) {
        let prover_state = self
            .prover_state
            .as_ref()
            .expect("Prover state not initialized");

        accumulator.borrow_mut().append_virtual(
            transcript,
            VirtualPolynomial::RamVal,
            SumcheckId::RamReadWriteChecking,
            opening_point.clone(),
            prover_state.val.as_ref().unwrap().final_sumcheck_claim(),
        );

        accumulator.borrow_mut().append_virtual(
            transcript,
            VirtualPolynomial::RamRa,
            SumcheckId::RamReadWriteChecking,
            opening_point.clone(),
            prover_state.ra.as_ref().unwrap().final_sumcheck_claim(),
        );

        let (_, r_cycle) = opening_point.split_at(self.K.log_2());

        accumulator.borrow_mut().append_dense(
            transcript,
            CommittedPolynomial::RamInc,
            SumcheckId::RamReadWriteChecking,
            r_cycle.r,
            prover_state.inc_cycle.final_sumcheck_claim(),
        );
    }

    fn cache_openings_verifier(
        &self,
        accumulator: Rc<RefCell<VerifierOpeningAccumulator<F>>>,
        transcript: &mut T,
        opening_point: OpeningPoint<BIG_ENDIAN, F>,
    ) {
        accumulator.borrow_mut().append_virtual(
            transcript,
            VirtualPolynomial::RamVal,
            SumcheckId::RamReadWriteChecking,
            opening_point.clone(),
        );

        accumulator.borrow_mut().append_virtual(
            transcript,
            VirtualPolynomial::RamRa,
            SumcheckId::RamReadWriteChecking,
            opening_point.clone(),
        );

        let (_, r_cycle) = opening_point.split_at(self.K.log_2());

        accumulator.borrow_mut().append_dense(
            transcript,
            CommittedPolynomial::RamInc,
            SumcheckId::RamReadWriteChecking,
            r_cycle.r,
        );
    }

    #[cfg(feature = "allocative")]
    fn update_flamegraph(&self, flamegraph: &mut FlameGraphBuilder) {
        flamegraph.visit_root(self);
    }
}<|MERGE_RESOLUTION|>--- conflicted
+++ resolved
@@ -340,27 +340,8 @@
     ) -> Self {
         let gamma = state_manager.transcript.borrow_mut().challenge_scalar();
         let K = state_manager.ram_K;
-<<<<<<< HEAD
         let T = state_manager.get_prover_data().2.len();
 
-        let (_, rv_claim) = state_manager
-            .get_prover_accumulator()
-            .borrow()
-            .get_virtual_polynomial_opening(
-                VirtualPolynomial::RamReadValue,
-                SumcheckId::SpartanOuter,
-            );
-        let (_, wv_claim) = state_manager
-            .get_prover_accumulator()
-            .borrow()
-            .get_virtual_polynomial_opening(
-                VirtualPolynomial::RamWriteValue,
-                SumcheckId::SpartanOuter,
-            );
-
-=======
-        let T = state_manager.get_prover_data().1.len();
->>>>>>> 451da72d
         let prover_state =
             ReadWriteCheckingProverState::initialize(initial_memory_state, K, state_manager);
 
