use common::jolt_device::MemoryLayout;
use num::Integer;
use num_traits::Zero;

use crate::poly::opening_proof::OpeningAccumulator;
use crate::poly::split_eq_poly::GruenSplitEqPolynomial;

use crate::poly::unipoly::UniPoly;
use crate::subprotocols::sumcheck_claim::{Claim, ClaimExpr, InputOutputClaims, SumcheckFrontend};
use crate::subprotocols::sumcheck_prover::SumcheckInstanceProver;
use crate::subprotocols::sumcheck_verifier::SumcheckInstanceVerifier;
use crate::zkvm::bytecode::BytecodePreprocessing;
use crate::zkvm::config::OneHotParams;
use crate::zkvm::ram::sparse_matrix_poly::SparseMatrixPolynomial;
use crate::{
    field::JoltField,
    poly::{
        multilinear_polynomial::{BindingOrder, MultilinearPolynomial, PolynomialBinding},
        opening_proof::{
            OpeningPoint, ProverOpeningAccumulator, SumcheckId, VerifierOpeningAccumulator,
            BIG_ENDIAN,
        },
    },
    transcripts::Transcript,
    utils::math::Math,
    zkvm::witness::{CommittedPolynomial, VirtualPolynomial},
};
use allocative::Allocative;
#[cfg(feature = "allocative")]
use allocative::FlameGraphBuilder;
use ark_serialize::{CanonicalDeserialize, CanonicalSerialize};
use rayon::prelude::*;
use tracer::instruction::Cycle;

// RAM read-write checking sumcheck
//
// Proves the relation:
//   Σ_{k,j} eq(r_cycle, j) ⋅ ra(k, j) ⋅ (Val(k, j) + γ ⋅ (inc(j) + Val(k, j)))
//   = rv_claim + γ ⋅ wv_claim
// where:
// - r_cycle are the challenges for the cycle variables in this sumcheck (from Spartan outer)
// - ra(k, j) = 1 if memory address k is accessed at cycle j, and 0 otherwise
// - Val(k, j) is the value at memory address k right before cycle j
// - inc(j) is the change in value at cycle j if a write occurs, and 0 otherwise
// - rv_claim and wv_claim are the claimed read and write values from the Spartan outer sumcheck.
//
// This sumcheck ensures that the values read from and written to RAM are consistent
// with the memory trace and the initial/final memory states.

/// Degree bound of the sumcheck round polynomials in [`RamReadWriteCheckingVerifier`].
const DEGREE_BOUND: usize = 3;

/// A collection of vectors that are used in each of the first log(T / num_chunks)
/// rounds of sumcheck. There is one `DataBuffers` struct per thread/chunk, reused
/// across all log(T / num_chunks) rounds.
#[derive(Allocative)]
struct DataBuffers<F: JoltField> {
    /// Contains
    ///     Val(k, j', 0, ..., 0)
    /// as we iterate over rows j' \in {0, 1}^(log(T) - i)
    val_j_0: Vec<u64>,
    /// `val_j_r[0]` contains
    ///     Val(k, j'', 0, r_i, ..., r_1)
    /// `val_j_r[1]` contains
    ///     Val(k, j'', 1, r_i, ..., r_1)
    /// as we iterate over rows j' \in {0, 1}^(log(T) - i)
    val_j_r: [Vec<F>; 2],
    /// `ra[0]` contains
    ///     ra(k, j'', 0, r_i, ..., r_1)
    /// `ra[1]` contains
    ///     ra(k, j'', 1, r_i, ..., r_1)
    /// as we iterate over rows j' \in {0, 1}^(log(T) - i),
    ra: [Vec<F>; 2],
    dirty_indices: Vec<usize>,
}

#[derive(CanonicalSerialize, CanonicalDeserialize, Debug, Clone, Default)]
pub struct ReadWriteSumcheckClaims<F: JoltField> {
    pub val_claim: F,
    ra_claim: F,
    inc_claim: F,
}

#[derive(Allocative)]
pub struct RamReadWriteCheckingProver<F: JoltField> {
    val_init: Vec<F>,
    sparse_matrix: SparseMatrixPolynomial<F>,
    eq_r_prime: GruenSplitEqPolynomial<F>,
    inc: MultilinearPolynomial<F>,
    // The following polynomials are instantiated after
    // the first phase
    ra: Option<MultilinearPolynomial<F>>,
    val: Option<MultilinearPolynomial<F>>,
    #[allocative(skip)]
    params: ReadWriteCheckingParams<F>,
}

impl<F: JoltField> RamReadWriteCheckingProver<F> {
    #[tracing::instrument(skip_all, name = "RamReadWriteCheckingProver::gen")]
    pub fn gen(
        initial_memory_state: &[u64],
        bytecode_preprocessing: &BytecodePreprocessing,
        memory_layout: &MemoryLayout,
        trace: &[Cycle],
        one_hot_params: &OneHotParams,
        opening_accumulator: &ProverOpeningAccumulator<F>,
        transcript: &mut impl Transcript,
    ) -> Self {
<<<<<<< HEAD
        let params = ReadWriteCheckingParams::new(ram_K, trace.len(), transcript);
=======
        let params = ReadWriteCheckingParams::new(
            trace.len(),
            one_hot_params,
            opening_accumulator,
            transcript,
        );
>>>>>>> 7ceb34cb

        let r_prime = opening_accumulator
            .get_virtual_polynomial_opening(
                VirtualPolynomial::RamReadValue,
                SumcheckId::SpartanOuter,
            )
            .0;

        let eq_r_prime = GruenSplitEqPolynomial::new(&r_prime.r, BindingOrder::LowToHigh);
        let inc = CommittedPolynomial::RamInc.generate_witness(
            bytecode_preprocessing,
            memory_layout,
            trace,
            None,
        );
        let sparse_matrix = SparseMatrixPolynomial::new(trace, memory_layout);
        let val_init = initial_memory_state
            .par_iter()
            .map(|x| F::from_u64(*x))
            .collect();

        Self {
            sparse_matrix,
            val_init,
            eq_r_prime,
            inc,
            ra: None,
            val: None,
            params,
        }
    }

    fn phase1_compute_message(&mut self, previous_claim: F) -> UniPoly<F> {
        let Self {
            inc,
            eq_r_prime,
            params,
            sparse_matrix,
            ..
        } = self;

        // Compute quadratic coefficients using Gruen's optimization
        let quadratic_coeffs: [F; DEGREE_BOUND - 1] = if eq_r_prime.E_in_current_len() == 1 {
            // E_in is fully bound, use E_out evaluations
            sparse_matrix
                .entries
                .par_chunk_by(|a, b| a.row / 2 == b.row / 2)
                .map(|entries| {
                    let odd_row_start_index = entries.partition_point(|entry| entry.row.is_even());
                    let (even_row, odd_row) = entries.split_at(odd_row_start_index);
                    let j_prime = 2 * (entries[0].row / 2);
                    let eq_eval = eq_r_prime.E_out_current()[j_prime / 2];
                    let inc_evals = {
                        let inc_0 = inc.get_bound_coeff(j_prime);
                        let inc_1 = inc.get_bound_coeff(j_prime + 1);
                        let inc_infty = inc_1 - inc_0;
                        [inc_0, inc_infty]
                    };

                    let inner_sum_evals = SparseMatrixPolynomial::prover_message_contribution(
                        even_row,
                        odd_row,
                        inc_evals,
                        params.gamma,
                    );

                    [
                        eq_eval.mul_unreduced::<9>(inner_sum_evals[0]),
                        eq_eval.mul_unreduced::<9>(inner_sum_evals[1]),
                    ]
                })
                .reduce(
                    || [F::Unreduced::<9>::zero(); DEGREE_BOUND - 1],
                    |running, new| [running[0] + new[0], running[1] + new[1]],
                )
                .map(F::from_montgomery_reduce)
        } else {
            // E_in is not fully bound, handle both E_in and E_out
            let num_x_in_bits = eq_r_prime.E_in_current_len().log_2();
            let x_bitmask = (1 << num_x_in_bits) - 1;

            sparse_matrix
                .entries
                // Chunk by x_out
                .par_chunk_by(|a, b| ((a.row / 2) >> num_x_in_bits) == ((b.row / 2) >> num_x_in_bits))
                .map(|entries| {
                    let x_out = (entries[0].row / 2) >> num_x_in_bits;
                    let E_out_eval = eq_r_prime.E_out_current()[x_out];

                    let outer_sum_evals = entries.par_chunk_by(|a, b| a.row / 2 == b.row / 2).map(|entries| {
                        let odd_row_start_index = entries.partition_point(|entry| entry.row.is_even());
                        let (even_row, odd_row) = entries.split_at(odd_row_start_index);
                        let j_prime = 2 * (entries[0].row / 2);
                        let x_in = (j_prime / 2) & x_bitmask;
                        let E_in_eval = eq_r_prime.E_in_current()[x_in];

                        let inc_evals = {
                            let inc_0 = inc.get_bound_coeff(j_prime);
                            let inc_1 = inc.get_bound_coeff(j_prime + 1);
                            let inc_infty = inc_1 - inc_0;
                            [inc_0, inc_infty]
                        };

                        let inner_sum_evals = SparseMatrixPolynomial::prover_message_contribution(
                            even_row,
                            odd_row,
                            inc_evals,
                            params.gamma,
                        );

                        [
                            E_in_eval.mul_unreduced::<9>(inner_sum_evals[0]),
                            E_in_eval.mul_unreduced::<9>(inner_sum_evals[1]),
                        ]
                    }).reduce(
                        || [F::Unreduced::<9>::zero(); DEGREE_BOUND - 1],
                        |running, new| [running[0] + new[0], running[1] + new[1]],
                    )
                    .map(F::from_montgomery_reduce);

                    [
                        E_out_eval.mul_unreduced::<9>(outer_sum_evals[0]),
                        E_out_eval.mul_unreduced::<9>(outer_sum_evals[1]),
                    ]
                })
                .reduce(
                    || [F::Unreduced::<9>::zero(); DEGREE_BOUND - 1],
                    |running, new| [running[0] + new[0], running[1] + new[1]],
                )
                .map(F::from_montgomery_reduce)
        };

        // Convert quadratic coefficients to cubic evaluations
        eq_r_prime.gruen_poly_deg_3(quadratic_coeffs[0], quadratic_coeffs[1], previous_claim)
    }

    fn phase2_compute_message(&self, previous_claim: F) -> UniPoly<F> {
        const DEGREE: usize = 2;

        let Self {
            inc,
            eq_r_prime,
            ra,
            val,
            params,
            ..
        } = self;
        let ra = ra.as_ref().unwrap();
        let val = val.as_ref().unwrap();

        // Cycle variables are fully bound, so eq(r', r_cycle) is a constant
        let eq_r_prime_eval = eq_r_prime.current_scalar;

        let evals = (0..ra.len() / 2)
            .into_par_iter()
            .map(|k| {
                let ra_evals = ra.sumcheck_evals_array::<DEGREE>(k, BindingOrder::LowToHigh);
                let val_evals = val.sumcheck_evals_array::<DEGREE>(k, BindingOrder::LowToHigh);
                let inc_eval = inc.final_sumcheck_claim();

                [
                    ra_evals[0] * (val_evals[0] + params.gamma * (val_evals[0] + inc_eval)),
                    ra_evals[1] * (val_evals[1] + params.gamma * (val_evals[1] + inc_eval)),
                ]
            })
            .fold_with([F::Unreduced::<5>::zero(); DEGREE], |running, new| {
                [
                    running[0] + new[0].as_unreduced_ref(),
                    running[1] + new[1].as_unreduced_ref(),
                ]
            })
            .reduce(
                || [F::Unreduced::<5>::zero(); DEGREE],
                |running, new| [running[0] + new[0], running[1] + new[1]],
            );

        UniPoly::from_evals_and_hint(
            previous_claim,
            &[
                eq_r_prime_eval * F::from_barrett_reduce(evals[0]),
                eq_r_prime_eval * F::from_barrett_reduce(evals[1]),
            ],
        )
    }

    fn phase1_bind(&mut self, r_j: F::Challenge, round: usize) {
        let Self {
            sparse_matrix,
            inc,
            eq_r_prime,
            val_init,
            params,
            ..
        } = self;

        sparse_matrix.bind(r_j);

        eq_r_prime.bind(r_j);
        inc.bind_parallel(r_j, BindingOrder::LowToHigh);

        if round == params.T.log_2() - 1 {
            // At this point I has been bound to a point where each chunk contains a single row,
            // so we might as well materialize the full `ra` and `Val` polynomials and perform
            // standard sumcheck directly using those polynomials.

            let sparse_matrix = std::mem::take(sparse_matrix);
            let (ra, val) = sparse_matrix.materialize(params.K, val_init);
            self.ra = Some(ra);
            self.val = Some(val);
        }
    }

    fn phase2_bind(&mut self, r_j: F::Challenge) {
        let Self { ra, val, .. } = self;
        let ra = ra.as_mut().unwrap();
        let val = val.as_mut().unwrap();

        // Note that `eq_r_prime` and `inc` are polynomials over only the cycle
        // variables, so they are not bound here
        ra.bind_parallel(r_j, BindingOrder::LowToHigh);
        val.bind_parallel(r_j, BindingOrder::LowToHigh);
    }
}

impl<F: JoltField, T: Transcript> SumcheckInstanceProver<F, T> for RamReadWriteCheckingProver<F> {
    fn degree(&self) -> usize {
        DEGREE_BOUND
    }

    fn num_rounds(&self) -> usize {
        self.params.num_rounds()
    }

    fn input_claim(&self, accumulator: &ProverOpeningAccumulator<F>) -> F {
        self.params.input_claim(accumulator)
    }

    #[tracing::instrument(skip_all, name = "RamReadWriteCheckingProver::compute_message")]
    fn compute_message(&mut self, round: usize, previous_claim: F) -> UniPoly<F> {
        if round < self.params.T.log_2() {
            self.phase1_compute_message(previous_claim)
        } else {
            self.phase2_compute_message(previous_claim)
        }
    }

    #[tracing::instrument(skip_all, name = "RamReadWriteCheckingProver::ingest_challenge")]
    fn ingest_challenge(&mut self, r_j: F::Challenge, round: usize) {
        if round < self.params.T.log_2() {
            self.phase1_bind(r_j, round);
        } else {
            self.phase2_bind(r_j);
        }
    }

    fn cache_openings(
        &self,
        accumulator: &mut ProverOpeningAccumulator<F>,
        transcript: &mut T,
        sumcheck_challenges: &[F::Challenge],
    ) {
        let opening_point = self.params.get_opening_point(sumcheck_challenges);
        accumulator.append_virtual(
            transcript,
            VirtualPolynomial::RamVal,
            SumcheckId::RamReadWriteChecking,
            opening_point.clone(),
            self.val.as_ref().unwrap().final_sumcheck_claim(),
        );
        accumulator.append_virtual(
            transcript,
            VirtualPolynomial::RamRa,
            SumcheckId::RamReadWriteChecking,
            opening_point.clone(),
            self.ra.as_ref().unwrap().final_sumcheck_claim(),
        );
        let (_, r_cycle) = opening_point.split_at(self.params.K.log_2());
        accumulator.append_dense(
            transcript,
            CommittedPolynomial::RamInc,
            SumcheckId::RamReadWriteChecking,
            r_cycle.r,
            self.inc.final_sumcheck_claim(),
        );
    }

    #[cfg(feature = "allocative")]
    fn update_flamegraph(&self, flamegraph: &mut FlameGraphBuilder) {
        flamegraph.visit_root(self);
    }
}

pub struct RamReadWriteCheckingVerifier<F: JoltField> {
    params: ReadWriteCheckingParams<F>,
}

impl<F: JoltField> RamReadWriteCheckingVerifier<F> {
<<<<<<< HEAD
    pub fn new(ram_K: usize, trace_len: usize, transcript: &mut impl Transcript) -> Self {
        Self {
            params: ReadWriteCheckingParams::new(ram_K, trace_len, transcript),
=======
    pub fn new(
        trace_len: usize,
        one_hot_params: &OneHotParams,
        opening_accumulator: &dyn OpeningAccumulator<F>,
        transcript: &mut impl Transcript,
    ) -> Self {
        Self {
            params: ReadWriteCheckingParams::new(
                trace_len,
                one_hot_params,
                opening_accumulator,
                transcript,
            ),
>>>>>>> 7ceb34cb
        }
    }
}

impl<F: JoltField, T: Transcript> SumcheckInstanceVerifier<F, T>
    for RamReadWriteCheckingVerifier<F>
{
    fn degree(&self) -> usize {
        DEGREE_BOUND
    }

    fn num_rounds(&self) -> usize {
        self.params.num_rounds()
    }

    fn input_claim(&self, accumulator: &VerifierOpeningAccumulator<F>) -> F {
        let result = self.input_output_claims().input_claim(accumulator);

        #[cfg(test)]
        {
            let reference_result = self.params.input_claim(accumulator);
            assert_eq!(result, reference_result);
        }

        result
    }

    fn expected_output_claim(
        &self,
        accumulator: &VerifierOpeningAccumulator<F>,
        sumcheck_challenges: &[F::Challenge],
    ) -> F {
        let r = self.params.get_opening_point(sumcheck_challenges);
        let (_, r_cycle) = r.split_at(self.params.K.log_2());

        let result = self
            .input_output_claims()
            .expected_output_claim(&r_cycle, accumulator);

        #[cfg(test)]
        {
            let (r_cycle_stage_1, _) = accumulator.get_virtual_polynomial_opening(
                VirtualPolynomial::RamReadValue,
                SumcheckId::SpartanOuter,
            );
            let eq_eval_cycle =
                crate::poly::eq_poly::EqPolynomial::mle_endian(&r_cycle_stage_1, &r_cycle);

            let (_, ra_claim) = accumulator.get_virtual_polynomial_opening(
                VirtualPolynomial::RamRa,
                SumcheckId::RamReadWriteChecking,
            );
            let (_, val_claim) = accumulator.get_virtual_polynomial_opening(
                VirtualPolynomial::RamVal,
                SumcheckId::RamReadWriteChecking,
            );
            let (_, inc_claim) = accumulator.get_committed_polynomial_opening(
                CommittedPolynomial::RamInc,
                SumcheckId::RamReadWriteChecking,
            );
            let reference_result = eq_eval_cycle
                * ra_claim
                * (val_claim + self.params.gamma * (val_claim + inc_claim));

            assert_eq!(result, reference_result);
        }

        result
    }

    fn cache_openings(
        &self,
        accumulator: &mut VerifierOpeningAccumulator<F>,
        transcript: &mut T,
        sumcheck_challenges: &[F::Challenge],
    ) {
        let opening_point = self.params.get_opening_point(sumcheck_challenges);
        accumulator.append_virtual(
            transcript,
            VirtualPolynomial::RamVal,
            SumcheckId::RamReadWriteChecking,
            opening_point.clone(),
        );

        accumulator.append_virtual(
            transcript,
            VirtualPolynomial::RamRa,
            SumcheckId::RamReadWriteChecking,
            opening_point.clone(),
        );
        let (_, r_cycle) = opening_point.split_at(self.params.K.log_2());
        accumulator.append_dense(
            transcript,
            CommittedPolynomial::RamInc,
            SumcheckId::RamReadWriteChecking,
            r_cycle.r,
        );
    }
}

impl<F: JoltField> SumcheckFrontend<F> for RamReadWriteCheckingVerifier<F> {
    fn input_output_claims(&self) -> InputOutputClaims<F> {
        let ram_read_value = VirtualPolynomial::RamReadValue.into();
        let ram_write_value = VirtualPolynomial::RamWriteValue.into();

        let ram_ra: ClaimExpr<F> = VirtualPolynomial::RamRa.into();
        let ram_val: ClaimExpr<F> = VirtualPolynomial::RamVal.into();
        let ram_inc: ClaimExpr<F> = CommittedPolynomial::RamInc.into();

        InputOutputClaims::new_from_gamma(
            vec![
                Claim {
                    input_sumcheck_id: SumcheckId::SpartanOuter,
                    input_claim_expr: ram_read_value,
                    expected_output_claim_expr: ram_ra.clone() * ram_val.clone(),
                    is_offset: false,
                },
                Claim {
                    input_sumcheck_id: SumcheckId::SpartanOuter,
                    input_claim_expr: ram_write_value,
                    expected_output_claim_expr: ram_ra * (ram_val + ram_inc),
                    is_offset: false,
                },
            ],
            SumcheckId::RamReadWriteChecking,
            self.params.gamma,
        )
    }
}

struct ReadWriteCheckingParams<F: JoltField> {
    K: usize,
    T: usize,
    gamma: F,
}

impl<F: JoltField> ReadWriteCheckingParams<F> {
<<<<<<< HEAD
    pub fn new(ram_K: usize, trace_len: usize, transcript: &mut impl Transcript) -> Self {
=======
    pub fn new(
        trace_len: usize,
        one_hot_params: &OneHotParams,
        opening_accumulator: &dyn OpeningAccumulator<F>,
        transcript: &mut impl Transcript,
    ) -> Self {
>>>>>>> 7ceb34cb
        let gamma = transcript.challenge_scalar();
        Self {
            K: one_hot_params.ram_k,
            T: trace_len,
            gamma,
        }
    }

    fn num_rounds(&self) -> usize {
        self.K.log_2() + self.T.log_2()
    }

    fn input_claim(&self, accumulator: &dyn OpeningAccumulator<F>) -> F {
        let (_, rv_input_claim) = accumulator.get_virtual_polynomial_opening(
            VirtualPolynomial::RamReadValue,
            SumcheckId::SpartanOuter,
        );
        let (_, wv_input_claim) = accumulator.get_virtual_polynomial_opening(
            VirtualPolynomial::RamWriteValue,
            SumcheckId::SpartanOuter,
        );
        rv_input_claim + self.gamma * wv_input_claim
    }

    fn get_opening_point(
        &self,
        sumcheck_challenges: &[F::Challenge],
    ) -> OpeningPoint<BIG_ENDIAN, F> {
        // Cycle variables are bound low-to-high
        let r_cycle = sumcheck_challenges[..self.T.log_2()]
            .iter()
            .rev()
            .cloned()
            .collect::<Vec<_>>();
        // Address variables are bound low-to-high
        let r_address = sumcheck_challenges[self.T.log_2()..]
            .iter()
            .rev()
            .cloned()
            .collect::<Vec<_>>();
        [r_address, r_cycle].concat().into()
    }
}<|MERGE_RESOLUTION|>--- conflicted
+++ resolved
@@ -106,16 +106,12 @@
         opening_accumulator: &ProverOpeningAccumulator<F>,
         transcript: &mut impl Transcript,
     ) -> Self {
-<<<<<<< HEAD
-        let params = ReadWriteCheckingParams::new(ram_K, trace.len(), transcript);
-=======
         let params = ReadWriteCheckingParams::new(
             trace.len(),
             one_hot_params,
             opening_accumulator,
             transcript,
         );
->>>>>>> 7ceb34cb
 
         let r_prime = opening_accumulator
             .get_virtual_polynomial_opening(
@@ -413,11 +409,6 @@
 }
 
 impl<F: JoltField> RamReadWriteCheckingVerifier<F> {
-<<<<<<< HEAD
-    pub fn new(ram_K: usize, trace_len: usize, transcript: &mut impl Transcript) -> Self {
-        Self {
-            params: ReadWriteCheckingParams::new(ram_K, trace_len, transcript),
-=======
     pub fn new(
         trace_len: usize,
         one_hot_params: &OneHotParams,
@@ -431,7 +422,6 @@
                 opening_accumulator,
                 transcript,
             ),
->>>>>>> 7ceb34cb
         }
     }
 }
@@ -569,16 +559,12 @@
 }
 
 impl<F: JoltField> ReadWriteCheckingParams<F> {
-<<<<<<< HEAD
-    pub fn new(ram_K: usize, trace_len: usize, transcript: &mut impl Transcript) -> Self {
-=======
     pub fn new(
         trace_len: usize,
         one_hot_params: &OneHotParams,
-        opening_accumulator: &dyn OpeningAccumulator<F>,
+        _opening_accumulator: &dyn OpeningAccumulator<F>,
         transcript: &mut impl Transcript,
     ) -> Self {
->>>>>>> 7ceb34cb
         let gamma = transcript.challenge_scalar();
         Self {
             K: one_hot_params.ram_k,
