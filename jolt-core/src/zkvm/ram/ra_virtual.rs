use common::jolt_device::MemoryLayout;
use num_traits::Zero;
use std::iter::zip;
use std::sync::Arc;
use tracer::instruction::Cycle;

use crate::poly::multilinear_polynomial::PolynomialEvaluation;
use crate::poly::opening_proof::{
    OpeningAccumulator, OpeningPoint, ProverOpeningAccumulator, SumcheckId,
    VerifierOpeningAccumulator, BIG_ENDIAN, LITTLE_ENDIAN,
};
use crate::poly::ra_poly::RaPolynomial;
use crate::poly::unipoly::UniPoly;
use crate::subprotocols::sumcheck_prover::SumcheckInstanceProver;
use crate::subprotocols::sumcheck_verifier::SumcheckInstanceVerifier;
use crate::zkvm::config::OneHotParams;
use crate::zkvm::ram::remap_address;
use crate::zkvm::witness::{CommittedPolynomial, VirtualPolynomial};
use crate::{
    field::JoltField,
    poly::{
        dense_mlpoly::DensePolynomial,
        eq_poly::EqPolynomial,
        multilinear_polynomial::{BindingOrder, MultilinearPolynomial, PolynomialBinding},
    },
    transcripts::Transcript,
    utils::math::Math,
};
use allocative::Allocative;
#[cfg(feature = "allocative")]
use allocative::FlameGraphBuilder;
use rayon::prelude::*;

// RAM read-access (RA) virtualization sumcheck
//
// Proves the identity at the verifier's random cycle point r:
//
//   (eq(r_cycle_val, r) + γ·eq(r_cycle_rw, r) + γ²·eq(r_cycle_raf, r))
//     ⋅ Π_{i=0}^{d−1} ra_i(r_{address,i}, r)
//   = ra_claim_val + γ·ra_claim_rw + γ²·ra_claim_raf,
//
// where:
// - ra_i are MLEs of chunk-wise access indicators (1 on matching {0,1}-points),
//   with r_address split into chunks r_{address,i}.

#[derive(Allocative)]
pub struct RaSumcheckProver<F: JoltField> {
    /// `ra` polys to be constructed based addresses
    ra_i_polys: Vec<RaPolynomial<u16, F>>,
    /// eq poly
    eq_poly: MultilinearPolynomial<F>,
    #[allocative(skip)]
    params: RaSumcheckParams<F>,
}

impl<F: JoltField> RaSumcheckProver<F> {
    #[tracing::instrument(skip_all, name = "RamRaVirtualizationProver::gen")]
    pub fn gen(
        trace: &[Cycle],
        memory_layout: &MemoryLayout,
        one_hot_params: &OneHotParams,
        opening_accumulator: &ProverOpeningAccumulator<F>,
        transcript: &mut impl Transcript,
    ) -> Self {
        let params =
            RaSumcheckParams::new(trace.len(), one_hot_params, opening_accumulator, transcript);

        // Precompute EQ tables for each chunk
        let eq_tables: Vec<Vec<F>> = params
            .r_address_chunks
            .iter()
            .map(|chunk| EqPolynomial::evals(chunk))
            .collect();

        let eq_polys = params
            .r_cycle
            .each_ref()
            .map(|r_cycle| EqPolynomial::<F>::evals(r_cycle).into());

        let eq_poly = MultilinearPolynomial::from(
            DensePolynomial::linear_combination(&eq_polys.each_ref(), &params.gamma_powers).Z,
        );

        let ra_i_polys: Vec<RaPolynomial<u16, F>> = (0..params.d)
            .into_par_iter()
            .zip(eq_tables.into_par_iter())
            .map(|(i, eq_table)| {
                let ra_i_indices: Vec<Option<u16>> = trace
                    .par_iter()
                    .map(|cycle| {
                        remap_address(cycle.ram_access().address() as u64, memory_layout)
                            .map(|address| one_hot_params.ram_address_chunk(address, i))
                    })
                    .collect();
                RaPolynomial::new(Arc::new(ra_i_indices), eq_table)
            })
            .collect();

        Self {
            ra_i_polys,
            eq_poly,
            params,
        }
    }
}

impl<F: JoltField, T: Transcript> SumcheckInstanceProver<F, T> for RaSumcheckProver<F> {
    fn degree(&self) -> usize {
        self.params.degree()
    }

    fn num_rounds(&self) -> usize {
        self.params.num_rounds()
    }

    #[tracing::instrument(skip_all, name = "RamRaVirtualization::ingest_challenge")]
    fn ingest_challenge(&mut self, r_j: F::Challenge, _: usize) {
        for ra_i in self.ra_i_polys.iter_mut() {
            ra_i.bind_parallel(r_j, BindingOrder::LowToHigh);
        }
        self.eq_poly.bind_parallel(r_j, BindingOrder::LowToHigh);
    }

    fn input_claim(&self, accumulator: &ProverOpeningAccumulator<F>) -> F {
        self.params.input_claim(accumulator)
    }

    #[tracing::instrument(skip_all, name = "RamRaVirtualizationProver::compute_message")]
    fn compute_message(&mut self, _round: usize, previous_claim: F) -> UniPoly<F> {
        let degree = self.params.degree();
        let ra_i_polys = &self.ra_i_polys;
        let eq_poly = &self.eq_poly;

        // We need to compute evaluations at 0, 2, 3, ..., degree
        // = eq(r_cycle, j) * ∏_{i=0}^{D-1} ra_i(j)
        let evals = (0..ra_i_polys[0].len() / 2)
            .into_par_iter()
            .map(|i| {
                let eq_evals = eq_poly.sumcheck_evals(i, degree, BindingOrder::LowToHigh);

                let mut evals = vec![];

                // Firstly compute all ra_i_evals
                let all_ra_i_evals: Vec<Vec<F>> = ra_i_polys
                    .iter()
                    .map(|ra_i_poly| ra_i_poly.sumcheck_evals(i, degree, BindingOrder::LowToHigh))
                    .collect();

                for eval_point in 0..degree {
                    // Multiply all ra evaluations together in field arithmetic
                    let mut result = eq_evals[eval_point];
                    for ra_i_evals in all_ra_i_evals.iter() {
                        result *= ra_i_evals[eval_point];
                    }
                    let unreduced = *result.as_unreduced_ref();
                    evals.push(unreduced);
                }

                evals
            })
            .fold_with(vec![F::Unreduced::<5>::zero(); degree], |running, new| {
                zip(running, new).map(|(a, b)| a + b).collect()
            })
            .reduce(
                || vec![F::Unreduced::zero(); degree],
                |running, new| zip(running, new).map(|(a, b)| a + b).collect(),
            )
            .into_iter()
            .map(F::from_barrett_reduce)
            .collect::<Vec<_>>();

        UniPoly::from_evals_and_hint(previous_claim, &evals)
    }

    fn cache_openings(
        &self,
        accumulator: &mut ProverOpeningAccumulator<F>,
        transcript: &mut T,
        sumcheck_challenges: &[F::Challenge],
    ) {
        let r_cycle = get_opening_point::<F>(sumcheck_challenges);
        for i in 0..self.params.d {
            let claim = self.ra_i_polys[i].final_sumcheck_claim();
            accumulator.append_sparse(
                transcript,
                vec![CommittedPolynomial::RamRa(i)],
                SumcheckId::RamRaVirtualization,
                self.params.r_address_chunks[i].clone(),
                r_cycle.r.clone(),
                vec![claim],
            );
        }
    }

    #[cfg(feature = "allocative")]
    fn update_flamegraph(&self, flamegraph: &mut FlameGraphBuilder) {
        flamegraph.visit_root(self);
    }
}

pub struct RaSumcheckVerifier<F: JoltField> {
    params: RaSumcheckParams<F>,
}

impl<F: JoltField> RaSumcheckVerifier<F> {
    pub fn new(
        trace_len: usize,
        one_hot_params: &OneHotParams,
        opening_accumulator: &VerifierOpeningAccumulator<F>,
        transcript: &mut impl Transcript,
    ) -> Self {
        let params =
            RaSumcheckParams::new(trace_len, one_hot_params, opening_accumulator, transcript);
        Self { params }
    }
}

impl<F: JoltField, T: Transcript> SumcheckInstanceVerifier<F, T> for RaSumcheckVerifier<F> {
    fn degree(&self) -> usize {
        self.params.degree()
    }

    fn num_rounds(&self) -> usize {
        self.params.num_rounds()
    }

    fn input_claim(&self, accumulator: &VerifierOpeningAccumulator<F>) -> F {
        self.params.input_claim(accumulator)
    }

    fn expected_output_claim(
        &self,
        accumulator: &VerifierOpeningAccumulator<F>,
        sumcheck_challenges: &[F::Challenge],
    ) -> F {
        // we need opposite endian-ness here
        let r_rev: Vec<_> = sumcheck_challenges.iter().cloned().rev().collect();
        let eq_eval = self.params.gamma_powers[0]
            * EqPolynomial::<F>::mle(&self.params.r_cycle[0], &r_rev)
            + self.params.gamma_powers[1] * EqPolynomial::<F>::mle(&self.params.r_cycle[1], &r_rev)
            + self.params.gamma_powers[2] * EqPolynomial::<F>::mle(&self.params.r_cycle[2], &r_rev);

        // Compute the product of all ra_i evaluations
        let mut product = F::one();
        for i in 0..self.params.d {
            let (_, ra_i_claim) = accumulator.get_committed_polynomial_opening(
                CommittedPolynomial::RamRa(i),
                SumcheckId::RamRaVirtualization,
            );
            product *= ra_i_claim;
        }
        eq_eval * product
    }

    fn cache_openings(
        &self,
        accumulator: &mut VerifierOpeningAccumulator<F>,
        transcript: &mut T,
        sumcheck_challenges: &[F::Challenge],
    ) {
        let r_cycle = get_opening_point::<F>(sumcheck_challenges);
        for i in 0..self.params.d {
            let opening_point = [&*self.params.r_address_chunks[i], &*r_cycle.r].concat();
            accumulator.append_sparse(
                transcript,
                vec![CommittedPolynomial::RamRa(i)],
                SumcheckId::RamRaVirtualization,
                opening_point,
            );
        }
    }
}

struct RaSumcheckParams<F: JoltField> {
    gamma_powers: [F; 3],
    /// Random challenge r_cycle
    r_cycle: [Vec<F::Challenge>; 3],
    r_address_chunks: Vec<Vec<F::Challenge>>,
    /// Number of decomposition parts
    d: usize,
    /// Length of the trace
    T: usize,
}

impl<F: JoltField> RaSumcheckParams<F> {
    fn new(
        trace_len: usize,
        one_hot_params: &OneHotParams,
        opening_accumulator: &dyn OpeningAccumulator<F>,
        transcript: &mut impl Transcript,
    ) -> Self {
<<<<<<< HEAD
        // Calculate d dynamically such that 2^8 = K^(1/D)
        let d = compute_d_parameter(ram_K);
        let log_K = ram_K.log_2();

        // FIXME

=======
        let log_K = one_hot_params.ram_k.log_2();
>>>>>>> 80066b0e
        // These two sumchecks have the same binding order and number of rounds,
        // and they're run in parallel, so the openings are the same.
        // assert_eq!(
        //     opening_accumulator.get_virtual_polynomial_opening(
        //         VirtualPolynomial::RamRa,
        //         SumcheckId::RamValFinalEvaluation,
        //     ),
        //     opening_accumulator.get_virtual_polynomial_opening(
        //         VirtualPolynomial::RamRa,
        //         SumcheckId::RamValEvaluation,
        //     )
        // );
        let _ = opening_accumulator
            .get_virtual_polynomial_opening(VirtualPolynomial::RamRa, SumcheckId::RamValEvaluation);

        let (r, _) = opening_accumulator.get_virtual_polynomial_opening(
            VirtualPolynomial::RamRa,
            SumcheckId::RamValFinalEvaluation,
        );
        let (r_address, r_cycle_val) = r.split_at_r(log_K);

        let (r, _) = opening_accumulator.get_virtual_polynomial_opening(
            VirtualPolynomial::RamRa,
            SumcheckId::RamReadWriteChecking,
        );
        let (r_address_rw, r_cycle_rw) = r.split_at_r(log_K);
        // assert_eq!(r_address, r_address_rw);

        let (r, _) = opening_accumulator
            .get_virtual_polynomial_opening(VirtualPolynomial::RamRa, SumcheckId::RamRafEvaluation);
        let (r_address_raf, r_cycle_raf) = r.split_at_r(log_K);
        // assert_eq!(r_address, r_address_raf);

        let r_address_chunks = one_hot_params.compute_r_address_chunks::<F>(r_address);

        let r_cycle = [
            r_cycle_val.to_vec(),
            r_cycle_rw.to_vec(),
            r_cycle_raf.to_vec(),
        ];

        let gamma_powers = transcript.challenge_scalar_powers(3).try_into().unwrap();

        Self {
            gamma_powers,
            T: trace_len,
            d: one_hot_params.ram_d,
            r_cycle,
            r_address_chunks,
        }
    }

    /// Returns the degree of the sumcheck round polynomials.
    fn degree(&self) -> usize {
        self.d + 1
    }

    fn num_rounds(&self) -> usize {
        self.T.log_2()
    }

    fn input_claim(&self, accumulator: &dyn OpeningAccumulator<F>) -> F {
        let (_, ra_claim_val) = accumulator.get_virtual_polynomial_opening(
            VirtualPolynomial::RamRa,
            SumcheckId::RamValFinalEvaluation,
        );
        let (_, ra_claim_rw) = accumulator.get_virtual_polynomial_opening(
            VirtualPolynomial::RamRa,
            SumcheckId::RamReadWriteChecking,
        );
        let (_, ra_claim_raf) = accumulator
            .get_virtual_polynomial_opening(VirtualPolynomial::RamRa, SumcheckId::RamRafEvaluation);

        self.gamma_powers[0] * ra_claim_val
            + self.gamma_powers[1] * ra_claim_rw
            + self.gamma_powers[2] * ra_claim_raf
    }
}

fn get_opening_point<F: JoltField>(
    sumcheck_challenges: &[F::Challenge],
) -> OpeningPoint<BIG_ENDIAN, F> {
    OpeningPoint::<LITTLE_ENDIAN, F>::new(sumcheck_challenges.to_vec()).match_endianness()
}<|MERGE_RESOLUTION|>--- conflicted
+++ resolved
@@ -289,16 +289,9 @@
         opening_accumulator: &dyn OpeningAccumulator<F>,
         transcript: &mut impl Transcript,
     ) -> Self {
-<<<<<<< HEAD
-        // Calculate d dynamically such that 2^8 = K^(1/D)
-        let d = compute_d_parameter(ram_K);
-        let log_K = ram_K.log_2();
+        let log_K = one_hot_params.ram_k.log_2();
 
         // FIXME
-
-=======
-        let log_K = one_hot_params.ram_k.log_2();
->>>>>>> 80066b0e
         // These two sumchecks have the same binding order and number of rounds,
         // and they're run in parallel, so the openings are the same.
         // assert_eq!(
