--- conflicted
+++ resolved
@@ -32,9 +32,19 @@
 
 // Wrappers to avoid Orphan rules
 #[derive(Debug, Clone, Default)]
-pub struct Proofs<F: JoltField, ProofTranscript: Transcript>(
-    pub HashMap<ProofKeys, ProofData<F, ProofTranscript>>,
+pub struct Proofs<F: JoltField, PCS: CommitmentScheme<Field = F>, ProofTranscript: Transcript>(
+    pub HashMap<ProofKeys, ProofData<F, PCS, ProofTranscript>>,
 );
+
+impl<F: JoltField, PCS: CommitmentScheme<Field = F>, ProofTranscript: Transcript> Proofs<F, PCS, ProofTranscript> {
+    pub fn insert(&mut self, key: ProofKeys, value: ProofData<F, PCS, ProofTranscript>) {
+        self.0.insert(key, value);
+    }
+
+    pub fn get(&self, key: &ProofKeys) -> Option<&ProofData<F, PCS, ProofTranscript>> {
+        self.0.get(key)
+    }
+}
 
 #[derive(Debug, Clone, Default)]
 pub struct Claims<F: JoltField>(pub HashMap<OpeningsKeys, F>);
@@ -50,12 +60,8 @@
     RamK,
 }
 
-<<<<<<< HEAD
 #[derive(Debug, Clone)]
-pub enum ProofData<F: JoltField, ProofTranscript: Transcript> {
-=======
 pub enum ProofData<F: JoltField, PCS: CommitmentScheme<Field = F>, ProofTranscript: Transcript> {
->>>>>>> 5f6aa7a7
     SpartanOuterData(SumcheckInstanceProof<F, ProofTranscript>),
     BatchableSumcheckData(SumcheckInstanceProof<F, ProofTranscript>),
     ReducedOpeningProof(ReducedOpeningProof<F, PCS, ProofTranscript>),
@@ -63,11 +69,6 @@
     RamK(usize),
 }
 
-<<<<<<< HEAD
-=======
-pub type Proofs<F, PCS, ProofTranscript> = HashMap<ProofKeys, ProofData<F, PCS, ProofTranscript>>;
-
->>>>>>> 5f6aa7a7
 pub struct ProverState<'a, F: JoltField, PCS>
 where
     PCS: CommitmentScheme<Field = F>,
