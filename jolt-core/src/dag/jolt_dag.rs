use crate::dag::stage::{StagedSumcheck, SumcheckStages};
use crate::dag::state_manager::{ProofData, ProofKeys, Proofs, StateManager};
use crate::field::JoltField;
use crate::jolt::vm::instruction_lookups::LookupsDag;
use crate::jolt::vm::ram::RamDag;
use crate::jolt::vm::registers::RegistersDag;
use crate::jolt::vm::JoltCommitments;
use crate::jolt::witness::ALL_COMMITTED_POLYNOMIALS;
use crate::poly::commitment::commitment_scheme::CommitmentScheme;
use crate::poly::commitment::dory::DoryGlobals;
use crate::r1cs::spartan::SpartanDag;
use crate::subprotocols::sumcheck::{BatchableSumcheckInstance, BatchedSumcheck};
use crate::utils::transcript::Transcript;
use ark_serialize::{CanonicalDeserialize, CanonicalSerialize};
use rayon::prelude::*;
use std::sync::Arc;
#[derive(Default)]
pub struct JoltDAG;

#[derive(CanonicalSerialize, CanonicalDeserialize, Debug, Clone)]
pub struct JoltDagProof<const WORD_SIZE: usize, F, PCS, ProofTranscript>
where
    F: JoltField,
    PCS: CommitmentScheme<Field = F>,
    ProofTranscript: Transcript,
{
    pub verifier_preprocessing: Arc<crate::jolt::vm::JoltVerifierPreprocessing<F, PCS>>,
    pub program_io: tracer::JoltDevice,
    pub trace_length: usize,
    pub sumcheck_switch_index_registers: usize,
    pub sumcheck_switch_index_ram: usize,

    pub commitments: JoltCommitments<F, PCS>,
    pub dag_proofs: Proofs<F, ProofTranscript>,
    pub claims: crate::dag::state_manager::Claims<F>,
}

impl JoltDAG {
    pub fn prove<
        'a,
        const WORD_SIZE: usize,
        F: JoltField,
        ProofTranscript: Transcript,
        PCS: CommitmentScheme<Field = F>,
    >(
        &mut self,
        prover_state_manager: &mut StateManager<'a, F, ProofTranscript, PCS>,
    ) -> Result<JoltDagProof<WORD_SIZE, F, PCS, ProofTranscript>, anyhow::Error> {
        let _guard = {
            let (preprocessing, trace, _, _) = prover_state_manager.get_prover_data();
            let trace_length = trace.len();
            let padded_trace_length = trace_length.next_power_of_two();

            let ram_addresses: Vec<_> = trace
                .par_iter()
                .map(|cycle| {
                    crate::jolt::vm::ram::remap_address(
                        cycle.ram_access().address() as u64,
                        &preprocessing.shared.memory_layout,
                    ) as usize
                })
                .collect();
            let ram_K = ram_addresses.par_iter().max().unwrap().next_power_of_two();

            let K = [
                preprocessing.shared.bytecode.code_size,
                ram_K,
                1 << 16, // K for instruction lookups
            ]
            .into_iter()
            .max()
            .unwrap();

            let _guard = DoryGlobals::initialize(K, padded_trace_length);

            // HACK
            prover_state_manager
                .proofs
                .borrow_mut()
                .insert(ProofKeys::RamK, ProofData::RamK(ram_K));

            _guard
        };

        // Generate and commit to all witness polynomials
        {
            let (preprocessing, trace, _, _) = prover_state_manager.get_prover_data();

            let committed_polys: Vec<_> = ALL_COMMITTED_POLYNOMIALS
                .par_iter()
                .map(|poly| poly.generate_witness(preprocessing, trace))
                .collect();

            let commitments: Vec<_> = committed_polys
                .par_iter()
                .map(|poly| PCS::commit(poly, &preprocessing.generators))
                .collect();

            let jolt_commitments = JoltCommitments {
                commitments: commitments.clone(),
            };

            prover_state_manager.set_commitments(jolt_commitments);
        }

        let commitments = prover_state_manager.get_commitments();
        let transcript = prover_state_manager.get_transcript();
        for commitment in commitments.commitments.iter() {
            transcript.borrow_mut().append_serializable(commitment);
        }

        // Stage 1:
        let (_, trace, _, _) = prover_state_manager.get_prover_data();
        let padded_trace_length = trace.len().next_power_of_two();
        let mut spartan_dag = SpartanDag::<F>::new::<ProofTranscript>(padded_trace_length);
        let mut lookups_dag = LookupsDag::<F>::default();
        let mut registers_dag = RegistersDag::default();
        let mut ram_dag = RamDag::new_prover(prover_state_manager);
        spartan_dag.stage1_prove(prover_state_manager)?;

        // Stage 2:
        let mut stage2_instances: Vec<_> = std::iter::empty()
            .chain(spartan_dag.stage2_prover_instances(prover_state_manager))
            .chain(registers_dag.stage2_prover_instances(prover_state_manager))
            .chain(lookups_dag.stage2_prover_instances(prover_state_manager))
            .chain(ram_dag.stage2_prover_instances(prover_state_manager))
            .collect();
        let stage2_instances_mut: Vec<&mut dyn BatchableSumcheckInstance<F>> = stage2_instances
            .iter_mut()
            .map(|instance| &mut **instance as &mut dyn BatchableSumcheckInstance<F>)
            .collect();

        let transcript = prover_state_manager.get_transcript();
        let (stage2_proof, r_stage2) =
            BatchedSumcheck::prove(stage2_instances_mut, &mut *transcript.borrow_mut());

        prover_state_manager.proofs.borrow_mut().insert(
            ProofKeys::Stage2Sumcheck,
            ProofData::BatchableSumcheckData(stage2_proof),
        );

        let stage2_instances_mut: Vec<&mut dyn StagedSumcheck<F, PCS>> = stage2_instances
            .iter_mut()
            .map(|instance| &mut **instance as &mut dyn StagedSumcheck<F, PCS>)
            .collect();
        let accumulator = prover_state_manager.get_prover_accumulator();
        BatchedSumcheck::cache_openings(stage2_instances_mut, Some(accumulator.clone()), &r_stage2);

        // Stage 3:
        let mut stage3_instances: Vec<_> = std::iter::empty()
            .chain(spartan_dag.stage3_prover_instances(prover_state_manager))
            .chain(registers_dag.stage3_prover_instances(prover_state_manager))
            .chain(lookups_dag.stage3_prover_instances(prover_state_manager))
            .chain(ram_dag.stage3_prover_instances(prover_state_manager))
            .collect();
        let stage3_instances_mut: Vec<&mut dyn BatchableSumcheckInstance<F>> = stage3_instances
            .iter_mut()
            .map(|instance| &mut **instance as &mut dyn BatchableSumcheckInstance<F>)
            .collect();

        let (stage3_proof, r_stage3) =
            BatchedSumcheck::prove(stage3_instances_mut, &mut *transcript.borrow_mut());

        prover_state_manager.proofs.borrow_mut().insert(
            ProofKeys::Stage3Sumcheck,
            ProofData::BatchableSumcheckData(stage3_proof),
        );

        let stage3_instances_mut: Vec<&mut dyn StagedSumcheck<F, PCS>> = stage3_instances
            .iter_mut()
            .map(|instance| &mut **instance as &mut dyn StagedSumcheck<F, PCS>)
            .collect();
        let accumulator = prover_state_manager.get_prover_accumulator();
        BatchedSumcheck::cache_openings(stage3_instances_mut, Some(accumulator.clone()), &r_stage3);

        // Stage 4:
        let mut stage4_instances: Vec<_> = std::iter::empty()
            .chain(ram_dag.stage4_prover_instances(prover_state_manager))
            .collect();
        let stage4_instances_mut: Vec<&mut dyn BatchableSumcheckInstance<F>> = stage4_instances
            .iter_mut()
            .map(|instance| &mut **instance as &mut dyn BatchableSumcheckInstance<F>)
            .collect();

        let (stage4_proof, r_stage4) =
            BatchedSumcheck::prove(stage4_instances_mut, &mut *transcript.borrow_mut());

        prover_state_manager.proofs.borrow_mut().insert(
            ProofKeys::Stage4Sumcheck,
            ProofData::BatchableSumcheckData(stage4_proof),
        );

        let stage4_instances_mut: Vec<&mut dyn StagedSumcheck<F, PCS>> = stage4_instances
            .iter_mut()
            .map(|instance| &mut **instance as &mut dyn StagedSumcheck<F, PCS>)
            .collect();
        BatchedSumcheck::cache_openings(stage4_instances_mut, Some(accumulator.clone()), &r_stage4);

<<<<<<< HEAD
        // Convert the state manager to a proof
        Ok(JoltDagProof::from(&*prover_state_manager))
    }

    pub fn verify<
        const WORD_SIZE: usize,
        F: JoltField,
        ProofTranscript: Transcript,
        PCS: CommitmentScheme<Field = F>,
    >(
        &mut self,
        proof: JoltDagProof<WORD_SIZE, F, PCS, ProofTranscript>,
    ) -> Result<(), anyhow::Error> {
        let mut verifier_state_manager: StateManager<F, ProofTranscript, PCS> = proof.into();
        let commitments = verifier_state_manager.get_commitments();
        let transcript = verifier_state_manager.get_transcript();
=======
        // Batch-prove all openings
        let opening_proof = accumulator
            .borrow_mut()
            .reduce_and_prove(&preprocessing.generators, &mut *transcript.borrow_mut());

        self.prover_state_manager.proofs.borrow_mut().insert(
            ProofKeys::ReducedOpeningProof,
            ProofData::ReducedOpeningProof(opening_proof),
        );

        Ok(())
    }

    pub fn verify(&mut self) -> Result<(), anyhow::Error> {
        #[cfg(test)]
        {
            let prover_transcript = self.prover_state_manager.get_transcript().take();
            self.verifier_state_manager
                .transcript
                .borrow_mut()
                .compare_to(prover_transcript);

            let prover_opening_accumulator = self
                .prover_state_manager
                .get_prover_accumulator()
                .borrow()
                .clone();
            let (prover_preprocessing, _, _, _) = self.prover_state_manager.get_prover_data();
            self.verifier_state_manager
                .get_verifier_accumulator()
                .borrow_mut()
                .compare_to(prover_opening_accumulator, &prover_preprocessing.generators);
        }

        // Append commitments to transcript
        let commitments = self.verifier_state_manager.get_commitments();
        let transcript = self.verifier_state_manager.get_transcript();
>>>>>>> 5f6aa7a7
        for commitment in commitments.commitments.iter() {
            transcript.borrow_mut().append_serializable(commitment);
        }

        // Stage 1:
<<<<<<< HEAD
        let (_, _, trace_length) = verifier_state_manager.get_verifier_data();
=======
        let (preprocessing, _, trace_length) = self.verifier_state_manager.get_verifier_data();
>>>>>>> 5f6aa7a7
        let padded_trace_length = trace_length.next_power_of_two();
        let mut spartan_dag = SpartanDag::<F>::new::<ProofTranscript>(padded_trace_length);
        let mut lookups_dag = LookupsDag::<F>::default();
        let mut registers_dag = RegistersDag::default();
        let mut ram_dag = RamDag::new_verifier(&verifier_state_manager);
        spartan_dag.stage1_verify(&mut verifier_state_manager)?;

        // Stage 2:
        let mut stage2_instances: Vec<_> = std::iter::empty()
            .chain(spartan_dag.stage2_verifier_instances(&mut verifier_state_manager))
            .chain(registers_dag.stage2_verifier_instances(&mut verifier_state_manager))
            .chain(lookups_dag.stage2_verifier_instances(&mut verifier_state_manager))
            .chain(ram_dag.stage2_verifier_instances(&mut verifier_state_manager))
            .collect();
        let stage2_instances_ref: Vec<&dyn BatchableSumcheckInstance<F>> = stage2_instances
            .iter()
            .map(|instance| &**instance as &dyn BatchableSumcheckInstance<F>)
            .collect();

        let proofs = verifier_state_manager.proofs.borrow();
        let stage2_proof_data = proofs
            .get(&ProofKeys::Stage2Sumcheck)
            .expect("Stage 2 sumcheck proof not found");
        let stage2_proof = match stage2_proof_data {
            ProofData::BatchableSumcheckData(proof) => proof,
            _ => panic!("Invalid proof type for stage 2"),
        };

        let transcript = verifier_state_manager.get_transcript();
        let r_stage2 = BatchedSumcheck::verify(
            stage2_proof,
            stage2_instances_ref,
            &mut *transcript.borrow_mut(),
        )?;

        drop(proofs);

        let stage2_instances_mut: Vec<&mut dyn StagedSumcheck<F, PCS>> = stage2_instances
            .iter_mut()
            .map(|instance| &mut **instance as &mut dyn StagedSumcheck<F, PCS>)
            .collect();
        let accumulator = verifier_state_manager.get_verifier_accumulator();
        BatchedSumcheck::cache_claims(stage2_instances_mut, Some(accumulator.clone()), &r_stage2);

        // Stage 3:
        let mut stage3_instances: Vec<_> = std::iter::empty()
            .chain(spartan_dag.stage3_verifier_instances(&mut verifier_state_manager))
            .chain(registers_dag.stage3_verifier_instances(&mut verifier_state_manager))
            .chain(lookups_dag.stage3_verifier_instances(&mut verifier_state_manager))
            .chain(ram_dag.stage3_verifier_instances(&mut verifier_state_manager))
            .collect();
        let stage3_instances_ref: Vec<&dyn BatchableSumcheckInstance<F>> = stage3_instances
            .iter()
            .map(|instance| &**instance as &dyn BatchableSumcheckInstance<F>)
            .collect();

        let proofs = verifier_state_manager.proofs.borrow();
        let stage3_proof_data = proofs
            .get(&ProofKeys::Stage3Sumcheck)
            .expect("Stage 3 sumcheck proof not found");
        let stage3_proof = match stage3_proof_data {
            ProofData::BatchableSumcheckData(proof) => proof,
            _ => panic!("Invalid proof type for stage 3"),
        };

        let r_stage3 = BatchedSumcheck::verify(
            stage3_proof,
            stage3_instances_ref,
            &mut *transcript.borrow_mut(),
        )?;

        drop(proofs);

        let stage3_instances_mut: Vec<&mut dyn StagedSumcheck<F, PCS>> = stage3_instances
            .iter_mut()
            .map(|instance| &mut **instance as &mut dyn StagedSumcheck<F, PCS>)
            .collect();
        let accumulator = verifier_state_manager.get_verifier_accumulator();
        BatchedSumcheck::cache_claims(stage3_instances_mut, Some(accumulator.clone()), &r_stage3);

        // Stage 4:
        let mut stage4_instances: Vec<_> = std::iter::empty()
            .chain(ram_dag.stage4_verifier_instances(&mut verifier_state_manager))
            .collect();
        let stage4_instances_ref: Vec<&dyn BatchableSumcheckInstance<F>> = stage4_instances
            .iter()
            .map(|instance| &**instance as &dyn BatchableSumcheckInstance<F>)
            .collect();

        let proofs = verifier_state_manager.proofs.borrow();
        let stage4_proof_data = proofs
            .get(&ProofKeys::Stage4Sumcheck)
            .expect("Stage 4 sumcheck proof not found");
        let stage4_proof = match stage4_proof_data {
            ProofData::BatchableSumcheckData(proof) => proof,
            _ => panic!("Invalid proof type for stage 4"),
        };

        let r_stage4 = BatchedSumcheck::verify(
            stage4_proof,
            stage4_instances_ref,
            &mut *transcript.borrow_mut(),
        )?;

        let stage4_instances_mut: Vec<&mut dyn StagedSumcheck<F, PCS>> = stage4_instances
            .iter_mut()
            .map(|instance| &mut **instance as &mut dyn StagedSumcheck<F, PCS>)
            .collect();
        let accumulator = verifier_state_manager.get_verifier_accumulator();
        BatchedSumcheck::cache_claims(stage4_instances_mut, Some(accumulator), &r_stage4);

        // Batch-prove all openings
        let batched_opening_proof = proofs
            .get(&ProofKeys::ReducedOpeningProof)
            .expect("Reduced opening proof not found");
        let batched_opening_proof = match batched_opening_proof {
            ProofData::ReducedOpeningProof(proof) => proof,
            _ => panic!("Invalid proof type for stage 4"),
        };

        let accumulator = self.verifier_state_manager.get_verifier_accumulator();
        accumulator.borrow_mut().reduce_and_verify(
            &preprocessing.generators,
            batched_opening_proof,
            &mut *transcript.borrow_mut(),
        )?;

        Ok(())
    }
}<|MERGE_RESOLUTION|>--- conflicted
+++ resolved
@@ -31,7 +31,7 @@
     pub sumcheck_switch_index_ram: usize,
 
     pub commitments: JoltCommitments<F, PCS>,
-    pub dag_proofs: Proofs<F, ProofTranscript>,
+    pub dag_proofs: Proofs<F, PCS, ProofTranscript>,
     pub claims: crate::dag::state_manager::Claims<F>,
 }
 
@@ -196,7 +196,18 @@
             .collect();
         BatchedSumcheck::cache_openings(stage4_instances_mut, Some(accumulator.clone()), &r_stage4);
 
-<<<<<<< HEAD
+        // Batch-prove all openings
+        let (preprocessing, _, _, _) = prover_state_manager.get_prover_data();
+        let accumulator = prover_state_manager.get_prover_accumulator();
+        let opening_proof = accumulator
+            .borrow_mut()
+            .reduce_and_prove(&preprocessing.generators, &mut *transcript.borrow_mut());
+
+        prover_state_manager.proofs.borrow_mut().insert(
+            ProofKeys::ReducedOpeningProof,
+            ProofData::ReducedOpeningProof(opening_proof),
+        );
+
         // Convert the state manager to a proof
         Ok(JoltDagProof::from(&*prover_state_manager))
     }
@@ -213,56 +224,15 @@
         let mut verifier_state_manager: StateManager<F, ProofTranscript, PCS> = proof.into();
         let commitments = verifier_state_manager.get_commitments();
         let transcript = verifier_state_manager.get_transcript();
-=======
-        // Batch-prove all openings
-        let opening_proof = accumulator
-            .borrow_mut()
-            .reduce_and_prove(&preprocessing.generators, &mut *transcript.borrow_mut());
-
-        self.prover_state_manager.proofs.borrow_mut().insert(
-            ProofKeys::ReducedOpeningProof,
-            ProofData::ReducedOpeningProof(opening_proof),
-        );
-
-        Ok(())
-    }
-
-    pub fn verify(&mut self) -> Result<(), anyhow::Error> {
-        #[cfg(test)]
-        {
-            let prover_transcript = self.prover_state_manager.get_transcript().take();
-            self.verifier_state_manager
-                .transcript
-                .borrow_mut()
-                .compare_to(prover_transcript);
-
-            let prover_opening_accumulator = self
-                .prover_state_manager
-                .get_prover_accumulator()
-                .borrow()
-                .clone();
-            let (prover_preprocessing, _, _, _) = self.prover_state_manager.get_prover_data();
-            self.verifier_state_manager
-                .get_verifier_accumulator()
-                .borrow_mut()
-                .compare_to(prover_opening_accumulator, &prover_preprocessing.generators);
-        }
-
-        // Append commitments to transcript
-        let commitments = self.verifier_state_manager.get_commitments();
-        let transcript = self.verifier_state_manager.get_transcript();
->>>>>>> 5f6aa7a7
         for commitment in commitments.commitments.iter() {
             transcript.borrow_mut().append_serializable(commitment);
         }
 
         // Stage 1:
-<<<<<<< HEAD
-        let (_, _, trace_length) = verifier_state_manager.get_verifier_data();
-=======
-        let (preprocessing, _, trace_length) = self.verifier_state_manager.get_verifier_data();
->>>>>>> 5f6aa7a7
-        let padded_trace_length = trace_length.next_power_of_two();
+        let padded_trace_length = {
+            let (_, _, trace_length) = verifier_state_manager.get_verifier_data();
+            trace_length.next_power_of_two()
+        };
         let mut spartan_dag = SpartanDag::<F>::new::<ProofTranscript>(padded_trace_length);
         let mut lookups_dag = LookupsDag::<F>::default();
         let mut registers_dag = RegistersDag::default();
@@ -270,12 +240,11 @@
         spartan_dag.stage1_verify(&mut verifier_state_manager)?;
 
         // Stage 2:
-        let mut stage2_instances: Vec<_> = std::iter::empty()
-            .chain(spartan_dag.stage2_verifier_instances(&mut verifier_state_manager))
-            .chain(registers_dag.stage2_verifier_instances(&mut verifier_state_manager))
-            .chain(lookups_dag.stage2_verifier_instances(&mut verifier_state_manager))
-            .chain(ram_dag.stage2_verifier_instances(&mut verifier_state_manager))
-            .collect();
+        let mut stage2_instances: Vec<_> = vec![];
+        stage2_instances.extend(spartan_dag.stage2_verifier_instances(&mut verifier_state_manager));
+        stage2_instances.extend(registers_dag.stage2_verifier_instances(&mut verifier_state_manager));
+        stage2_instances.extend(lookups_dag.stage2_verifier_instances(&mut verifier_state_manager));
+        stage2_instances.extend(ram_dag.stage2_verifier_instances(&mut verifier_state_manager));
         let stage2_instances_ref: Vec<&dyn BatchableSumcheckInstance<F>> = stage2_instances
             .iter()
             .map(|instance| &**instance as &dyn BatchableSumcheckInstance<F>)
@@ -307,12 +276,11 @@
         BatchedSumcheck::cache_claims(stage2_instances_mut, Some(accumulator.clone()), &r_stage2);
 
         // Stage 3:
-        let mut stage3_instances: Vec<_> = std::iter::empty()
-            .chain(spartan_dag.stage3_verifier_instances(&mut verifier_state_manager))
-            .chain(registers_dag.stage3_verifier_instances(&mut verifier_state_manager))
-            .chain(lookups_dag.stage3_verifier_instances(&mut verifier_state_manager))
-            .chain(ram_dag.stage3_verifier_instances(&mut verifier_state_manager))
-            .collect();
+        let mut stage3_instances: Vec<_> = vec![];
+        stage3_instances.extend(spartan_dag.stage3_verifier_instances(&mut verifier_state_manager));
+        stage3_instances.extend(registers_dag.stage3_verifier_instances(&mut verifier_state_manager));
+        stage3_instances.extend(lookups_dag.stage3_verifier_instances(&mut verifier_state_manager));
+        stage3_instances.extend(ram_dag.stage3_verifier_instances(&mut verifier_state_manager));
         let stage3_instances_ref: Vec<&dyn BatchableSumcheckInstance<F>> = stage3_instances
             .iter()
             .map(|instance| &**instance as &dyn BatchableSumcheckInstance<F>)
@@ -343,9 +311,8 @@
         BatchedSumcheck::cache_claims(stage3_instances_mut, Some(accumulator.clone()), &r_stage3);
 
         // Stage 4:
-        let mut stage4_instances: Vec<_> = std::iter::empty()
-            .chain(ram_dag.stage4_verifier_instances(&mut verifier_state_manager))
-            .collect();
+        let mut stage4_instances: Vec<_> = vec![];
+        stage4_instances.extend(ram_dag.stage4_verifier_instances(&mut verifier_state_manager));
         let stage4_instances_ref: Vec<&dyn BatchableSumcheckInstance<F>> = stage4_instances
             .iter()
             .map(|instance| &**instance as &dyn BatchableSumcheckInstance<F>)
@@ -371,21 +338,25 @@
             .map(|instance| &mut **instance as &mut dyn StagedSumcheck<F, PCS>)
             .collect();
         let accumulator = verifier_state_manager.get_verifier_accumulator();
-        BatchedSumcheck::cache_claims(stage4_instances_mut, Some(accumulator), &r_stage4);
-
-        // Batch-prove all openings
-        let batched_opening_proof = proofs
-            .get(&ProofKeys::ReducedOpeningProof)
-            .expect("Reduced opening proof not found");
-        let batched_opening_proof = match batched_opening_proof {
-            ProofData::ReducedOpeningProof(proof) => proof,
-            _ => panic!("Invalid proof type for stage 4"),
-        };
-
-        let accumulator = self.verifier_state_manager.get_verifier_accumulator();
+        BatchedSumcheck::cache_claims(stage4_instances_mut, Some(accumulator.clone()), &r_stage4);
+
+        // Batch-verify all openings
+        let batched_opening_proof = {
+            let proofs = verifier_state_manager.proofs.borrow();
+            let batched_opening_proof = proofs
+                .get(&ProofKeys::ReducedOpeningProof)
+                .expect("Reduced opening proof not found");
+            match batched_opening_proof {
+                ProofData::ReducedOpeningProof(proof) => proof.clone(),
+                _ => panic!("Invalid proof type for reduced opening proof"),
+            }
+        };
+
+        let (preprocessing, _, _) = verifier_state_manager.get_verifier_data();
+        let accumulator = verifier_state_manager.get_verifier_accumulator();
         accumulator.borrow_mut().reduce_and_verify(
             &preprocessing.generators,
-            batched_opening_proof,
+            &batched_opening_proof,
             &mut *transcript.borrow_mut(),
         )?;
 
