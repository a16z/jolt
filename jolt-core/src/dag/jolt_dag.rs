--- conflicted
+++ resolved
@@ -1,13 +1,9 @@
 use crate::dag::stage::{StagedSumcheck, SumcheckStages};
 use crate::dag::state_manager::{ProofData, ProofKeys, StateManager};
 use crate::field::JoltField;
-<<<<<<< HEAD
+use crate::jolt::vm::instruction_lookups::LookupsDag;
 use crate::jolt::vm::ram::RamDag;
-use crate::jolt::vm::registers::RegistersDAG;
-=======
-use crate::jolt::vm::instruction_lookups::LookupsDag;
 use crate::jolt::vm::registers::RegistersDag;
->>>>>>> 1e4e21ca
 use crate::jolt::vm::JoltCommitments;
 use crate::jolt::witness::ALL_COMMITTED_POLYNOMIALS;
 use crate::poly::commitment::commitment_scheme::CommitmentScheme;
@@ -86,27 +82,16 @@
         let mut spartan_dag = SpartanDag::<F>::new::<ProofTranscript>(padded_trace_length);
         let mut lookups_dag = LookupsDag::<F>::default();
         let mut registers_dag = RegistersDag::default();
+        let mut ram_dag = RamDag::new_prover(&self.prover_state_manager);
         spartan_dag.stage1_prove(&mut self.prover_state_manager)?;
 
         // Stage 2:
-<<<<<<< HEAD
-        let mut stage2_instances =
-            spartan_dag.stage2_prover_instances(&mut self.prover_state_manager);
-
-        let registers_dag = RegistersDAG {};
-        stage2_instances
-            .extend(registers_dag.stage2_prover_instances(&mut self.prover_state_manager));
-
-        let ram_dag = RamDag::new_prover(&self.prover_state_manager);
-        stage2_instances.extend(ram_dag.stage2_prover_instances(&mut self.prover_state_manager));
-
-=======
         let mut stage2_instances: Vec<_> = std::iter::empty()
             .chain(spartan_dag.stage2_prover_instances(&mut self.prover_state_manager))
             .chain(registers_dag.stage2_prover_instances(&mut self.prover_state_manager))
             .chain(lookups_dag.stage2_prover_instances(&mut self.prover_state_manager))
-            .collect();
->>>>>>> 1e4e21ca
+            .chain(ram_dag.stage2_prover_instances(&mut self.prover_state_manager))
+            .collect();
         let stage2_instances_mut: Vec<&mut dyn BatchableSumcheckInstance<F>> = stage2_instances
             .iter_mut()
             .map(|instance| &mut **instance as &mut dyn BatchableSumcheckInstance<F>)
@@ -173,29 +158,16 @@
         let mut spartan_dag = SpartanDag::<F>::new::<ProofTranscript>(padded_trace_length);
         let mut lookups_dag = LookupsDag::<F>::default();
         let mut registers_dag = RegistersDag::default();
+        let mut ram_dag = RamDag::new_verifier(&self.verifier_state_manager);
         spartan_dag.stage1_verify(&mut self.verifier_state_manager)?;
 
         // Stage 2:
-<<<<<<< HEAD
-        let mut stage2_instances =
-            spartan_dag.stage2_verifier_instances(&mut self.verifier_state_manager);
-
-        let registers_dag = RegistersDAG {};
-        let mut registers_stage2 =
-            registers_dag.stage2_verifier_instances(&mut self.verifier_state_manager);
-        stage2_instances.append(&mut registers_stage2);
-
-        let ram_dag = RamDag::new_verifier(&self.verifier_state_manager);
-        stage2_instances
-            .extend(ram_dag.stage2_verifier_instances(&mut self.verifier_state_manager));
-
-=======
         let mut stage2_instances: Vec<_> = std::iter::empty()
             .chain(spartan_dag.stage2_verifier_instances(&mut self.verifier_state_manager))
             .chain(registers_dag.stage2_verifier_instances(&mut self.verifier_state_manager))
             .chain(lookups_dag.stage2_verifier_instances(&mut self.verifier_state_manager))
-            .collect();
->>>>>>> 1e4e21ca
+            .chain(ram_dag.stage2_verifier_instances(&mut self.verifier_state_manager))
+            .collect();
         let stage2_instances_ref: Vec<&dyn BatchableSumcheckInstance<F>> = stage2_instances
             .iter()
             .map(|instance| &**instance as &dyn BatchableSumcheckInstance<F>)
