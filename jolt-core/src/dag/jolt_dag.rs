--- conflicted
+++ resolved
@@ -8,6 +8,8 @@
 use crate::jolt::witness::ALL_COMMITTED_POLYNOMIALS;
 use crate::poly::commitment::commitment_scheme::CommitmentScheme;
 use crate::poly::commitment::dory::DoryGlobals;
+#[cfg(test)]
+use crate::poly::opening_proof::ProverOpeningAccumulator;
 use crate::r1cs::spartan::SpartanDag;
 use crate::subprotocols::sumcheck::{BatchableSumcheckInstance, BatchedSumcheck};
 use crate::utils::thread::drop_in_background_thread;
@@ -36,6 +38,13 @@
     pub claims: crate::dag::state_manager::Claims<F>,
 }
 
+#[cfg(test)]
+pub struct ProverVerificationData<F: JoltField, PCS: CommitmentScheme<Field = F>, ProofTranscript: Transcript> {
+    pub transcript: ProofTranscript,
+    pub accumulator: ProverOpeningAccumulator<F, PCS>,
+    pub generators: PCS::ProverSetup,
+}
+
 impl JoltDAG {
     pub fn prove<
         'a,
@@ -47,10 +56,11 @@
         &mut self,
         prover_state_manager: &mut StateManager<'a, F, ProofTranscript, PCS>,
     ) -> Result<JoltDagProof<WORD_SIZE, F, PCS, ProofTranscript>, anyhow::Error> {
+        let (preprocessing, trace, _, _) = prover_state_manager.get_prover_data();
+        let trace_length = trace.len();
+        let padded_trace_length = trace_length.next_power_of_two();
+
         let _guard = {
-            let (preprocessing, trace, _, _) = prover_state_manager.get_prover_data();
-            let trace_length = trace.len();
-            let padded_trace_length = trace_length.next_power_of_two();
 
             let ram_addresses: Vec<_> = trace
                 .par_iter()
@@ -79,6 +89,7 @@
                 .proofs
                 .borrow_mut()
                 .insert(ProofKeys::RamK, ProofData::RamK(ram_K));
+        println!("bytecode size: {}", preprocessing.shared.bytecode.code_size);
 
             _guard
         };
@@ -87,22 +98,10 @@
         {
             let (preprocessing, trace, _, _) = prover_state_manager.get_prover_data();
 
-<<<<<<< HEAD
             let committed_polys: Vec<_> = ALL_COMMITTED_POLYNOMIALS
                 .par_iter()
                 .map(|poly| poly.generate_witness(preprocessing, trace))
                 .collect();
-=======
-        println!("bytecode size: {}", preprocessing.shared.bytecode.code_size);
-        let K = [
-            // preprocessing.shared.bytecode.code_size,
-            // ram_K,
-            1 << 8, // K for instruction lookups
-        ]
-        .into_iter()
-        .max()
-        .unwrap();
->>>>>>> 113c0947
 
             let commitments: Vec<_> = committed_polys
                 .par_iter()
@@ -123,15 +122,9 @@
         }
 
         // Stage 1:
-<<<<<<< HEAD
-        let (_, trace, _, _) = prover_state_manager.get_prover_data();
-=======
         let span = tracing::span!(tracing::Level::INFO, "Stage 1 sumchecks");
         let _guard = span.enter();
 
-        let (_, trace, _, _) = self.prover_state_manager.get_prover_data();
->>>>>>> 113c0947
-        let padded_trace_length = trace.len().next_power_of_two();
         let mut spartan_dag = SpartanDag::<F>::new::<ProofTranscript>(padded_trace_length);
         let mut lookups_dag = LookupsDag::<F>::default();
         let mut registers_dag = RegistersDag::default();
@@ -261,12 +254,27 @@
     >(
         &mut self,
         proof: JoltDagProof<WORD_SIZE, F, PCS, ProofTranscript>,
+        #[cfg(test)]
+        prover_data: ProverVerificationData<F, PCS, ProofTranscript>,
     ) -> Result<(), anyhow::Error> {
         let mut verifier_state_manager: StateManager<F, ProofTranscript, PCS> = proof.into();
         let commitments = verifier_state_manager.get_commitments();
         let transcript = verifier_state_manager.get_transcript();
         for commitment in commitments.commitments.iter() {
             transcript.borrow_mut().append_serializable(commitment);
+        }
+        #[cfg(test)]
+        {
+            // Compare transcripts
+            let verifier_transcript = verifier_state_manager.get_transcript().borrow().clone();
+            let mut prover_transcript = prover_data.transcript;
+            prover_transcript.compare_to(verifier_transcript);
+            
+            // Compare accumulators
+            verifier_state_manager
+                .get_verifier_accumulator()
+                .borrow_mut()
+                .compare_to(prover_data.accumulator, &prover_data.generators);
         }
 
         // Stage 1:
@@ -403,52 +411,4 @@
 
         Ok(())
     }
-<<<<<<< HEAD
-=======
-
-    fn receive_claims(&mut self) -> Result<(), anyhow::Error> {
-        let prover_accumulator = self.prover_state_manager.get_prover_accumulator();
-        let verifier_accumulator = self.verifier_state_manager.get_verifier_accumulator();
-
-        // Copy only the claims from prover to verifier
-        let prover_acc_borrow = prover_accumulator.borrow();
-        let mut verifier_acc_borrow = verifier_accumulator.borrow_mut();
-
-        for (key, (_, value)) in prover_acc_borrow.evaluation_openings().iter() {
-            let empty_point = OpeningPoint::<BIG_ENDIAN, F>::new(vec![]);
-            verifier_acc_borrow
-                .evaluation_openings_mut()
-                .insert(*key, (empty_point, *value));
-        }
-
-        Ok(())
-    }
-
-    // Prover utility to commit to all the polynomials for the PCS
-    #[tracing::instrument(skip_all)]
-    fn generate_and_commit_polynomials(&mut self) -> Result<(), anyhow::Error> {
-        let (preprocessing, trace, _program_io, _final_memory_state) =
-            self.prover_state_manager.get_prover_data();
-
-        let committed_polys: Vec<_> = ALL_COMMITTED_POLYNOMIALS
-            .par_iter()
-            .map(|poly| poly.generate_witness(preprocessing, trace))
-            .collect();
-
-        let commitments: Vec<_> = committed_polys
-            .par_iter()
-            .map(|poly| PCS::commit(poly, &preprocessing.generators))
-            .collect();
-
-        let jolt_commitments = JoltCommitments {
-            commitments: commitments.clone(),
-        };
-
-        self.prover_state_manager.set_commitments(jolt_commitments);
-
-        drop_in_background_thread(committed_polys);
-
-        Ok(())
-    }
->>>>>>> 113c0947
 }