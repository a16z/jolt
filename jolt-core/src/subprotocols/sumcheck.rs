--- conflicted
+++ resolved
@@ -12,12 +12,8 @@
 };
 use crate::poly::split_eq_poly::{GruenSplitEqPolynomial, SplitEqPolynomial};
 use crate::poly::unipoly::{CompressedUniPoly, UniPoly};
-<<<<<<< HEAD
-use crate::r1cs::builder::{Constraint, OffsetEqConstraint};
+use crate::r1cs::builder::Constraint;
 use crate::r1cs::spartan::{BindZRyVarOracle, R1CSInputsOracle};
-=======
-use crate::r1cs::builder::Constraint;
->>>>>>> 8df2f87a
 use crate::utils::errors::ProofVerifyError;
 use crate::utils::math::Math;
 use crate::utils::mul_0_optimized;
@@ -516,97 +512,97 @@
         )
     }
 
-    pub fn prove_spartan_small_value_streaming<'a, const NUM_SVO_ROUNDS: usize, PCS>(
-        num_rounds: usize,
-        padded_num_constraints: usize,
-        uniform_constraints: &[Constraint],
-        cross_step_constraints: &[OffsetEqConstraint],
-        trace: &[RV32IMCycle],
-        preprocessing: &'a JoltProverPreprocessing<F, PCS, ProofTranscript>,
-        trace_shard_len: usize,
-        tau: &[F],
-        transcript: &mut ProofTranscript,
-    ) -> (Self, Vec<F>, [F; 3])
-    where
-        PCS: CommitmentScheme<ProofTranscript, Field = F>,
-    {
-        let mut r = Vec::new();
-        let mut polys = Vec::new();
-        let mut claim = F::zero();
-
-        let mut az_bz_poly_oracle = SpartanInterleavedPolynomialOracle::new(
-            padded_num_constraints,
-            uniform_constraints,
-            cross_step_constraints,
-            tau,
-            trace,
-            trace_shard_len,
-            preprocessing,
-        );
-
-        let now = Instant::now();
-        let (accums_zero, accums_infty) = az_bz_poly_oracle.compute_accumulators(
-            padded_num_constraints,
-            uniform_constraints,
-            cross_step_constraints,
-            tau,
-            trace_shard_len,
-        );
-        az_bz_poly_oracle.reset();
-        println!("Streaming SVO time = {:?}", now.elapsed());
-
-        let mut eq_poly = GruenSplitEqPolynomial::new(tau);
-        process_svo_sumcheck_rounds::<NUM_SVO_ROUNDS, F, ProofTranscript>(
-            &accums_zero,
-            &accums_infty,
-            &mut r,
-            &mut polys,
-            &mut claim,
-            transcript,
-            &mut eq_poly,
-        );
-
-        let potential_streaming_rounds_start = NUM_SVO_ROUNDS;
-        let binding_round = num_rounds - trace_shard_len.log_2();
-        // let binding_round = (trace_shard_len.log_2() + padded_num_constraints.log_2()) / 2;
-        let streaming_rounds_start =
-            std::cmp::min(potential_streaming_rounds_start, binding_round - 1);
-
-        println!("Binding round = {}", binding_round);
-
-        let mut r_rev = r.clone();
-        r_rev.reverse();
-        let mut eq_r_evals = EqPolynomial::evals(&r_rev);
-        let num_shards = az_bz_poly_oracle.get_len() / trace_shard_len;
-        az_bz_poly_oracle.streaming_rounds(
-            trace_shard_len,
-            num_shards,
-            streaming_rounds_start,
-            binding_round,
-            &mut eq_poly,
-            &mut r,
-            &mut eq_r_evals,
-            &mut polys,
-            &mut claim,
-            transcript,
-        );
-
-        for _ in binding_round + 1..num_rounds {
-            az_bz_poly_oracle.remaining_sumcheck_rounds(
-                &mut eq_poly,
-                transcript,
-                &mut r,
-                &mut polys,
-                &mut claim,
-            );
-        }
-
-        (
-            SumcheckInstanceProof::new(polys),
-            r,
-            az_bz_poly_oracle.final_sumcheck_evals(),
-        )
-    }
+    // pub fn prove_spartan_small_value_streaming<'a, const NUM_SVO_ROUNDS: usize, PCS>(
+    //     num_rounds: usize,
+    //     padded_num_constraints: usize,
+    //     uniform_constraints: &[Constraint],
+    //     cross_step_constraints: &[OffsetEqConstraint],
+    //     trace: &[RV32IMCycle],
+    //     preprocessing: &'a JoltProverPreprocessing<F, PCS, ProofTranscript>,
+    //     trace_shard_len: usize,
+    //     tau: &[F],
+    //     transcript: &mut ProofTranscript,
+    // ) -> (Self, Vec<F>, [F; 3])
+    // where
+    //     PCS: CommitmentScheme<ProofTranscript, Field = F>,
+    // {
+    //     let mut r = Vec::new();
+    //     let mut polys = Vec::new();
+    //     let mut claim = F::zero();
+    //
+    //     let mut az_bz_poly_oracle = SpartanInterleavedPolynomialOracle::new(
+    //         padded_num_constraints,
+    //         uniform_constraints,
+    //         cross_step_constraints,
+    //         tau,
+    //         trace,
+    //         trace_shard_len,
+    //         preprocessing,
+    //     );
+    //
+    //     let now = Instant::now();
+    //     let (accums_zero, accums_infty) = az_bz_poly_oracle.compute_accumulators(
+    //         padded_num_constraints,
+    //         uniform_constraints,
+    //         cross_step_constraints,
+    //         tau,
+    //         trace_shard_len,
+    //     );
+    //     az_bz_poly_oracle.reset();
+    //     println!("Streaming SVO time = {:?}", now.elapsed());
+    //
+    //     let mut eq_poly = GruenSplitEqPolynomial::new(tau);
+    //     process_svo_sumcheck_rounds::<NUM_SVO_ROUNDS, F, ProofTranscript>(
+    //         &accums_zero,
+    //         &accums_infty,
+    //         &mut r,
+    //         &mut polys,
+    //         &mut claim,
+    //         transcript,
+    //         &mut eq_poly,
+    //     );
+    //
+    //     let potential_streaming_rounds_start = NUM_SVO_ROUNDS;
+    //     let binding_round = num_rounds - trace_shard_len.log_2();
+    //     // let binding_round = (trace_shard_len.log_2() + padded_num_constraints.log_2()) / 2;
+    //     let streaming_rounds_start =
+    //         std::cmp::min(potential_streaming_rounds_start, binding_round - 1);
+    //
+    //     println!("Binding round = {}", binding_round);
+    //
+    //     let mut r_rev = r.clone();
+    //     r_rev.reverse();
+    //     let mut eq_r_evals = EqPolynomial::evals(&r_rev);
+    //     let num_shards = az_bz_poly_oracle.get_len() / trace_shard_len;
+    //     az_bz_poly_oracle.streaming_rounds(
+    //         trace_shard_len,
+    //         num_shards,
+    //         streaming_rounds_start,
+    //         binding_round,
+    //         &mut eq_poly,
+    //         &mut r,
+    //         &mut eq_r_evals,
+    //         &mut polys,
+    //         &mut claim,
+    //         transcript,
+    //     );
+    //
+    //     for _ in binding_round + 1..num_rounds {
+    //         az_bz_poly_oracle.remaining_sumcheck_rounds(
+    //             &mut eq_poly,
+    //             transcript,
+    //             &mut r,
+    //             &mut polys,
+    //             &mut claim,
+    //         );
+    //     }
+    //
+    //     (
+    //         SumcheckInstanceProof::new(polys),
+    //         r,
+    //         az_bz_poly_oracle.final_sumcheck_evals(),
+    //     )
+    // }
 
     #[tracing::instrument(skip_all)]
     // A specialized sumcheck implementation with the 0th round unrolled from the rest of the
