--- conflicted
+++ resolved
@@ -321,10 +321,8 @@
     drop(_guard);
     drop(span);
 
-    let (eq_r_prime_evals, mut u_evals) = rayon::join(
-        || EqPolynomial::evals(&r_cycle),
-        || EqPolynomial::evals(&r_cycle),
-    );
+    let eq_r_prime_evals = EqPolynomial::evals(&r_cycle);
+    let mut u_evals = eq_r_prime_evals.clone();
 
     let mut prefix_checkpoints: Vec<PrefixCheckpoint<F>> = vec![None.into(); Prefixes::COUNT];
     let mut v = ExpandingTable::new(m);
@@ -335,17 +333,13 @@
         .par_iter()
         .zip(lookup_indices.par_iter())
         .zip(u_evals.par_iter())
-<<<<<<< HEAD
         .map(|((cycle, k), u)| {
             let table: Option<LookupTables<WORD_SIZE>> = cycle.lookup_table();
             match table {
-                Some(table) => u.mul_u64_unchecked(table.materialize_entry(k.into())),
+                Some(table) => u.mul_u64(table.materialize_entry(k.into())),
                 None => F::zero(),
             }
         })
-=======
-        .map(|((instruction, k), u)| u.mul_u64(instruction.materialize_entry(k.into())))
->>>>>>> 5b841d18
         .sum();
     drop(_guard);
     drop(span);
@@ -441,12 +435,8 @@
                             let (prefix_bits, suffix_bits) = k.split(suffix_len);
                             let t = suffix.suffix_mle::<WORD_SIZE>(suffix_bits);
                             if t != 0 {
-<<<<<<< HEAD
                                 let u = u_evals[*j];
-                                poly.Z[prefix_bits % m] += u.mul_u64_unchecked(t as u64);
-=======
                                 poly.Z[prefix_bits % m] += u.mul_u64(t as u64);
->>>>>>> 5b841d18
                             }
                         }
                     });
