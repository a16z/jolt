--- conflicted
+++ resolved
@@ -1,11 +1,8 @@
 pub mod booleanity;
 pub mod hamming_weight;
 pub mod mles_product_sum;
-<<<<<<< HEAD
+pub mod opening_reduction;
 pub mod read_write_matrix;
-=======
-pub mod opening_reduction;
->>>>>>> 34daeed2
 pub mod sumcheck;
 pub mod sumcheck_prover;
 pub mod sumcheck_verifier;
