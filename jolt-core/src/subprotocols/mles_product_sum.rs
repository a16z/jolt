use std::iter::zip;

use rayon::iter::{IndexedParallelIterator, IntoParallelRefIterator, ParallelIterator};

use crate::{
    field::{JoltField, MulU64WithCarry},
    poly::{
        eq_poly::EqPolynomial, multilinear_polynomial::MultilinearPolynomial, unipoly::UniPoly,
    },
};

/// Computes the univariate polynomial `g(X) = sum_j eq((r', X, j), r) * prod_i mle_i(X, j)`.
///
/// Note `claim` should equal `g(0) + g(1)`.
pub fn compute_mles_product_sum<F: JoltField>(
    mles: &[MultilinearPolynomial<F>],
    claim: F,
<<<<<<< HEAD
    r0: F::Challenge,
    eq_evals: &[F],
    correction_factor: F,
    log_sum_n_terms: u32,
=======
    r: &[F],
    r_prime: &[F],
>>>>>>> e35acb4f
) -> UniPoly<F> {
    // Split Eq poly optimization.
    // See https://eprint.iacr.org/2025/1117.pdf section 5.2.
    // TODO: Consider refactoring GruenSplitEqPolynomial and integrating here.
    let w = &r[r_prime.len() + 1..];
    let (wr, wl) = w.split_at(w.len() / 2);
    let eq_constant_factor = EqPolynomial::mle(r_prime, &r[..r_prime.len()]);
    let eq_wl_evals = EqPolynomial::evals_parallel(wl, Some(eq_constant_factor));
    let eq_wr_evals = EqPolynomial::evals_parallel(wr, None);

    // Evaluate g(X) / eq(X, r[round]) at [1, 2, ..., |mles| - 1, inf].
    let sum_evals = eq_wr_evals
        .par_iter()
        .enumerate()
        .map(|(j_wr, eq_wr_eval)| {
            let mut partial_evals = vec![F::zero(); mles.len()];
            let mut mle_eval_pairs = vec![(F::zero(), F::zero()); mles.len()];

            for (j_wl, &eq_wl_eval) in eq_wl_evals.iter().enumerate() {
                let j = j_wl + (j_wr << wl.len());

                for (i, mle) in mles.iter().enumerate() {
                    // TODO: Improve memory access.
                    let mle_eval_at_0_j = mle.get_bound_coeff(j);
                    let mle_eval_at_1_j = mle.get_bound_coeff(j + (1 << w.len()));
                    mle_eval_pairs[i] = (mle_eval_at_0_j, mle_eval_at_1_j);
                }

                mle_eval_pairs[0].0 *= eq_wl_eval;
                mle_eval_pairs[0].1 *= eq_wl_eval;
                product_eval_univariate(&mle_eval_pairs, &mut partial_evals);
            }

            partial_evals.iter_mut().for_each(|v| *v *= *eq_wr_eval);
            partial_evals
        })
        .reduce(
            || vec![F::zero(); mles.len()],
            |a_evals, b_evals| zip(a_evals, b_evals).map(|(a, b)| a + b).collect(),
        );

<<<<<<< HEAD
    // Apply correction factor.
    sum_evals
        .iter_mut()
        .for_each(|eval| *eval *= correction_factor);

    let eq_eval_at_0 = EqPolynomial::<F>::mle(&[F::zero()], &[r0]);
    let eq_eval_at_1 = EqPolynomial::<F>::mle(&[F::one()], &[r0]);
=======
    let round = r_prime.len();
    let eq_eval_at_0 = EqPolynomial::mle(&[F::zero()], &[r[round]]);
    let eq_eval_at_1 = EqPolynomial::mle(&[F::one()], &[r[round]]);
>>>>>>> e35acb4f

    // Obtain the eval at 0 from the claim.
    let eval_at_1 = sum_evals[0];
    let eval_at_0 = (claim - eq_eval_at_1 * eval_at_1) / eq_eval_at_0;

    // Interpolate the intermediate polynomial.
    let toom_evals = [&[eval_at_0], &*sum_evals].concat();
    let tmp_coeffs = UniPoly::from_evals_toom(&toom_evals).coeffs;

    // Add in the missing eq(X, r[round]) factor.
    // Note eq(X, r[round]) = (1 - r[round]) + (2r[round] - 1)X.
    let constant_coeff = F::one() - r[round];
    let x_coeff = r[round] + r[round] - F::one();
    let mut coeffs = vec![F::zero(); tmp_coeffs.len() + 1];
    for (i, coeff) in tmp_coeffs.into_iter().enumerate() {
        coeffs[i] += coeff * constant_coeff;
        coeffs[i + 1] += coeff * x_coeff;
    }

    UniPoly::from_coeff(coeffs)
}

/// Computes the product of `D` linear polynomials on `U_D = [1, 2, ..., D - 1, ∞]`.
///
/// The evaluations on `U_D` are accumulated into `sums`.
///
/// Inputs:
/// - `pairs[j] = (p_j(0), p_j(1))`
/// - `sums`: accumulator with layout `[1, 2, ..., D - 1, ∞]`
fn product_eval_univariate<F: JoltField>(pairs: &[(F, F)], sums: &mut [F]) {
    match pairs.len() {
        2 => eval_inter2_final_accumulate(pairs.try_into().unwrap(), sums),
        4 => eval_inter4_final_accumulate(pairs.try_into().unwrap(), sums),
        8 => eval_inter8_final_accumulate(pairs.try_into().unwrap(), sums),
        16 => eval_inter16_final_accumulate(pairs.try_into().unwrap(), sums),
        _ => unimplemented!(),
    }
}

fn eval_inter2<F: JoltField>((p0, p1): (F, F), (q0, q1): (F, F)) -> (F, F, F) {
    let p_inf = p1 - p0;
    let p2 = p_inf + p1;
    let q_inf = q1 - q0;
    let q2 = q_inf + q1;
    let r1 = p1 * q1;
    let r2 = p2 * q2;
    let r_inf = p_inf * q_inf;
    (r1, r2, r_inf)
}

pub fn eval_inter2_final_accumulate<F: JoltField>(pairs: &[(F, F); 2], sums: &mut [F]) {
    sums[0] += pairs[0].1 * pairs[1].1; // 1
    sums[1] += (pairs[0].1 - pairs[0].0) * (pairs[1].1 - pairs[1].0); // ∞
}

fn eval_inter4<F: JoltField>(p: [(F, F); 4]) -> (F, F, F, F, F) {
    let (a1, a2, a_inf) = eval_inter2(p[0], p[1]);
    let a3 = ex2(&[a1, a2], &a_inf);
    let a4 = ex2(&[a2, a3], &a_inf);
    let (b1, b2, b_inf) = eval_inter2(p[2], p[3]);
    let b3 = ex2(&[b1, b2], &b_inf);
    let b4 = ex2(&[b2, b3], &b_inf);
    (a1 * b1, a2 * b2, a3 * b3, a4 * b4, a_inf * b_inf)
}

fn eval_inter4_final_accumulate<F: JoltField>(p: &[(F, F); 4], sums: &mut [F]) {
    let (a1, a2, a_inf) = eval_inter2(p[0], p[1]);
    let a3 = ex2(&[a1, a2], &a_inf);
    let (b1, b2, b_inf) = eval_inter2(p[2], p[3]);
    let b3 = ex2(&[b1, b2], &b_inf);
    sums[0] += a1 * b1; // 1
    sums[1] += a2 * b2; // 2
    sums[2] += a3 * b3; // 3
    sums[3] += a_inf * b_inf; // ∞
}

fn eval_inter8<F: JoltField>(p: [(F, F); 8]) -> [F; 9] {
    #[inline]
    fn batch_helper<F: JoltField>(f0: F, f1: F, f2: F, f3: F, f_inf: F) -> (F, F, F, F) {
        let f_inf6 = f_inf.mul_u64(6);
        let (f4, f5) = ex4_2(&[f0, f1, f2, f3], &f_inf6);
        let (f6, f7) = ex4_2(&[f2, f3, f4, f5], &f_inf6);
        (f4, f5, f6, f7)
    }
    let (a1, a2, a3, a4, a_inf) = eval_inter4(unsafe { *(p[0..4].as_ptr() as *const [(F, F); 4]) });
    let (a5, a6, a7, a8) = batch_helper(a1, a2, a3, a4, a_inf);
    let (b1, b2, b3, b4, b_inf) = eval_inter4(unsafe { *(p[4..8].as_ptr() as *const [(F, F); 4]) });
    let (b5, b6, b7, b8) = batch_helper(b1, b2, b3, b4, b_inf);
    [
        a1 * b1,
        a2 * b2,
        a3 * b3,
        a4 * b4,
        a5 * b5,
        a6 * b6,
        a7 * b7,
        a8 * b8,
        a_inf * b_inf,
    ]
}

fn eval_inter8_final_accumulate<F: JoltField>(p: &[(F, F); 8], sums: &mut [F]) {
    #[inline]
    fn batch_helper<F: JoltField>(f0: F, f1: F, f2: F, f3: F, f_inf: F) -> (F, F, F) {
        let f_inf6 = f_inf.mul_u64(6);
        let (f4, f5) = ex4_2(&[f0, f1, f2, f3], &f_inf6);
        let f6 = ex4(&[f2, f3, f4, f5], &f_inf6);
        (f4, f5, f6)
    }
    let (a1, a2, a3, a4, a_inf) = eval_inter4(unsafe { *(p[0..4].as_ptr() as *const [(F, F); 4]) });
    let (a5, a6, a7) = batch_helper(a1, a2, a3, a4, a_inf);
    let (b1, b2, b3, b4, b_inf) = eval_inter4(unsafe { *(p[4..8].as_ptr() as *const [(F, F); 4]) });
    let (b5, b6, b7) = batch_helper(b1, b2, b3, b4, b_inf);

    sums[0] += a1 * b1;
    sums[1] += a2 * b2;
    sums[2] += a3 * b3;
    sums[3] += a4 * b4;
    sums[4] += a5 * b5;
    sums[5] += a6 * b6;
    sums[6] += a7 * b7;
    sums[7] += a_inf * b_inf;
}

#[inline(always)]
fn eval_inter16_final_accumulate<F: JoltField>(p: &[(F, F); 16], sums: &mut [F]) {
    #[inline]
    fn batch_helper<F: JoltField>(vals: &[F; 9]) -> [F; 16] {
        let mut f = [F::zero(); 16]; // f[1, ..., 15, inf]
        f[..8].copy_from_slice(&vals[..8]);
        f[15] = vals[8];
        let f_inf40320 = vals[8].mul_u64(40320);
        for i in 0..7 {
            f[8 + i] = ex8(&f[i..i + 8].try_into().unwrap(), f_inf40320);
        }
        f
    }
    let a = eval_inter8(unsafe { *(p[0..8].as_ptr() as *const [(F, F); 8]) });
    let mut av = batch_helper(&a);
    let b = eval_inter8(unsafe { *(p[8..16].as_ptr() as *const [(F, F); 8]) });
    let bv = batch_helper(&b);
    // Include all entries [1..15, inf]
    for i in 0..16 {
        av[i] *= bv[i];
        sums[i] += av[i];
    }
}

#[inline(always)]
fn ex2<F: JoltField>(f: &[F; 2], f_inf: &F) -> F {
    dbl(f[1] + f_inf) - f[0]
}

fn ex4<F: JoltField>(f: &[F; 4], f_inf6: &F) -> F {
    // Natural-grid coeffs for target x+4: [1, -4, 6, -4] and 4!*a4 = 24*a4.
    let mut t = *f_inf6;
    t += f[3];
    t -= f[2];
    t += f[1];
    dbl_assign(&mut t);
    t -= f[2];
    dbl_assign(&mut t);
    t -= f[0];
    t
}

#[inline(always)]
fn ex4_2<F: JoltField>(f: &[F; 4], f_inf6: &F) -> (F, F) {
    let f3m2 = f[3] - f[2];
    let mut f4 = *f_inf6;
    f4 += f3m2;
    f4 += f[1];
    dbl_assign(&mut f4);
    f4 -= f[2];
    dbl_assign(&mut f4);
    f4 -= f[0];

    let mut f5 = f4 - f3m2 + f_inf6;
    dbl_assign(&mut f5);
    f5 -= f[3];
    dbl_assign(&mut f5);
    f5 -= f[1];

    (f4, f5)
}

#[inline(always)]
fn ex8<F: JoltField>(f: &[F; 8], f_inf40320: F) -> F {
    // P(9) from f[i]=P(i+1): 8(f[1]+f[7]) + 56(f[3]+f[5]) - 28(f[2]+f[6]) - 70 f[4] - f[0] + f_inf40320
    let a1: F::Unreduced<4> = *f[1].as_unreduced_ref() + f[7].as_unreduced_ref();
    let mut pos_acc: F::Unreduced<5> = a1.mul_u64_w_carry::<5>(8);
    let a2: F::Unreduced<4> = *f[3].as_unreduced_ref() + f[5].as_unreduced_ref();
    pos_acc += a2.mul_u64_w_carry::<5>(56);
    pos_acc += f_inf40320.mul_u64_unreduced(1);

    let n1: F::Unreduced<4> = *f[2].as_unreduced_ref() + f[6].as_unreduced_ref();
    let mut neg_acc: F::Unreduced<5> = n1.mul_u64_w_carry::<5>(28);
    neg_acc += f[4].as_unreduced_ref().mul_u64_w_carry::<5>(70);
    neg_acc += f[0].mul_u64_unreduced(1);

    let reduced_pos = F::from_barrett_reduce(pos_acc);
    let reduced_neg = F::from_barrett_reduce(neg_acc);

    reduced_pos - reduced_neg
}

#[inline]
fn dbl<F: JoltField>(x: F) -> F {
    x + x
}

fn dbl_assign<F: JoltField>(x: &mut F) {
    *x += *x;
}

#[cfg(test)]
mod tests {
    use std::array::from_fn;

    use ark_bn254::Fr;
    use dory::curve::test_rng;
    use rand::{rngs::StdRng, Rng};

    use crate::{
        field::JoltField,
        poly::{
            dense_mlpoly::DensePolynomial,
            eq_poly::EqPolynomial,
            multilinear_polynomial::{MultilinearPolynomial, PolynomialEvaluation},
        },
        subprotocols::mles_product_sum::compute_mles_product_sum,
    };

    #[test]
    fn test_compute_mles_product_sum_with_2_mles() {
        const N_MLE: usize = 2;
        let rng = &mut test_rng();
        let r_whole = [<Fr as JoltField>::Challenge::from(rng.gen::<u128>())];
        let r: &[<Fr as JoltField>::Challenge; 1] = &r_whole;
        // let r: &[Fr; 1] = &rng.gen();
        let mles: [_; N_MLE] = from_fn(|_| random_mle(1, rng));
<<<<<<< HEAD
        let correction_factor = rng.gen();
        let claim = correction_factor * gen_product_mle(&mles).evaluate(r);
        let r_whole = [<Fr as JoltField>::Challenge::from(rng.gen::<u128>())];
        let r_prime: &[<Fr as JoltField>::Challenge; 1] = &r_whole;
        // let r_prime: &[Fr; 1] = &rng.gen();
        let mle_challenge_product = mles.iter().map(|mle| mle.evaluate(r_prime)).product::<Fr>();
        let eval = correction_factor * EqPolynomial::<Fr>::mle(r_prime, r) * mle_challenge_product;
        let log_sum_n_terms = 0;

        let sum_poly = compute_mles_product_sum(
            &mles,
            claim,
            r[0],
            &EqPolynomial::evals(&[]),
            correction_factor,
            log_sum_n_terms,
        );
=======
        let claim = gen_product_mle(&mles).evaluate(r);
        let challenge: &[Fr; 1] = &rng.gen();
        let mle_challenge_product = mles.iter().map(|p| p.evaluate(challenge)).product::<Fr>();
        let eval = EqPolynomial::mle(challenge, r) * mle_challenge_product;

        let sum_poly = compute_mles_product_sum(&mles, claim, r, &[]);
>>>>>>> e35acb4f

        assert_eq!(eval, sum_poly.evaluate(&challenge[0]));
    }

    #[test]
    fn test_compute_mles_product_sum_with_4_mles() {
        const N_MLE: usize = 4;
        let rng = &mut test_rng();
        let r_whole = [<Fr as JoltField>::Challenge::from(rng.gen::<u128>())];
        let r: &[<Fr as JoltField>::Challenge; 1] = &r_whole;
        let mles: [_; N_MLE] = from_fn(|_| random_mle(1, rng));
<<<<<<< HEAD
        let correction_factor = rng.gen();
        let claim = correction_factor * gen_product_mle(&mles).evaluate(r);
        let r_whole = [<Fr as JoltField>::Challenge::from(rng.gen::<u128>())];
        let r_prime: &[<Fr as JoltField>::Challenge; 1] = &r_whole;
        let mle_challenge_product = mles.iter().map(|mle| mle.evaluate(r_prime)).product::<Fr>();
        let eval = correction_factor * EqPolynomial::<Fr>::mle(r_prime, r) * mle_challenge_product;
        let log_sum_n_terms = 0;

        let sum_poly = compute_mles_product_sum(
            &mles,
            claim,
            r[0],
            &EqPolynomial::evals(&[]),
            correction_factor,
            log_sum_n_terms,
        );
=======
        let claim = gen_product_mle(&mles).evaluate(r);
        let challenge: &[Fr; 1] = &rng.gen();
        let mle_challenge_product = mles.iter().map(|p| p.evaluate(challenge)).product::<Fr>();
        let eval = EqPolynomial::mle(challenge, r) * mle_challenge_product;

        let sum_poly = compute_mles_product_sum(&mles, claim, r, &[]);
>>>>>>> e35acb4f

        assert_eq!(eval, sum_poly.evaluate(&challenge[0]));
    }

    #[test]
    fn test_compute_mles_product_sum_with_8_mles() {
        const N_MLE: usize = 8;
        let rng = &mut test_rng();
        let r_whole = [<Fr as JoltField>::Challenge::from(rng.gen::<u128>())];
        let r: &[<Fr as JoltField>::Challenge; 1] = &r_whole;
        // let r: &[Fr; 1] = &rng.gen();
        let mles: [_; N_MLE] = from_fn(|_| random_mle(1, rng));
<<<<<<< HEAD
        let correction_factor = rng.gen();
        let claim = correction_factor * gen_product_mle(&mles).evaluate(r);
        let r_whole = [<Fr as JoltField>::Challenge::from(rng.gen::<u128>())];
        let r_prime: &[<Fr as JoltField>::Challenge; 1] = &r_whole;
        // let r_prime: &[Fr; 1] = &rng.gen();
        let mle_challenge_product = mles.iter().map(|mle| mle.evaluate(r_prime)).product::<Fr>();
        let eval = correction_factor * EqPolynomial::<Fr>::mle(r_prime, r) * mle_challenge_product;
        let log_sum_n_terms = 0;

        let sum_poly = compute_mles_product_sum(
            &mles,
            claim,
            r[0],
            &EqPolynomial::evals(&[]),
            correction_factor,
            log_sum_n_terms,
        );
=======
        let claim = gen_product_mle(&mles).evaluate(r);
        let challenge: &[Fr; 1] = &rng.gen();
        let mle_challenge_product = mles.iter().map(|p| p.evaluate(challenge)).product::<Fr>();
        let eval = EqPolynomial::mle(challenge, r) * mle_challenge_product;
>>>>>>> e35acb4f

        let sum_poly = compute_mles_product_sum(&mles, claim, r, &[]);

        assert_eq!(eval, sum_poly.evaluate(&challenge[0]));
    }

    #[test]
    fn test_compute_mles_product_sum_with_16_mles() {
        const N_MLE: usize = 16;
        let rng = &mut test_rng();
        //let r: &[Fr; 1] = &rng.gen();
        let r_whole = [<Fr as JoltField>::Challenge::from(rng.gen::<u128>())];
        let r: &[<Fr as JoltField>::Challenge; 1] = &r_whole;
        let mles: [_; N_MLE] = from_fn(|_| random_mle(1, rng));
<<<<<<< HEAD
        let correction_factor = rng.gen();
        let claim = correction_factor * gen_product_mle(&mles).evaluate(r);
        // let r_prime: &[Fr; 1] = &rng.gen();
        let r_whole = [<Fr as JoltField>::Challenge::from(rng.gen::<u128>())];
        let r_prime: &[<Fr as JoltField>::Challenge; 1] = &r_whole;
        let mle_challenge_product = mles.iter().map(|mle| mle.evaluate(r_prime)).product::<Fr>();
        let eval = correction_factor * EqPolynomial::<Fr>::mle(r_prime, r) * mle_challenge_product;
        let log_sum_n_terms = 0;

        let sum_poly = compute_mles_product_sum(
            &mles,
            claim,
            r[0],
            &EqPolynomial::evals(&[]),
            correction_factor,
            log_sum_n_terms,
        );
=======
        let claim = gen_product_mle(&mles).evaluate(r);
        let challenge: &[Fr; 1] = &rng.gen();
        let mle_challenge_product = mles.iter().map(|p| p.evaluate(challenge)).product::<Fr>();
        let eval = EqPolynomial::mle(challenge, r) * mle_challenge_product;

        let sum_poly = compute_mles_product_sum(&mles, claim, r, &[]);
>>>>>>> e35acb4f

        assert_eq!(eval, sum_poly.evaluate(&challenge[0]));
    }

    fn random_mle(n_vars: usize, rng: &mut StdRng) -> MultilinearPolynomial<Fr> {
        MultilinearPolynomial::LargeScalars(DensePolynomial::random(n_vars, rng))
    }

    /// Generates MLE `p(x) = sum_j eq(j, x) * prod_i mle_i(j)`.
    fn gen_product_mle(mles: &[MultilinearPolynomial<Fr>]) -> MultilinearPolynomial<Fr> {
        let n_vars = mles[0].get_num_vars();
        assert!(mles.iter().all(|mle| mle.get_num_vars() == n_vars));
        let res = (0..1 << n_vars)
            .map(|i| mles.iter().map(|mle| mle.get_bound_coeff(i)).product())
            .collect::<Vec<Fr>>();
        res.into()
    }
}<|MERGE_RESOLUTION|>--- conflicted
+++ resolved
@@ -15,15 +15,8 @@
 pub fn compute_mles_product_sum<F: JoltField>(
     mles: &[MultilinearPolynomial<F>],
     claim: F,
-<<<<<<< HEAD
-    r0: F::Challenge,
-    eq_evals: &[F],
-    correction_factor: F,
-    log_sum_n_terms: u32,
-=======
-    r: &[F],
-    r_prime: &[F],
->>>>>>> e35acb4f
+    r: &[F::Challenge],
+    r_prime: &[F::Challenge],
 ) -> UniPoly<F> {
     // Split Eq poly optimization.
     // See https://eprint.iacr.org/2025/1117.pdf section 5.2.
@@ -65,19 +58,9 @@
             |a_evals, b_evals| zip(a_evals, b_evals).map(|(a, b)| a + b).collect(),
         );
 
-<<<<<<< HEAD
-    // Apply correction factor.
-    sum_evals
-        .iter_mut()
-        .for_each(|eval| *eval *= correction_factor);
-
-    let eq_eval_at_0 = EqPolynomial::<F>::mle(&[F::zero()], &[r0]);
-    let eq_eval_at_1 = EqPolynomial::<F>::mle(&[F::one()], &[r0]);
-=======
     let round = r_prime.len();
     let eq_eval_at_0 = EqPolynomial::mle(&[F::zero()], &[r[round]]);
     let eq_eval_at_1 = EqPolynomial::mle(&[F::one()], &[r[round]]);
->>>>>>> e35acb4f
 
     // Obtain the eval at 0 from the claim.
     let eval_at_1 = sum_evals[0];
@@ -319,32 +302,12 @@
         let r: &[<Fr as JoltField>::Challenge; 1] = &r_whole;
         // let r: &[Fr; 1] = &rng.gen();
         let mles: [_; N_MLE] = from_fn(|_| random_mle(1, rng));
-<<<<<<< HEAD
-        let correction_factor = rng.gen();
-        let claim = correction_factor * gen_product_mle(&mles).evaluate(r);
-        let r_whole = [<Fr as JoltField>::Challenge::from(rng.gen::<u128>())];
-        let r_prime: &[<Fr as JoltField>::Challenge; 1] = &r_whole;
-        // let r_prime: &[Fr; 1] = &rng.gen();
-        let mle_challenge_product = mles.iter().map(|mle| mle.evaluate(r_prime)).product::<Fr>();
-        let eval = correction_factor * EqPolynomial::<Fr>::mle(r_prime, r) * mle_challenge_product;
-        let log_sum_n_terms = 0;
-
-        let sum_poly = compute_mles_product_sum(
-            &mles,
-            claim,
-            r[0],
-            &EqPolynomial::evals(&[]),
-            correction_factor,
-            log_sum_n_terms,
-        );
-=======
         let claim = gen_product_mle(&mles).evaluate(r);
         let challenge: &[Fr; 1] = &rng.gen();
         let mle_challenge_product = mles.iter().map(|p| p.evaluate(challenge)).product::<Fr>();
         let eval = EqPolynomial::mle(challenge, r) * mle_challenge_product;
 
         let sum_poly = compute_mles_product_sum(&mles, claim, r, &[]);
->>>>>>> e35acb4f
 
         assert_eq!(eval, sum_poly.evaluate(&challenge[0]));
     }
@@ -356,31 +319,12 @@
         let r_whole = [<Fr as JoltField>::Challenge::from(rng.gen::<u128>())];
         let r: &[<Fr as JoltField>::Challenge; 1] = &r_whole;
         let mles: [_; N_MLE] = from_fn(|_| random_mle(1, rng));
-<<<<<<< HEAD
-        let correction_factor = rng.gen();
-        let claim = correction_factor * gen_product_mle(&mles).evaluate(r);
-        let r_whole = [<Fr as JoltField>::Challenge::from(rng.gen::<u128>())];
-        let r_prime: &[<Fr as JoltField>::Challenge; 1] = &r_whole;
-        let mle_challenge_product = mles.iter().map(|mle| mle.evaluate(r_prime)).product::<Fr>();
-        let eval = correction_factor * EqPolynomial::<Fr>::mle(r_prime, r) * mle_challenge_product;
-        let log_sum_n_terms = 0;
-
-        let sum_poly = compute_mles_product_sum(
-            &mles,
-            claim,
-            r[0],
-            &EqPolynomial::evals(&[]),
-            correction_factor,
-            log_sum_n_terms,
-        );
-=======
         let claim = gen_product_mle(&mles).evaluate(r);
         let challenge: &[Fr; 1] = &rng.gen();
         let mle_challenge_product = mles.iter().map(|p| p.evaluate(challenge)).product::<Fr>();
         let eval = EqPolynomial::mle(challenge, r) * mle_challenge_product;
 
         let sum_poly = compute_mles_product_sum(&mles, claim, r, &[]);
->>>>>>> e35acb4f
 
         assert_eq!(eval, sum_poly.evaluate(&challenge[0]));
     }
@@ -393,30 +337,10 @@
         let r: &[<Fr as JoltField>::Challenge; 1] = &r_whole;
         // let r: &[Fr; 1] = &rng.gen();
         let mles: [_; N_MLE] = from_fn(|_| random_mle(1, rng));
-<<<<<<< HEAD
-        let correction_factor = rng.gen();
-        let claim = correction_factor * gen_product_mle(&mles).evaluate(r);
-        let r_whole = [<Fr as JoltField>::Challenge::from(rng.gen::<u128>())];
-        let r_prime: &[<Fr as JoltField>::Challenge; 1] = &r_whole;
-        // let r_prime: &[Fr; 1] = &rng.gen();
-        let mle_challenge_product = mles.iter().map(|mle| mle.evaluate(r_prime)).product::<Fr>();
-        let eval = correction_factor * EqPolynomial::<Fr>::mle(r_prime, r) * mle_challenge_product;
-        let log_sum_n_terms = 0;
-
-        let sum_poly = compute_mles_product_sum(
-            &mles,
-            claim,
-            r[0],
-            &EqPolynomial::evals(&[]),
-            correction_factor,
-            log_sum_n_terms,
-        );
-=======
         let claim = gen_product_mle(&mles).evaluate(r);
         let challenge: &[Fr; 1] = &rng.gen();
         let mle_challenge_product = mles.iter().map(|p| p.evaluate(challenge)).product::<Fr>();
         let eval = EqPolynomial::mle(challenge, r) * mle_challenge_product;
->>>>>>> e35acb4f
 
         let sum_poly = compute_mles_product_sum(&mles, claim, r, &[]);
 
@@ -431,32 +355,12 @@
         let r_whole = [<Fr as JoltField>::Challenge::from(rng.gen::<u128>())];
         let r: &[<Fr as JoltField>::Challenge; 1] = &r_whole;
         let mles: [_; N_MLE] = from_fn(|_| random_mle(1, rng));
-<<<<<<< HEAD
-        let correction_factor = rng.gen();
-        let claim = correction_factor * gen_product_mle(&mles).evaluate(r);
-        // let r_prime: &[Fr; 1] = &rng.gen();
-        let r_whole = [<Fr as JoltField>::Challenge::from(rng.gen::<u128>())];
-        let r_prime: &[<Fr as JoltField>::Challenge; 1] = &r_whole;
-        let mle_challenge_product = mles.iter().map(|mle| mle.evaluate(r_prime)).product::<Fr>();
-        let eval = correction_factor * EqPolynomial::<Fr>::mle(r_prime, r) * mle_challenge_product;
-        let log_sum_n_terms = 0;
-
-        let sum_poly = compute_mles_product_sum(
-            &mles,
-            claim,
-            r[0],
-            &EqPolynomial::evals(&[]),
-            correction_factor,
-            log_sum_n_terms,
-        );
-=======
         let claim = gen_product_mle(&mles).evaluate(r);
         let challenge: &[Fr; 1] = &rng.gen();
         let mle_challenge_product = mles.iter().map(|p| p.evaluate(challenge)).product::<Fr>();
         let eval = EqPolynomial::mle(challenge, r) * mle_challenge_product;
 
         let sum_poly = compute_mles_product_sum(&mles, claim, r, &[]);
->>>>>>> e35acb4f
 
         assert_eq!(eval, sum_poly.evaluate(&challenge[0]));
     }
