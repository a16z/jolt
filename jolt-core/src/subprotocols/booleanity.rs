--- conflicted
+++ resolved
@@ -191,28 +191,17 @@
     D: GruenSplitEqPolynomial<F>,
     /// G[i][k] = Σ_j eq(r_cycle, j) · ra_i(k, j) for all RA polynomials
     G: Vec<Vec<F>>,
-<<<<<<< HEAD
-    /// H as in the Twist and Shout paper
-    H: Vec<RaPolynomial<u8, F>>,
-    /// F: Expanding table
-=======
     /// Shared H polynomials for phase 2 (initialized at transition)
     H: Option<SharedRaPolynomials<F>>,
     /// F: Expanding table for phase 1
->>>>>>> 921e6123
     F: ExpandingTable<F>,
     /// eq(r_address, r_address) at end of phase 1
     eq_r_r: F,
-<<<<<<< HEAD
-    /// Indices for H polynomials
-    H_indices: Vec<Vec<Option<u8>>>,
-=======
     /// RA indices (non-transposed, one per cycle)
     ra_indices: Vec<RaIndices>,
     /// OneHotParams for SharedRaPolynomials
     #[allocative(skip)]
     one_hot_params: OneHotParams,
->>>>>>> 921e6123
     #[allocative(skip)]
     params: BooleanitySumcheckParams<F>,
 }
@@ -227,15 +216,10 @@
     #[tracing::instrument(skip_all, name = "BooleanitySumcheckProver::initialize")]
     pub fn initialize(
         params: BooleanitySumcheckParams<F>,
-<<<<<<< HEAD
-        G: Vec<Vec<F>>,
-        H_indices: Vec<Vec<Option<u8>>>,
-=======
         trace: &[Cycle],
         bytecode: &BytecodePreprocessing,
         memory_layout: &MemoryLayout,
         one_hot_params: &OneHotParams,
->>>>>>> 921e6123
     ) -> Self {
         // Compute G and RA indices in a single pass over the trace
         let (G, ra_indices) = compute_all_G_and_ra_indices::<F>(
