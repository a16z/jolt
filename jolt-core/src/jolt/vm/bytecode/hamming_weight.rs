--- conflicted
+++ resolved
@@ -18,12 +18,7 @@
 use rayon::prelude::*;
 
 pub struct HammingWeightProverState<F: JoltField> {
-<<<<<<< HEAD
     ra: Vec<MultilinearPolynomial<F>>,
-    unbound_ra_polys: Vec<MultilinearPolynomial<F>>,
-=======
-    ra: MultilinearPolynomial<F>,
->>>>>>> 788778b0
 }
 
 pub struct HammingWeightSumcheck<F: JoltField> {
@@ -31,9 +26,6 @@
     log_K_chunk: usize,
     d: usize,
     prover_state: Option<HammingWeightProverState<F>>,
-<<<<<<< HEAD
-    ra_claims: Option<Vec<F>>,
-    r_cycle: Vec<F>,
 }
 
 impl<F: JoltField> HammingWeightSumcheck<F> {
@@ -41,7 +33,6 @@
     pub fn new_prover(
         sm: &mut StateManager<F, impl Transcript, impl CommitmentScheme<Field = F>>,
         F: Vec<Vec<F>>,
-        unbound_ra_polys: Vec<MultilinearPolynomial<F>>,
     ) -> Self {
         let d = sm.get_prover_data().0.shared.bytecode.d;
         let gamma: F = sm.transcript.borrow_mut().challenge_scalar();
@@ -51,11 +42,6 @@
         }
         let log_K = sm.get_bytecode().len().log_2();
         let log_K_chunk = log_K.div_ceil(d);
-        let r_cycle = sm
-            .get_opening_point(OpeningsKeys::SpartanZ(JoltR1CSInputs::LookupOutput))
-            .unwrap()
-            .r
-            .clone();
         let ra = F
             .into_iter()
             .map(MultilinearPolynomial::from)
@@ -64,23 +50,7 @@
             gamma: gamma_powers,
             log_K_chunk,
             d,
-            prover_state: Some(HammingWeightProverState {
-                ra,
-                unbound_ra_polys,
-            }),
-            ra_claims: None,
-            r_cycle,
-=======
-}
-
-impl<F: JoltField> HammingWeightSumcheck<F> {
-    pub fn new_prover(F: Vec<F>, K: usize) -> Self {
-        Self {
-            log_K: K.log_2(),
-            prover_state: Some(HammingWeightProverState {
-                ra: MultilinearPolynomial::from(F),
-            }),
->>>>>>> 788778b0
+            prover_state: Some(HammingWeightProverState { ra }),
         }
     }
 
@@ -94,28 +64,12 @@
             gamma_powers[i] = gamma_powers[i - 1] * gamma;
         }
         let log_K = sm.get_bytecode().len().log_2();
-<<<<<<< HEAD
         let log_K_chunk = log_K.div_ceil(d);
-        let ra_claims = (0..d)
-            .map(|i| sm.get_opening(OpeningsKeys::BytecodeHammingWeightRa(i)))
-            .collect::<Vec<F>>();
-        let r_cycle = sm
-            .get_opening_point(OpeningsKeys::SpartanZ(JoltR1CSInputs::LookupOutput))
-            .unwrap()
-            .r
-            .clone();
-=======
->>>>>>> 788778b0
         Self {
             gamma: gamma_powers,
             log_K_chunk,
             d,
             prover_state: None,
-<<<<<<< HEAD
-            ra_claims: Some(ra_claims),
-            r_cycle,
-=======
->>>>>>> 788778b0
         }
     }
 }
@@ -135,10 +89,7 @@
 
     #[tracing::instrument(skip_all, name = "BytecodeHammingWeight::compute_prover_message")]
     fn compute_prover_message(&mut self, _round: usize) -> Vec<F> {
-        let prover_state = self
-            .prover_state
-            .as_ref()
-            .expect("Prover state not initialized");
+        let prover_state = self.prover_state.as_ref().unwrap();
 
         vec![prover_state
             .ra
@@ -164,84 +115,38 @@
             .for_each(|ra| ra.bind_parallel(r_j, BindingOrder::LowToHigh))
     }
 
-<<<<<<< HEAD
-    fn expected_output_claim(&self, _: &[F]) -> F {
-        self.gamma
-            .iter()
-            .zip(self.ra_claims.as_ref().unwrap())
-            .map(|(gamma, ra)| *ra * gamma)
-            .sum()
-=======
     fn expected_output_claim(
         &self,
         opening_accumulator: Option<Rc<RefCell<VerifierOpeningAccumulator<F>>>>,
         _r: &[F],
     ) -> F {
-        opening_accumulator
-            .unwrap()
-            .borrow()
-            .get_committed_polynomial_opening(
-                CommittedPolynomial::BytecodeRa,
-                SumcheckId::BytecodeHammingWeight,
-            )
-            .1
+        let opening_accumulator = opening_accumulator.as_ref().unwrap();
+        self.gamma
+            .iter()
+            .enumerate()
+            .map(|(i, gamma)| {
+                let ra = opening_accumulator
+                    .borrow()
+                    .get_committed_polynomial_opening(
+                        CommittedPolynomial::BytecodeRa(i),
+                        SumcheckId::BytecodeHammingWeight,
+                    )
+                    .1;
+                ra * gamma
+            })
+            .sum()
     }
 
     fn normalize_opening_point(&self, opening_point: &[F]) -> OpeningPoint<BIG_ENDIAN, F> {
         OpeningPoint::new(opening_point.iter().rev().copied().collect())
->>>>>>> 788778b0
-    }
-
-<<<<<<< HEAD
-impl<F, PCS> CacheSumcheckOpenings<F, PCS> for HammingWeightSumcheck<F>
-where
-    F: JoltField,
-    PCS: CommitmentScheme<Field = F>,
-{
-    fn normalize_opening_point(&self, opening_point: &[F]) -> OpeningPoint<BIG_ENDIAN, F> {
-        let mut opening_point = opening_point.to_vec();
-        opening_point.reverse();
-        opening_point.into()
-    }
-
-=======
->>>>>>> 788778b0
+    }
+
     fn cache_openings_prover(
         &self,
         accumulator: Rc<RefCell<ProverOpeningAccumulator<F>>>,
         opening_point: OpeningPoint<BIG_ENDIAN, F>,
     ) {
-<<<<<<< HEAD
-        let ps = self.prover_state.as_mut().unwrap();
-        let ra_claims = ps
-            .ra
-            .iter()
-            .map(|ra| ra.final_sumcheck_claim())
-            .collect::<Vec<F>>();
-        let ra_keys = (0..self.d)
-            .map(OpeningsKeys::BytecodeHammingWeightRa)
-            .collect::<Vec<_>>();
-        let accumulator = accumulator.expect("accumulator is needed");
-        ps.unbound_ra_polys
-            .iter_mut()
-            .zip(ra_claims)
-            .zip(ra_keys)
-            .for_each(|((ra, claim), key)| {
-                accumulator.borrow_mut().append_sparse(
-                    vec![std::mem::take(ra)],
-                    opening_point.r.clone(),
-                    self.r_cycle.clone(),
-                    vec![claim],
-                    Some(vec![key]),
-                );
-            });
-=======
-        let ps = self
-            .prover_state
-            .as_ref()
-            .expect("Prover state not initialized");
-        let ra_claim = ps.ra.final_sumcheck_claim();
-
+        let ps = self.prover_state.as_ref().unwrap();
         let r_cycle = accumulator
             .borrow()
             .get_virtual_polynomial_opening(
@@ -251,15 +156,20 @@
             .0
             .r
             .clone();
-
+        let ra_claims = ps
+            .ra
+            .iter()
+            .map(|ra| ra.final_sumcheck_claim())
+            .collect::<Vec<F>>();
         accumulator.borrow_mut().append_sparse(
-            vec![CommittedPolynomial::BytecodeRa],
+            (0..self.d)
+                .map(|i| CommittedPolynomial::BytecodeRa(i))
+                .collect(),
             SumcheckId::BytecodeHammingWeight,
-            opening_point.r,
+            opening_point.r.to_vec(),
             r_cycle,
-            vec![ra_claim],
+            ra_claims,
         );
->>>>>>> 788778b0
     }
 
     fn cache_openings_verifier(
@@ -267,9 +177,6 @@
         accumulator: Rc<RefCell<VerifierOpeningAccumulator<F>>>,
         opening_point: OpeningPoint<BIG_ENDIAN, F>,
     ) {
-<<<<<<< HEAD
-        let accumulator = accumulator.expect("accumulator is needed");
-=======
         let r_cycle = accumulator
             .borrow()
             .get_virtual_polynomial_opening(
@@ -279,26 +186,18 @@
             .0
             .r
             .clone();
-
->>>>>>> 788778b0
         let r = opening_point
             .r
             .iter()
             .cloned()
             .chain(r_cycle.iter().cloned())
             .collect::<Vec<_>>();
-<<<<<<< HEAD
-        (0..self.d).for_each(|i| {
-            accumulator
-                .borrow_mut()
-                .populate_claim_opening(OpeningsKeys::BytecodeHammingWeightRa(i), r.clone().into())
-        });
-=======
         accumulator.borrow_mut().append_sparse(
-            vec![CommittedPolynomial::BytecodeRa],
+            (0..self.d)
+                .map(CommittedPolynomial::BytecodeRa)
+                .collect::<Vec<_>>(),
             SumcheckId::BytecodeHammingWeight,
             r,
         );
->>>>>>> 788778b0
     }
 }