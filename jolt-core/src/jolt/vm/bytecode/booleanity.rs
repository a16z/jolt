--- conflicted
+++ resolved
@@ -31,10 +31,6 @@
     eq_r_r: Option<F>,
     eq_km_c: [[F; 3]; 2],
     eq_km_c_squared: [[F; 3]; 2],
-<<<<<<< HEAD
-    unbound_ra_polys: Vec<MultilinearPolynomial<F>>,
-=======
->>>>>>> 788778b0
 }
 
 pub struct BooleanitySumcheck<F: JoltField> {
@@ -45,10 +41,6 @@
     prover_state: Option<BooleanityProverState<F>>,
     r_address: Vec<F>,
     r_cycle: Vec<F>,
-<<<<<<< HEAD
-    ra_claims: Option<Vec<F>>,
-=======
->>>>>>> 788778b0
 }
 
 impl<F: JoltField> BooleanitySumcheck<F> {
@@ -56,12 +48,7 @@
     pub fn new_prover(
         sm: &mut StateManager<F, impl Transcript, impl CommitmentScheme<Field = F>>,
         eq_r_cycle: Vec<F>,
-<<<<<<< HEAD
         G: Vec<Vec<F>>,
-        unbound_ra_polys: Vec<MultilinearPolynomial<F>>,
-=======
-        G: Vec<F>,
->>>>>>> 788778b0
     ) -> Self {
         let (preprocessing, trace, _, _) = sm.get_prover_data();
         let d = preprocessing.shared.bytecode.d;
@@ -87,10 +74,6 @@
                 &preprocessing.shared.bytecode,
                 eq_r_cycle,
                 G,
-<<<<<<< HEAD
-                unbound_ra_polys,
-=======
->>>>>>> 788778b0
                 &r_address,
                 d,
             )),
@@ -98,12 +81,7 @@
             log_T: trace.len().log_2(),
             log_K_chunk,
             r_address,
-<<<<<<< HEAD
-            r_cycle,
-            ra_claims: None,
-=======
             r_cycle: r_cycle.into(),
->>>>>>> 788778b0
         }
     }
 
@@ -112,7 +90,6 @@
     ) -> Self {
         let d = sm.get_verifier_data().0.shared.bytecode.d;
         let log_K = sm.get_bytecode().len().log_2();
-<<<<<<< HEAD
         let log_K_chunk = log_K.div_ceil(d);
         let gamma: F = sm.transcript.borrow_mut().challenge_scalar();
         let mut gamma_powers = vec![F::one(); d];
@@ -120,35 +97,18 @@
             gamma_powers[i] = gamma_powers[i - 1] * gamma;
         }
         let r_address: Vec<F> = sm.transcript.borrow_mut().challenge_vector(log_K_chunk);
-        let r_cycle = sm
-            .get_opening_point(OpeningsKeys::SpartanZ(JoltR1CSInputs::LookupOutput))
-            .unwrap()
-            .r
-            .clone();
-        let ra_claims = (0..d)
-            .map(|i| sm.get_opening(OpeningsKeys::BytecodeBooleanityRa(i)))
-            .collect::<Vec<F>>();
-=======
-        let r_address: Vec<F> = sm.transcript.borrow_mut().challenge_vector(log_K);
         let (r_cycle, _) = sm.get_virtual_polynomial_opening(
             VirtualPolynomial::LookupOutput,
             SumcheckId::SpartanOuter,
         );
->>>>>>> 788778b0
         Self {
             gamma: gamma_powers,
             prover_state: None,
             r_address,
             log_T: r_cycle.len(),
-<<<<<<< HEAD
-            r_cycle,
-            ra_claims: Some(ra_claims),
+            r_cycle: r_cycle.into(),
+            log_K_chunk,
             d,
-            log_K_chunk,
-=======
-            r_cycle: r_cycle.into(),
-            log_K,
->>>>>>> 788778b0
         }
     }
 }
@@ -158,12 +118,7 @@
         trace: &[RV32IMCycle],
         preprocessing: &BytecodePreprocessing,
         eq_r_cycle: Vec<F>,
-<<<<<<< HEAD
         G: Vec<Vec<F>>,
-        unbound_ra_polys: Vec<MultilinearPolynomial<F>>,
-=======
-        G: Vec<F>,
->>>>>>> 788778b0
         r_address: &[F],
         d: usize,
     ) -> Self {
@@ -218,10 +173,6 @@
             eq_km_c,
             eq_km_c_squared,
             pc_by_cycle,
-<<<<<<< HEAD
-            unbound_ra_polys,
-=======
->>>>>>> 788778b0
         }
     }
 }
@@ -294,26 +245,25 @@
         }
     }
 
-<<<<<<< HEAD
-    fn expected_output_claim(&self, r: &[F]) -> F {
-        EqPolynomial::mle(
-=======
     fn expected_output_claim(
         &self,
         accumulator: Option<Rc<RefCell<VerifierOpeningAccumulator<F>>>>,
         r: &[F],
     ) -> F {
-        let ra_claim = accumulator
-            .unwrap()
-            .borrow()
-            .get_committed_polynomial_opening(
-                CommittedPolynomial::BytecodeRa,
-                SumcheckId::BytecodeBooleanity,
-            )
-            .1;
-
-        let eq_eval = EqPolynomial::mle(
->>>>>>> 788778b0
+        let accumulator = accumulator.as_ref().unwrap();
+        let ra_claims = (0..self.d)
+            .map(|i| {
+                accumulator
+                    .borrow()
+                    .get_committed_polynomial_opening(
+                        CommittedPolynomial::BytecodeRa(i),
+                        SumcheckId::BytecodeBooleanity,
+                    )
+                    .1
+            })
+            .collect::<Vec<F>>();
+
+        EqPolynomial::mle(
             r,
             &self
                 .r_address
@@ -325,30 +275,17 @@
         ) * self
             .gamma
             .iter()
-            .zip(self.ra_claims.as_ref().unwrap())
+            .zip(ra_claims)
             .fold(F::zero(), |acc, (gamma, ra)| {
                 (ra.square() - ra) * gamma + acc
             })
     }
 
-<<<<<<< HEAD
-impl<F, PCS> CacheSumcheckOpenings<F, PCS> for BooleanitySumcheck<F>
-where
-    F: JoltField,
-    PCS: CommitmentScheme<Field = F>,
-{
     fn normalize_opening_point(&self, opening_point: &[F]) -> OpeningPoint<BIG_ENDIAN, F> {
         let mut opening_point = opening_point.to_vec();
         opening_point[..self.log_K_chunk].reverse();
         opening_point[self.log_K_chunk..].reverse();
         opening_point.into()
-=======
-    fn normalize_opening_point(&self, opening_point: &[F]) -> OpeningPoint<BIG_ENDIAN, F> {
-        let (r_address, r_cycle) = opening_point.split_at(self.log_K);
-        let mut r_big_endian: Vec<F> = r_address.iter().rev().copied().collect();
-        r_big_endian.extend(r_cycle.iter().copied().rev());
-        OpeningPoint::new(r_big_endian)
->>>>>>> 788778b0
     }
 
     fn cache_openings_prover(
@@ -356,50 +293,23 @@
         accumulator: Rc<RefCell<ProverOpeningAccumulator<F>>>,
         opening_point: OpeningPoint<BIG_ENDIAN, F>,
     ) {
-        let ps = self
-            .prover_state
-            .as_ref()
-            .expect("Prover state not initialized");
-
-<<<<<<< HEAD
-        let accumulator = accumulator.expect("accumulator is needed");
-        let ra_claims =
+        let ps = self.prover_state.as_ref().unwrap();
+
+        let (keys, claims): (Vec<CommittedPolynomial>, Vec<F>) =
             ps.H.as_ref()
                 .unwrap()
                 .iter()
-                .map(|H| H.final_sumcheck_claim())
-                .collect::<Vec<F>>();
-        let ra_keys = (0..self.d)
-            .map(OpeningsKeys::BytecodeBooleanityRa)
-            .collect::<Vec<_>>();
-
-        let r_address = &opening_point.r[..self.log_K_chunk];
-        let r_cycle = &opening_point.r[self.log_K_chunk..];
-
-        ps.unbound_ra_polys
-            .iter_mut()
-            .zip(ra_claims)
-            .zip(ra_keys)
-            .for_each(|((ra, claim), key)| {
-                accumulator.borrow_mut().append_sparse(
-                    vec![std::mem::take(ra)],
-                    r_address.to_vec(),
-                    r_cycle.to_vec(),
-                    vec![claim],
-                    Some(vec![key]),
-                );
-            });
-=======
-        let ra_claim = ps.H.as_ref().unwrap().final_sumcheck_claim();
+                .enumerate()
+                .map(|(i, H)| (CommittedPolynomial::BytecodeRa(i), H.final_sumcheck_claim()))
+                .collect();
 
         accumulator.borrow_mut().append_sparse(
-            vec![CommittedPolynomial::BytecodeRa],
+            keys,
             SumcheckId::BytecodeBooleanity,
-            opening_point.r[..self.log_K].to_vec(),
-            opening_point.r[self.log_K..].to_vec(),
-            vec![ra_claim],
+            opening_point.r[..self.log_K_chunk].to_vec(),
+            opening_point.r[self.log_K_chunk..].to_vec(),
+            claims,
         );
->>>>>>> 788778b0
     }
 
     fn cache_openings_verifier(
@@ -407,21 +317,14 @@
         accumulator: Rc<RefCell<VerifierOpeningAccumulator<F>>>,
         opening_point: OpeningPoint<BIG_ENDIAN, F>,
     ) {
-<<<<<<< HEAD
-        let accumulator = accumulator.expect("accumulator is needed");
-        (0..self.d).for_each(|i| {
-            accumulator.borrow_mut().populate_claim_opening(
-                OpeningsKeys::BytecodeBooleanityRa(i),
-                opening_point.clone(),
-            )
-        })
-=======
+        let keys = (0..self.d)
+            .map(|i| CommittedPolynomial::BytecodeRa(i))
+            .collect::<Vec<CommittedPolynomial>>();
         accumulator.borrow_mut().append_sparse(
-            vec![CommittedPolynomial::BytecodeRa],
+            keys,
             SumcheckId::BytecodeBooleanity,
             opening_point.r,
         );
->>>>>>> 788778b0
     }
 }
 
