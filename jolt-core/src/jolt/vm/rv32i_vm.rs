use crate::field::JoltField;
use crate::jolt::instruction::virtual_assert_halfword_alignment::AssertHalfwordAlignmentInstruction;
use crate::jolt::instruction::virtual_assert_valid_div0::AssertValidDiv0Instruction;
use crate::jolt::instruction::virtual_assert_valid_unsigned_remainder::AssertValidUnsignedRemainderInstruction;
use crate::jolt::instruction::virtual_move::MOVEInstruction;
use crate::jolt::instruction::virtual_pow2::POW2Instruction;
use crate::jolt::instruction::virtual_right_shift_padding::RightShiftPaddingInstruction;
use crate::jolt::subtable::div_by_zero::DivByZeroSubtable;
use crate::jolt::subtable::low_bit::LowBitSubtable;
use crate::jolt::subtable::right_is_zero::RightIsZeroSubtable;
use crate::poly::commitment::hyperkzg::HyperKZG;
use crate::r1cs::constraints::JoltRV32IMConstraints;
use crate::r1cs::inputs::JoltR1CSInputs;
use ark_bn254::{Bn254, Fr};
use ark_serialize::{CanonicalDeserialize, CanonicalSerialize};
use enum_dispatch::enum_dispatch;
use rand::{prelude::StdRng, RngCore};
use serde::{Deserialize, Serialize};
use std::any::TypeId;
use strum::{EnumCount, IntoEnumIterator};
use strum_macros::{EnumCount as EnumCountMacro, EnumIter};

use super::{Jolt, JoltCommitments, JoltProof};
use crate::jolt::instruction::{
    add::ADDInstruction, and::ANDInstruction, beq::BEQInstruction, bge::BGEInstruction,
    bgeu::BGEUInstruction, bne::BNEInstruction, mul::MULInstruction, mulhu::MULHUInstruction,
    mulu::MULUInstruction, or::ORInstruction, sll::SLLInstruction, slt::SLTInstruction,
    sltu::SLTUInstruction, sra::SRAInstruction, srl::SRLInstruction, sub::SUBInstruction,
    virtual_advice::ADVICEInstruction, virtual_assert_lte::ASSERTLTEInstruction,
    virtual_assert_valid_signed_remainder::AssertValidSignedRemainderInstruction,
    virtual_movsign::MOVSIGNInstruction, xor::XORInstruction, JoltInstruction, JoltInstructionSet,
    SubtableIndices,
};
use crate::jolt::subtable::{
    and::AndSubtable, eq::EqSubtable, eq_abs::EqAbsSubtable, identity::IdentitySubtable,
    left_is_zero::LeftIsZeroSubtable, left_msb::LeftMSBSubtable, lt_abs::LtAbsSubtable,
    ltu::LtuSubtable, or::OrSubtable, right_msb::RightMSBSubtable, sign_extend::SignExtendSubtable,
    sll::SllSubtable, sra_sign::SraSignSubtable, srl::SrlSubtable, xor::XorSubtable,
    JoltSubtableSet, LassoSubtable, SubtableId,
};
use crate::poly::commitment::commitment_scheme::CommitmentScheme;

/// Generates an enum out of a list of JoltInstruction types. All JoltInstruction methods
/// are callable on the enum type via enum_dispatch.
macro_rules! instruction_set {
    ($enum_name:ident, $($alias:ident: $struct:ty),+) => {
        #[allow(non_camel_case_types)]
        #[repr(u8)]
        #[derive(Copy, Clone, Debug, PartialEq, EnumIter, EnumCountMacro, Serialize, Deserialize)]
        #[enum_dispatch(JoltInstruction)]
        pub enum $enum_name {
            $($alias($struct)),+
        }
        impl JoltInstructionSet for $enum_name {}
        impl $enum_name {
            pub fn random_instruction(rng: &mut StdRng) -> Self {
                let index = rng.next_u64() as usize % $enum_name::COUNT;
                let instruction = $enum_name::iter()
                    .enumerate()
                    .filter(|(i, _)| *i == index)
                    .map(|(_, x)| x)
                    .next()
                    .unwrap();
                instruction.random(rng)
            }
        }
        // Need a default so that we can derive EnumIter on `JoltR1CSInputs`
        impl Default for $enum_name {
            fn default() -> Self {
                $enum_name::iter().collect::<Vec<_>>()[0]
            }
        }
    };
}

/// Generates an enum out of a list of LassoSubtable types. All LassoSubtable methods
/// are callable on the enum type via enum_dispatch.
macro_rules! subtable_enum {
    ($enum_name:ident, $($alias:ident: $struct:ty),+) => {
        #[allow(non_camel_case_types)]
        #[repr(u8)]
        #[enum_dispatch(LassoSubtable<F>)]
        #[derive(EnumCountMacro, EnumIter)]
        pub enum $enum_name<F: JoltField> { $($alias($struct)),+ }
        impl<F: JoltField> From<SubtableId> for $enum_name<F> {
          fn from(subtable_id: SubtableId) -> Self {
            $(
              if subtable_id == TypeId::of::<$struct>() {
                $enum_name::from(<$struct>::new())
              } else
            )+
            { panic!("Unexpected subtable id {:?}", subtable_id) } // TODO(moodlezoup): better error handling
          }
        }

        impl<F: JoltField> From<$enum_name<F>> for usize {
            fn from(subtable: $enum_name<F>) -> usize {
                // Discriminant: https://doc.rust-lang.org/reference/items/enumerations.html#pointer-casting
                let byte = unsafe { *(&subtable as *const $enum_name<F> as *const u8) };
                byte as usize
            }
        }
        impl<F: JoltField> JoltSubtableSet<F> for $enum_name<F> {}
    };
}

const WORD_SIZE: usize = 32;

instruction_set!(
  RV32I,
  ADD: ADDInstruction<WORD_SIZE>,
  SUB: SUBInstruction<WORD_SIZE>,
  AND: ANDInstruction<WORD_SIZE>,
  OR: ORInstruction<WORD_SIZE>,
  XOR: XORInstruction<WORD_SIZE>,
  BEQ: BEQInstruction<WORD_SIZE>,
  BGE: BGEInstruction<WORD_SIZE>,
  BGEU: BGEUInstruction<WORD_SIZE>,
  BNE: BNEInstruction<WORD_SIZE>,
  SLT: SLTInstruction<WORD_SIZE>,
  SLTU: SLTUInstruction<WORD_SIZE>,
  SLL: SLLInstruction<WORD_SIZE>,
  SRA: SRAInstruction<WORD_SIZE>,
  SRL: SRLInstruction<WORD_SIZE>,
  MOVSIGN: MOVSIGNInstruction<WORD_SIZE>,
  MUL: MULInstruction<WORD_SIZE>,
  MULU: MULUInstruction<WORD_SIZE>,
  MULHU: MULHUInstruction<WORD_SIZE>,
  VIRTUAL_ADVICE: ADVICEInstruction<WORD_SIZE>,
  VIRTUAL_MOVE: MOVEInstruction<WORD_SIZE>,
  VIRTUAL_ASSERT_LTE: ASSERTLTEInstruction<WORD_SIZE>,
  VIRTUAL_ASSERT_VALID_SIGNED_REMAINDER: AssertValidSignedRemainderInstruction<WORD_SIZE>,
  VIRTUAL_ASSERT_VALID_UNSIGNED_REMAINDER: AssertValidUnsignedRemainderInstruction<WORD_SIZE>,
  VIRTUAL_ASSERT_VALID_DIV0: AssertValidDiv0Instruction<WORD_SIZE>,
  VIRTUAL_ASSERT_HALFWORD_ALIGNMENT: AssertHalfwordAlignmentInstruction<WORD_SIZE>,
  VIRTUAL_POW2: POW2Instruction<WORD_SIZE>,
  VIRTUAL_SRA_PADDING: RightShiftPaddingInstruction<WORD_SIZE>
);
subtable_enum!(
  RV32ISubtables,
  AND: AndSubtable<F>,
  EQ_ABS: EqAbsSubtable<F>,
  EQ: EqSubtable<F>,
  LEFT_MSB: LeftMSBSubtable<F>,
  RIGHT_MSB: RightMSBSubtable<F>,
  IDENTITY: IdentitySubtable<F>,
  LT_ABS: LtAbsSubtable<F>,
  LTU: LtuSubtable<F>,
  OR: OrSubtable<F>,
  SIGN_EXTEND_16: SignExtendSubtable<F, 16>,
  SLL0: SllSubtable<F, 0, WORD_SIZE>,
  SLL1: SllSubtable<F, 1, WORD_SIZE>,
  SLL2: SllSubtable<F, 2, WORD_SIZE>,
  SLL3: SllSubtable<F, 3, WORD_SIZE>,
  SRA_SIGN: SraSignSubtable<F, WORD_SIZE>,
  SRL0: SrlSubtable<F, 0, WORD_SIZE>,
  SRL1: SrlSubtable<F, 1, WORD_SIZE>,
  SRL2: SrlSubtable<F, 2, WORD_SIZE>,
  SRL3: SrlSubtable<F, 3, WORD_SIZE>,
  XOR: XorSubtable<F>,
  LEFT_IS_ZERO: LeftIsZeroSubtable<F>,
  RIGHT_IS_ZERO: RightIsZeroSubtable<F>,
  DIV_BY_ZERO: DivByZeroSubtable<F>,
  LSB: LowBitSubtable<F>
);

// ==================== JOLT ====================

pub enum RV32IJoltVM {}

pub const C: usize = 4;
pub const M: usize = 1 << 16;

impl<F, PCS, ProofTranscript> Jolt<F, PCS, C, M, ProofTranscript> for RV32IJoltVM
where
    F: JoltField,
    PCS: CommitmentScheme<ProofTranscript, Field = F>,
    ProofTranscript: Transcript,
{
    type InstructionSet = RV32I;
    type Subtables = RV32ISubtables<F>;
    type Constraints = JoltRV32IMConstraints;
}

pub type RV32IJoltProof<F, PCS, ProofTranscript> =
    JoltProof<C, M, JoltR1CSInputs, F, PCS, RV32I, RV32ISubtables<F>, ProofTranscript>;

use crate::utils::transcript::{KeccakTranscript, Transcript};
use eyre::Result;
use std::fs::File;
use std::io::Cursor;
use std::path::PathBuf;

pub trait Serializable: CanonicalSerialize + CanonicalDeserialize + Sized {
    /// Gets the byte size of the serialized data
    fn size(&self) -> Result<usize> {
        let mut buffer = Vec::new();
        self.serialize_compressed(&mut buffer)?;
        Ok(buffer.len())
    }

    /// Saves the data to a file
    fn save_to_file<P: Into<PathBuf>>(&self, path: P) -> Result<()> {
        let file = File::create(path.into())?;
        self.serialize_compressed(file)?;
        Ok(())
    }

    /// Reads data from a file
    fn from_file<P: Into<PathBuf>>(path: P) -> Result<Self> {
        let file = File::open(path.into())?;
        Ok(Self::deserialize_compressed(file)?)
    }

    /// Serializes the data to a byte vector
    fn serialize_to_bytes(&self) -> Result<Vec<u8>> {
        let mut buffer = Vec::new();
        self.serialize_compressed(&mut buffer)?;
        Ok(buffer)
    }

    /// Deserializes data from a byte vector
    fn deserialize_from_bytes(bytes: &[u8]) -> Result<Self> {
        let cursor = Cursor::new(bytes);
        Ok(Self::deserialize_compressed(cursor)?)
    }
}

pub type ProofTranscript = KeccakTranscript;
pub type PCS = HyperKZG<Bn254, ProofTranscript>;
#[derive(CanonicalSerialize, CanonicalDeserialize)]
pub struct JoltHyperKZGProof {
    pub proof: RV32IJoltProof<Fr, PCS, ProofTranscript>,
    pub commitments: JoltCommitments<PCS, ProofTranscript>,
}

impl Serializable for JoltHyperKZGProof {}

// ==================== TEST ====================

#[cfg(test)]
mod tests {
    use ark_bn254::{Bn254, Fr};

    use std::collections::HashSet;

    use crate::field::JoltField;
    use crate::host;
    use crate::jolt::instruction::JoltInstruction;
    use crate::jolt::vm::rv32i_vm::{Jolt, RV32IJoltVM, C, M};
    use crate::poly::commitment::commitment_scheme::CommitmentScheme;
    use crate::poly::commitment::hyperkzg::HyperKZG;
    use crate::poly::commitment::mock::MockCommitScheme;
    use crate::poly::commitment::zeromorph::Zeromorph;
    use crate::utils::transcript::{KeccakTranscript, Transcript};
    use std::sync::{LazyLock, Mutex};
    use strum::{EnumCount, IntoEnumIterator};

    // If multiple tests try to read the same trace artifacts simultaneously, they will fail
    static FIB_FILE_LOCK: LazyLock<Mutex<()>> = LazyLock::new(|| Mutex::new(()));
    static SHA3_FILE_LOCK: LazyLock<Mutex<()>> = LazyLock::new(|| Mutex::new(()));

    fn test_instruction_set_subtables<PCS, ProofTranscript>()
    where
        PCS: CommitmentScheme<ProofTranscript>,
        ProofTranscript: Transcript,
    {
        let mut subtable_set: HashSet<_> = HashSet::new();
        for instruction in
            <RV32IJoltVM as Jolt<_, PCS, C, M, ProofTranscript>>::InstructionSet::iter()
        {
            for (subtable, _) in instruction.subtables::<Fr>(C, M) {
                // panics if subtable cannot be cast to enum variant
                let _ = <RV32IJoltVM as Jolt<_, PCS, C, M, ProofTranscript>>::Subtables::from(
                    subtable.subtable_id(),
                );
                subtable_set.insert(subtable.subtable_id());
            }
        }
        assert_eq!(
            subtable_set.len(),
            <RV32IJoltVM as Jolt<_, PCS, C, M, ProofTranscript>>::Subtables::COUNT,
            "Unused enum variants in Subtables"
        );
    }

    #[test]
    fn instruction_set_subtables() {
        test_instruction_set_subtables::<Zeromorph<Bn254, KeccakTranscript>, KeccakTranscript>();
        test_instruction_set_subtables::<HyperKZG<Bn254, KeccakTranscript>, KeccakTranscript>();
    }

    fn fib_e2e<F, PCS, ProofTranscript>()
    where
        F: JoltField,
        PCS: CommitmentScheme<ProofTranscript, Field = F>,
        ProofTranscript: Transcript,
    {
        let artifact_guard = FIB_FILE_LOCK.lock().unwrap();
        let mut program = host::Program::new("fibonacci-guest");
        let inputs = postcard::to_stdvec(&9u32).unwrap();
        program.build(crate::host::DEFAULT_TARGET_DIR);
        let (bytecode, memory_init) = program.decode();

<<<<<<< HEAD
        let (io_device, trace) = program.trace();
=======
        let (io_device, trace) = program.trace(&inputs);
>>>>>>> 810c4fb9
        drop(artifact_guard);

        let preprocessing = RV32IJoltVM::prover_preprocess(
            bytecode.clone(),
            io_device.memory_layout.clone(),
            memory_init,
            1 << 20,
            1 << 20,
            1 << 20,
        );
        let (proof, commitments, verifier_io_device, debug_info) =
            <RV32IJoltVM as Jolt<F, PCS, C, M, ProofTranscript>>::prove(
                io_device,
                trace,
                preprocessing.clone(),
            );
        let verification_result = RV32IJoltVM::verify(
            preprocessing.shared,
            proof,
            commitments,
            verifier_io_device,
            debug_info,
        );
        assert!(
            verification_result.is_ok(),
            "Verification failed with error: {:?}",
            verification_result.err()
        );
    }

    #[test]
    fn fib_e2e_mock() {
        fib_e2e::<Fr, MockCommitScheme<Fr, KeccakTranscript>, KeccakTranscript>();
    }

    #[test]
    fn fib_e2e_zeromorph() {
        fib_e2e::<Fr, Zeromorph<Bn254, KeccakTranscript>, KeccakTranscript>();
    }

    #[test]
    fn fib_e2e_hyperkzg() {
        fib_e2e::<Fr, HyperKZG<Bn254, KeccakTranscript>, KeccakTranscript>();
    }

    // TODO(sragss): Finish Binius.
    // #[test]
    // fn fib_e2e_binius() {
    //     type Field = crate::field::binius::BiniusField<binius_field::BinaryField128b>;
    //     fib_e2e::<Field, MockCommitScheme<Field>>();
    // }

    #[test]
    fn sha3_e2e_zeromorph() {
        let guard = SHA3_FILE_LOCK.lock().unwrap();

        let mut program = host::Program::new("sha3-guest");
        let inputs = postcard::to_stdvec(&[5u8; 32]).unwrap();
        program.build(crate::host::DEFAULT_TARGET_DIR);
        let (bytecode, memory_init) = program.decode();
        let (io_device, trace) = program.trace(&inputs);
        drop(guard);

        let preprocessing = RV32IJoltVM::prover_preprocess(
            bytecode.clone(),
            io_device.memory_layout.clone(),
            memory_init,
            1 << 20,
            1 << 20,
            1 << 20,
        );
        let (jolt_proof, jolt_commitments, verifier_io_device, debug_info) = <RV32IJoltVM as Jolt<
            _,
            Zeromorph<Bn254, KeccakTranscript>,
            C,
            M,
            KeccakTranscript,
        >>::prove(
            io_device, trace, preprocessing.clone()
        );

        let verification_result = RV32IJoltVM::verify(
            preprocessing.shared,
            jolt_proof,
            jolt_commitments,
            verifier_io_device,
            debug_info,
        );
        assert!(
            verification_result.is_ok(),
            "Verification failed with error: {:?}",
            verification_result.err()
        );
    }

    #[test]
    fn sha3_e2e_hyperkzg() {
        let guard = SHA3_FILE_LOCK.lock().unwrap();

        let mut program = host::Program::new("sha3-guest");
        let inputs = postcard::to_stdvec(&[5u8; 32]).unwrap();
        program.build(crate::host::DEFAULT_TARGET_DIR);
        let (bytecode, memory_init) = program.decode();
        let (io_device, trace) = program.trace(&inputs);
        drop(guard);

        let preprocessing = RV32IJoltVM::prover_preprocess(
            bytecode.clone(),
            io_device.memory_layout.clone(),
            memory_init,
            1 << 20,
            1 << 20,
            1 << 20,
        );
        let (jolt_proof, jolt_commitments, verifier_io_device, debug_info) = <RV32IJoltVM as Jolt<
            _,
            HyperKZG<Bn254, KeccakTranscript>,
            C,
            M,
            KeccakTranscript,
        >>::prove(
            io_device, trace, preprocessing.clone()
        );

        let verification_result = RV32IJoltVM::verify(
            preprocessing.shared,
            jolt_proof,
            jolt_commitments,
            verifier_io_device,
            debug_info,
        );
        assert!(
            verification_result.is_ok(),
            "Verification failed with error: {:?}",
            verification_result.err()
        );
    }

    #[test]
    fn memory_ops_e2e_hyperkzg() {
        let mut program = host::Program::new("memory-ops-guest");
        let inputs = vec![];
        program.build(crate::host::DEFAULT_TARGET_DIR);
        let (bytecode, memory_init) = program.decode();
        let (io_device, trace) = program.trace(&inputs);

        let preprocessing = RV32IJoltVM::prover_preprocess(
            bytecode.clone(),
            io_device.memory_layout.clone(),
            memory_init,
            1 << 20,
            1 << 20,
            1 << 20,
        );
        let (jolt_proof, jolt_commitments, verifier_io_device, debug_info) = <RV32IJoltVM as Jolt<
            _,
            HyperKZG<Bn254, KeccakTranscript>,
            C,
            M,
            KeccakTranscript,
        >>::prove(
            io_device, trace, preprocessing.clone()
        );

        let verification_result = RV32IJoltVM::verify(
            preprocessing.shared,
            jolt_proof,
            jolt_commitments,
            verifier_io_device,
            debug_info,
        );
        assert!(
            verification_result.is_ok(),
            "Verification failed with error: {:?}",
            verification_result.err()
        );
    }

    #[test]
    #[should_panic]
    fn truncated_trace() {
        let artifact_guard = FIB_FILE_LOCK.lock().unwrap();
        let mut program = host::Program::new("fibonacci-guest");
        let inputs = postcard::to_stdvec(&9u32).unwrap();
        program.build(crate::host::DEFAULT_TARGET_DIR);
        let (bytecode, memory_init) = program.decode();
        let (mut io_device, mut trace) = program.trace(&inputs);
        trace.truncate(100);
        io_device.outputs[0] = 0; // change the output to 0
        drop(artifact_guard);

        let preprocessing = RV32IJoltVM::prover_preprocess(
            bytecode.clone(),
            io_device.memory_layout.clone(),
            memory_init,
            1 << 20,
            1 << 20,
            1 << 20,
        );
        let (proof, commitments, verifier_io_device, debug_info) = <RV32IJoltVM as Jolt<
            Fr,
            HyperKZG<Bn254, KeccakTranscript>,
            C,
            M,
            KeccakTranscript,
        >>::prove(
            io_device,
            trace,
            preprocessing.clone(),
        );
        let _verification_result = RV32IJoltVM::verify(
            preprocessing.shared,
            proof,
            commitments,
            verifier_io_device,
            debug_info,
        );
    }

    #[test]
    #[should_panic]
    fn malicious_trace() {
        let artifact_guard = FIB_FILE_LOCK.lock().unwrap();
        let mut program = host::Program::new("fibonacci-guest");
        let inputs = postcard::to_stdvec(&1u8).unwrap(); // change input to 1 so that termination bit equal true
        program.build(crate::host::DEFAULT_TARGET_DIR);
        let (bytecode, memory_init) = program.decode();
        let (mut io_device, trace) = program.trace(&inputs);
        let memory_layout = io_device.memory_layout.clone();
        drop(artifact_guard);

        // change memory address of output & termination bit to the same address as input
        // changes here should not be able to spoof the verifier result
        io_device.memory_layout.output_start = io_device.memory_layout.input_start;
        io_device.memory_layout.output_end = io_device.memory_layout.input_end;
        io_device.memory_layout.termination = io_device.memory_layout.input_start;

        // Since the preprocessing is done with the original memory layout, the verifier should fail
        let preprocessing = RV32IJoltVM::prover_preprocess(
            bytecode.clone(),
            memory_layout,
            memory_init,
            1 << 20,
            1 << 20,
            1 << 20,
        );
        let (proof, commitments, verifier_io_device, debug_info) = <RV32IJoltVM as Jolt<
            Fr,
            HyperKZG<Bn254, KeccakTranscript>,
            C,
            M,
            KeccakTranscript,
        >>::prove(
            io_device,
            trace,
            preprocessing.clone(),
        );
        let _verification_result = RV32IJoltVM::verify(
            preprocessing.shared,
            proof,
            commitments,
            verifier_io_device,
            debug_info,
        );
    }
}<|MERGE_RESOLUTION|>--- conflicted
+++ resolved
@@ -302,11 +302,7 @@
         program.build(crate::host::DEFAULT_TARGET_DIR);
         let (bytecode, memory_init) = program.decode();
 
-<<<<<<< HEAD
-        let (io_device, trace) = program.trace();
-=======
         let (io_device, trace) = program.trace(&inputs);
->>>>>>> 810c4fb9
         drop(artifact_guard);
 
         let preprocessing = RV32IJoltVM::prover_preprocess(
