--- conflicted
+++ resolved
@@ -119,14 +119,6 @@
             1 << 20,
         );
         let (proof, commitments, debug_info) =
-<<<<<<< HEAD
-            <RV32IJoltVM as Jolt<
-                32,
-                Fr,
-                DoryCommitmentScheme<KeccakTranscript>,
-                KeccakTranscript,
-            >>::prove(io_device, trace, preprocessing.clone());
-=======
             <RV32IJoltVM as Jolt<32, F, PCS, ProofTranscript>>::prove(
                 io_device,
                 trace,
@@ -135,7 +127,6 @@
 
         let verifier_preprocessing =
             JoltVerifierPreprocessing::<F, PCS, ProofTranscript>::from(&preprocessing);
->>>>>>> 9c357998
         let verification_result =
             RV32IJoltVM::verify(verifier_preprocessing, proof, commitments, debug_info);
         assert!(
@@ -187,7 +178,7 @@
 
         let verifier_preprocessing = JoltVerifierPreprocessing::<
             Fr,
-            HyperKZG<Bn254, KeccakTranscript>,
+            DoryCommitmentScheme<KeccakTranscript>,
             KeccakTranscript,
         >::from(&preprocessing);
         let verification_result = RV32IJoltVM::verify(
