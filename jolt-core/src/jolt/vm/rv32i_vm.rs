use crate::field::JoltField;
use crate::poly::commitment::hyperkzg::HyperKZG;
use crate::r1cs::constraints::JoltRV32IMConstraints;
use ark_bn254::{Bn254, Fr};
use ark_serialize::{CanonicalDeserialize, CanonicalSerialize};

use super::{Jolt, JoltProof};
use crate::poly::commitment::commitment_scheme::CommitmentScheme;

const WORD_SIZE: usize = 32;

// ==================== JOLT ====================

pub enum RV32IJoltVM {}

impl<F, PCS, ProofTranscript> Jolt<WORD_SIZE, F, PCS, ProofTranscript> for RV32IJoltVM
where
    F: JoltField,
    PCS: CommitmentScheme<ProofTranscript, Field = F>,
    ProofTranscript: Transcript,
{
    type Constraints = JoltRV32IMConstraints;
}

pub type RV32IJoltProof<F, PCS, ProofTranscript> = JoltProof<WORD_SIZE, F, PCS, ProofTranscript>;

use crate::utils::transcript::{KeccakTranscript, Transcript};
use eyre::Result;
use std::fs::File;
use std::io::Cursor;
use std::path::PathBuf;

pub trait Serializable: CanonicalSerialize + CanonicalDeserialize + Sized {
    /// Gets the byte size of the serialized data
    fn size(&self) -> Result<usize> {
        let mut buffer = Vec::new();
        self.serialize_compressed(&mut buffer)?;
        Ok(buffer.len())
    }

    /// Saves the data to a file
    fn save_to_file<P: Into<PathBuf>>(&self, path: P) -> Result<()> {
        let file = File::create(path.into())?;
        self.serialize_compressed(file)?;
        Ok(())
    }

    /// Reads data from a file
    fn from_file<P: Into<PathBuf>>(path: P) -> Result<Self> {
        let file = File::open(path.into())?;
        Ok(Self::deserialize_compressed(file)?)
    }

    /// Serializes the data to a byte vector
    fn serialize_to_bytes(&self) -> Result<Vec<u8>> {
        let mut buffer = Vec::new();
        self.serialize_compressed(&mut buffer)?;
        Ok(buffer)
    }

    /// Deserializes data from a byte vector
    fn deserialize_from_bytes(bytes: &[u8]) -> Result<Self> {
        let cursor = Cursor::new(bytes);
        Ok(Self::deserialize_compressed(cursor)?)
    }
}

pub type ProofTranscript = KeccakTranscript;
pub type PCS = HyperKZG<Bn254, ProofTranscript>;
#[derive(CanonicalSerialize, CanonicalDeserialize, Clone)]
pub struct JoltHyperKZGProof {
    pub proof: RV32IJoltProof<Fr, PCS, ProofTranscript>,
    // pub commitments: JoltCommitments<PCS, ProofTranscript>,
}

impl Serializable for JoltHyperKZGProof {}

// ==================== TEST ====================

#[cfg(test)]
mod tests {
<<<<<<< HEAD
    use ark_bn254::{Bn254, Fr};
    use tracing_chrome::ChromeLayerBuilder;
    use tracing_subscriber::layer::SubscriberExt;
    use tracing_subscriber::Registry;
=======
    use ark_bn254::Fr;
>>>>>>> 3cf7b098

    use crate::field::JoltField;
    use crate::host;
    use crate::jolt::vm::rv32i_vm::{Jolt, RV32IJoltVM};
    use crate::jolt::vm::JoltVerifierPreprocessing;
    use crate::poly::commitment::commitment_scheme::CommitmentScheme;
    use crate::poly::commitment::dory::DoryCommitmentScheme;
    use crate::poly::commitment::mock::MockCommitScheme;
    use serial_test::serial;

    use crate::utils::transcript::{KeccakTranscript, Transcript};
    use std::sync::{LazyLock, Mutex};

    // If multiple tests try to read the same trace artifacts simultaneously, they will fail
    static FIB_FILE_LOCK: LazyLock<Mutex<()>> = LazyLock::new(|| Mutex::new(()));
    static SHA3_FILE_LOCK: LazyLock<Mutex<()>> = LazyLock::new(|| Mutex::new(()));

    fn fib_e2e<F, PCS, ProofTranscript>()
    where
        F: JoltField,
        PCS: CommitmentScheme<ProofTranscript, Field = F>,
        ProofTranscript: Transcript,
    {
        let artifact_guard = FIB_FILE_LOCK.lock().unwrap();
        let mut program = host::Program::new("fibonacci-guest");
        let inputs = postcard::to_stdvec(&9u32).unwrap();
        let (bytecode, memory_init) = program.decode();
        let (io_device, trace) = program.trace(&inputs);
        drop(artifact_guard);

        let preprocessing = RV32IJoltVM::prover_preprocess(
            bytecode.clone(),
            io_device.memory_layout.clone(),
            memory_init,
            1 << 16,
            1 << 16,
            1 << 16,
        );
        let (proof, commitments, debug_info) =
            <RV32IJoltVM as Jolt<32, F, PCS, ProofTranscript>>::prove(
                io_device,
                trace,
                preprocessing.clone(),
            );

        let verifier_preprocessing =
            JoltVerifierPreprocessing::<F, PCS, ProofTranscript>::from(&preprocessing);
        let verification_result =
            RV32IJoltVM::verify(verifier_preprocessing, proof, commitments, debug_info);
        assert!(
            verification_result.is_ok(),
            "Verification failed with error: {:?}",
            verification_result.err()
        );
    }

    #[test]
    #[serial]
    fn fib_e2e_mock() {
        fib_e2e::<Fr, MockCommitScheme<Fr, KeccakTranscript>, KeccakTranscript>();
    }

    #[test]
<<<<<<< HEAD
    fn fib_e2e_zeromorph() {
        fib_e2e::<Fr, Zeromorph<Bn254, KeccakTranscript>, KeccakTranscript>();
    }

    #[test]
    fn fib_e2e_hyperkzg() {
        let (chrome_layer, guard) = ChromeLayerBuilder::new()
            .file("trace.json")
            .include_args(true)
            .build();

        let subscriber = Registry::default().with(chrome_layer);
        tracing::subscriber::set_global_default(subscriber).unwrap();

        fib_e2e::<Fr, HyperKZG<Bn254, KeccakTranscript>, KeccakTranscript>();
        drop(guard);
    }

    #[test]
    fn sha3_e2e_zeromorph() {
        let guard = SHA3_FILE_LOCK.lock().unwrap();
        let mut program = host::Program::new("sha3-guest");
        let (bytecode, memory_init) = program.decode();
        let inputs = postcard::to_stdvec(&[5u8; 32]).unwrap();
        let (io_device, trace) = program.trace(&inputs);
        drop(guard);

        let preprocessing = RV32IJoltVM::prover_preprocess(
            bytecode.clone(),
            io_device.memory_layout.clone(),
            memory_init,
            1 << 20,
            1 << 20,
            1 << 20,
        );
        let (jolt_proof, jolt_commitments, debug_info) = <RV32IJoltVM as Jolt<
            32,
            Fr,
            HyperKZG<Bn254, KeccakTranscript>,
            KeccakTranscript,
        >>::prove(
            io_device, trace, preprocessing.clone()
        );

        let verification_result = RV32IJoltVM::verify(
            preprocessing.shared,
            jolt_proof,
            jolt_commitments,
            debug_info,
        );
        assert!(
            verification_result.is_ok(),
            "Verification failed with error: {:?}",
            verification_result.err()
        );
=======
    #[serial]
    fn fib_e2e_dory() {
        fib_e2e::<Fr, DoryCommitmentScheme<KeccakTranscript>, KeccakTranscript>();
>>>>>>> 3cf7b098
    }

    #[test]
    #[serial]
    fn sha3_e2e_dory() {
        let guard = SHA3_FILE_LOCK.lock().unwrap();
        let mut program = host::Program::new("sha3-guest");
        let (bytecode, memory_init) = program.decode();
        let inputs = postcard::to_stdvec(&[5u8; 32]).unwrap();
        let (io_device, trace) = program.trace(&inputs);
        drop(guard);
        let preprocessing = RV32IJoltVM::prover_preprocess(
            bytecode.clone(),
            io_device.memory_layout.clone(),
            memory_init,
            1 << 16,
            1 << 16,
            1 << 16,
        );
        let (jolt_proof, jolt_commitments, debug_info) =
            <RV32IJoltVM as Jolt<
                32,
                Fr,
                DoryCommitmentScheme<KeccakTranscript>,
                KeccakTranscript,
            >>::prove(io_device, trace, preprocessing.clone());

        let verifier_preprocessing = JoltVerifierPreprocessing::<
            Fr,
            DoryCommitmentScheme<KeccakTranscript>,
            KeccakTranscript,
<<<<<<< HEAD
        >>::prove(
            io_device, trace, preprocessing.clone()
        );
        let verification_result = RV32IJoltVM::verify(
            preprocessing.shared,
            jolt_proof,
            jolt_commitments,
            debug_info,
        );
        assert!(
            verification_result.is_ok(),
            "Verification failed with error: {:?}",
            verification_result.err()
        );
    }

    #[test]
    fn sha3_chain_e2e_hyperkzg() {
        let (chrome_layer, _guard) = ChromeLayerBuilder::new()
            .file("trace.json")
            .include_args(true)
            .build();

        let subscriber = Registry::default().with(chrome_layer);
        tracing::subscriber::set_global_default(subscriber).unwrap();

        let guard = SHA3_FILE_LOCK.lock().unwrap();
        let mut program = host::Program::new("sha3-chain-guest");
        let (bytecode, memory_init) = program.decode();
        let mut inputs = postcard::to_stdvec(&[5u8; 32]).unwrap();
        inputs.append(&mut postcard::to_stdvec(&512u32).unwrap());
        let (io_device, trace) = program.trace(&inputs);
        drop(guard);

        let preprocessing: crate::jolt::vm::JoltProverPreprocessing<
            Fr,
            HyperKZG<Bn254, KeccakTranscript>,
            KeccakTranscript,
        > = RV32IJoltVM::prover_preprocess(
            bytecode.clone(),
            io_device.memory_layout.clone(),
            memory_init,
            1 << 20,
            1 << 20,
            1 << 20,
        );

        let (jolt_proof, jolt_commitments, debug_info) = <RV32IJoltVM as Jolt<
            32,
            Fr,
            HyperKZG<Bn254, KeccakTranscript>,
            KeccakTranscript,
        >>::prove(
            io_device, trace, preprocessing.clone()
        );

=======
        >::from(&preprocessing);
>>>>>>> 3cf7b098
        let verification_result = RV32IJoltVM::verify(
            verifier_preprocessing,
            jolt_proof,
            jolt_commitments,
            debug_info,
        );

        assert!(
            verification_result.is_ok(),
            "Verification failed with error: {:?}",
            verification_result.err()
        );
    }

    #[test]
    #[serial]
    fn memory_ops_e2e_dory() {
        let mut program = host::Program::new("memory-ops-guest");
        let (bytecode, memory_init) = program.decode();
        let (io_device, trace) = program.trace(&[]);

        let preprocessing = RV32IJoltVM::prover_preprocess(
            bytecode.clone(),
            io_device.memory_layout.clone(),
            memory_init,
            1 << 16,
            1 << 16,
            1 << 16,
        );
        let (jolt_proof, jolt_commitments, debug_info) =
            <RV32IJoltVM as Jolt<
                32,
                Fr,
                DoryCommitmentScheme<KeccakTranscript>,
                KeccakTranscript,
            >>::prove(io_device, trace, preprocessing.clone());

        let verifier_preprocessing = JoltVerifierPreprocessing::from(&preprocessing);
        let verification_result = RV32IJoltVM::verify(
            verifier_preprocessing,
            jolt_proof,
            jolt_commitments,
            debug_info,
        );
        assert!(
            verification_result.is_ok(),
            "Verification failed with error: {:?}",
            verification_result.err()
        );
    }

    #[test]
    #[should_panic]
    fn truncated_trace() {
        let artifact_guard = FIB_FILE_LOCK.lock().unwrap();
        let mut program = host::Program::new("fibonacci-guest");
        let (bytecode, memory_init) = program.decode();
        let inputs = postcard::to_stdvec(&9u8).unwrap();
        let (mut io_device, mut trace) = program.trace(&inputs);
        trace.truncate(100);
        io_device.outputs[0] = 0; // change the output to 0
        drop(artifact_guard);

        let preprocessing = RV32IJoltVM::prover_preprocess(
            bytecode.clone(),
            io_device.memory_layout.clone(),
            memory_init,
            1 << 16,
            1 << 16,
            1 << 16,
        );
        let (proof, commitments, debug_info) =
            <RV32IJoltVM as Jolt<
                32,
                Fr,
                DoryCommitmentScheme<KeccakTranscript>,
                KeccakTranscript,
            >>::prove(io_device, trace, preprocessing.clone());
        let verifier_preprocessing = JoltVerifierPreprocessing::from(&preprocessing);
        let _verification_result =
            RV32IJoltVM::verify(verifier_preprocessing, proof, commitments, debug_info);
    }

    #[test]
    #[should_panic]
    // TODO: Remove this ignore
    #[ignore]
    fn malicious_trace() {
        let artifact_guard = FIB_FILE_LOCK.lock().unwrap();
        let mut program = host::Program::new("fibonacci-guest");
        let inputs = postcard::to_stdvec(&1u8).unwrap();
        let (bytecode, memory_init) = program.decode();
        let (mut io_device, trace) = program.trace(&inputs);
        let memory_layout = io_device.memory_layout.clone();
        drop(artifact_guard);

        // change memory address of output & termination bit to the same address as input
        // changes here should not be able to spoof the verifier result
        io_device.memory_layout.output_start = io_device.memory_layout.input_start;
        io_device.memory_layout.output_end = io_device.memory_layout.input_end;
        io_device.memory_layout.termination = io_device.memory_layout.input_start;

        // Since the preprocessing is done with the original memory layout, the verifier should fail
        let preprocessing = RV32IJoltVM::prover_preprocess(
            bytecode.clone(),
            memory_layout,
            memory_init,
            1 << 20,
            1 << 20,
            1 << 20,
        );
        let (proof, commitments, debug_info) =
            <RV32IJoltVM as Jolt<
                32,
                Fr,
                DoryCommitmentScheme<KeccakTranscript>,
                KeccakTranscript,
            >>::prove(io_device, trace, preprocessing.clone());
        let verifier_preprocessing = JoltVerifierPreprocessing::from(&preprocessing);
        let _verification_result =
            RV32IJoltVM::verify(verifier_preprocessing, proof, commitments, debug_info);
    }
}<|MERGE_RESOLUTION|>--- conflicted
+++ resolved
@@ -79,15 +79,6 @@
 
 #[cfg(test)]
 mod tests {
-<<<<<<< HEAD
-    use ark_bn254::{Bn254, Fr};
-    use tracing_chrome::ChromeLayerBuilder;
-    use tracing_subscriber::layer::SubscriberExt;
-    use tracing_subscriber::Registry;
-=======
-    use ark_bn254::Fr;
->>>>>>> 3cf7b098
-
     use crate::field::JoltField;
     use crate::host;
     use crate::jolt::vm::rv32i_vm::{Jolt, RV32IJoltVM};
@@ -95,6 +86,7 @@
     use crate::poly::commitment::commitment_scheme::CommitmentScheme;
     use crate::poly::commitment::dory::DoryCommitmentScheme;
     use crate::poly::commitment::mock::MockCommitScheme;
+    use ark_bn254::Fr;
     use serial_test::serial;
 
     use crate::utils::transcript::{KeccakTranscript, Transcript};
@@ -150,67 +142,9 @@
     }
 
     #[test]
-<<<<<<< HEAD
-    fn fib_e2e_zeromorph() {
-        fib_e2e::<Fr, Zeromorph<Bn254, KeccakTranscript>, KeccakTranscript>();
-    }
-
-    #[test]
-    fn fib_e2e_hyperkzg() {
-        let (chrome_layer, guard) = ChromeLayerBuilder::new()
-            .file("trace.json")
-            .include_args(true)
-            .build();
-
-        let subscriber = Registry::default().with(chrome_layer);
-        tracing::subscriber::set_global_default(subscriber).unwrap();
-
-        fib_e2e::<Fr, HyperKZG<Bn254, KeccakTranscript>, KeccakTranscript>();
-        drop(guard);
-    }
-
-    #[test]
-    fn sha3_e2e_zeromorph() {
-        let guard = SHA3_FILE_LOCK.lock().unwrap();
-        let mut program = host::Program::new("sha3-guest");
-        let (bytecode, memory_init) = program.decode();
-        let inputs = postcard::to_stdvec(&[5u8; 32]).unwrap();
-        let (io_device, trace) = program.trace(&inputs);
-        drop(guard);
-
-        let preprocessing = RV32IJoltVM::prover_preprocess(
-            bytecode.clone(),
-            io_device.memory_layout.clone(),
-            memory_init,
-            1 << 20,
-            1 << 20,
-            1 << 20,
-        );
-        let (jolt_proof, jolt_commitments, debug_info) = <RV32IJoltVM as Jolt<
-            32,
-            Fr,
-            HyperKZG<Bn254, KeccakTranscript>,
-            KeccakTranscript,
-        >>::prove(
-            io_device, trace, preprocessing.clone()
-        );
-
-        let verification_result = RV32IJoltVM::verify(
-            preprocessing.shared,
-            jolt_proof,
-            jolt_commitments,
-            debug_info,
-        );
-        assert!(
-            verification_result.is_ok(),
-            "Verification failed with error: {:?}",
-            verification_result.err()
-        );
-=======
     #[serial]
     fn fib_e2e_dory() {
         fib_e2e::<Fr, DoryCommitmentScheme<KeccakTranscript>, KeccakTranscript>();
->>>>>>> 3cf7b098
     }
 
     #[test]
@@ -222,6 +156,7 @@
         let inputs = postcard::to_stdvec(&[5u8; 32]).unwrap();
         let (io_device, trace) = program.trace(&inputs);
         drop(guard);
+
         let preprocessing = RV32IJoltVM::prover_preprocess(
             bytecode.clone(),
             io_device.memory_layout.clone(),
@@ -242,73 +177,13 @@
             Fr,
             DoryCommitmentScheme<KeccakTranscript>,
             KeccakTranscript,
-<<<<<<< HEAD
-        >>::prove(
-            io_device, trace, preprocessing.clone()
-        );
-        let verification_result = RV32IJoltVM::verify(
-            preprocessing.shared,
-            jolt_proof,
-            jolt_commitments,
-            debug_info,
-        );
-        assert!(
-            verification_result.is_ok(),
-            "Verification failed with error: {:?}",
-            verification_result.err()
-        );
-    }
-
-    #[test]
-    fn sha3_chain_e2e_hyperkzg() {
-        let (chrome_layer, _guard) = ChromeLayerBuilder::new()
-            .file("trace.json")
-            .include_args(true)
-            .build();
-
-        let subscriber = Registry::default().with(chrome_layer);
-        tracing::subscriber::set_global_default(subscriber).unwrap();
-
-        let guard = SHA3_FILE_LOCK.lock().unwrap();
-        let mut program = host::Program::new("sha3-chain-guest");
-        let (bytecode, memory_init) = program.decode();
-        let mut inputs = postcard::to_stdvec(&[5u8; 32]).unwrap();
-        inputs.append(&mut postcard::to_stdvec(&512u32).unwrap());
-        let (io_device, trace) = program.trace(&inputs);
-        drop(guard);
-
-        let preprocessing: crate::jolt::vm::JoltProverPreprocessing<
-            Fr,
-            HyperKZG<Bn254, KeccakTranscript>,
-            KeccakTranscript,
-        > = RV32IJoltVM::prover_preprocess(
-            bytecode.clone(),
-            io_device.memory_layout.clone(),
-            memory_init,
-            1 << 20,
-            1 << 20,
-            1 << 20,
-        );
-
-        let (jolt_proof, jolt_commitments, debug_info) = <RV32IJoltVM as Jolt<
-            32,
-            Fr,
-            HyperKZG<Bn254, KeccakTranscript>,
-            KeccakTranscript,
-        >>::prove(
-            io_device, trace, preprocessing.clone()
-        );
-
-=======
         >::from(&preprocessing);
->>>>>>> 3cf7b098
         let verification_result = RV32IJoltVM::verify(
             verifier_preprocessing,
             jolt_proof,
             jolt_commitments,
             debug_info,
         );
-
         assert!(
             verification_result.is_ok(),
             "Verification failed with error: {:?}",
