--- conflicted
+++ resolved
@@ -275,17 +275,13 @@
         self.trace_oracle.reset_oracle();
     }
 
-<<<<<<< HEAD
     fn peek(&mut self) -> Option<Self::Item> {
         if self.trace_oracle.peek().is_some() {
             Some((self.func)(self.trace_oracle.peek().unwrap()))
         } else {
             None
         }
-=======
-    fn peek(&mut self) -> Self::Item {
-        (self.func)(self.trace_oracle.peek())
->>>>>>> cd62f647
+
     }
 
     fn get_len(&self) -> usize {
