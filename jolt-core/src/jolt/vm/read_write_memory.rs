--- conflicted
+++ resolved
@@ -281,33 +281,6 @@
 
         let v_final = v_init.clone();
 
-<<<<<<< HEAD
-        let polynomial_stream =
-            |v_final: &mut Vec<u32>, shard: &[JoltTraceStep<InstructionSet>]| {
-                let shard_len = shard.len();
-                let mut a_ram = vec![];
-                let mut v_read_rd = vec![];
-                let mut v_read_rs1 = vec![];
-                let mut v_read_rs2 = vec![];
-                let mut v_read_ram = vec![];
-                let mut v_write_rd = vec![];
-                let mut v_write_ram = vec![];
-
-                for i in 0..shard_len {
-                    let step = &shard[i];
-
-                    match step.memory_ops[RS1] {
-                        MemoryOp::Read(a) => {
-                            assert!(a < REGISTER_COUNT);
-                            let a = a as usize;
-                            let v = v_final[a];
-
-                            v_read_rs1.push(v);
-                        }
-                        MemoryOp::Write(a, v) => {
-                            panic!("Unexpected rs1 MemoryOp::Write({}, {})", a, v);
-                        }
-=======
         let func = |v_final: &mut Vec<u32>, shard: &[JoltTraceStep<InstructionSet>]| {
             let shard_len = shard.len();
             let mut a_ram = vec![];
@@ -331,80 +304,80 @@
                     }
                     MemoryOp::Write(a, v) => {
                         panic!("Unexpected rs1 MemoryOp::Write({}, {})", a, v);
->>>>>>> 810c4fb9
-                    }
-
-                    match step.memory_ops[RS2] {
-                        MemoryOp::Read(a) => {
-                            assert!(a < REGISTER_COUNT);
-                            let a = a as usize;
-                            let v = v_final[a];
-
-                            v_read_rs2.push(v);
-                        }
-                        MemoryOp::Write(a, v) => {
-                            panic!("Unexpected rs2 MemoryOp::Write({}, {})", a, v);
-                        }
-                    }
-
-                    match step.memory_ops[RD] {
-                        MemoryOp::Read(a) => {
-                            panic!("Unexpected rd MemoryOp::Read({})", a);
-                        }
-                        MemoryOp::Write(a, v_new) => {
-                            assert!(a < REGISTER_COUNT);
-                            let a = a as usize;
-                            let v_old = v_final[a];
-
-                            v_read_rd.push(v_old);
-                            v_write_rd.push(v_new as u32);
-                            v_final[a] = v_new as u32;
-                        }
-                    }
-
-                    match step.memory_ops[RAM] {
-                        MemoryOp::Read(a) => {
-                            debug_assert!(a % 4 == 0);
-                            let remapped_a = remap_address(a, &program_io.memory_layout) as usize;
-                            let v = v_final[remapped_a];
-
-                            a_ram.push(remapped_a as u32);
-                            v_read_ram.push(v);
-                            v_write_ram.push(v);
-                        }
-                        MemoryOp::Write(a, v_new) => {
-                            debug_assert!(a % 4 == 0);
-                            let remapped_a = remap_address(a, &program_io.memory_layout) as usize;
-                            let v_old = v_final[remapped_a];
-
-                            a_ram.push(remapped_a as u32);
-                            v_read_ram.push(v_old);
-                            v_write_ram.push(v_new as u32);
-                            v_final[remapped_a] = v_new as u32;
-                        }
                     }
                 }
 
-                ReadWriteMemoryStuff {
-                    a_ram: MultilinearPolynomial::from(a_ram),
-                    v_read_rd: MultilinearPolynomial::from(v_read_rd),
-                    v_read_rs1: MultilinearPolynomial::from(v_read_rs1),
-                    v_read_rs2: MultilinearPolynomial::from(v_read_rs2),
-                    v_read_ram: MultilinearPolynomial::from(v_read_ram),
-                    v_write_rd: MultilinearPolynomial::from(v_write_rd),
-                    v_write_ram: MultilinearPolynomial::from(v_write_ram),
-                    // These are dummy values since they are not required for Twist + Shout.
-                    v_final: MultilinearPolynomial::from(vec![0u64; shard_len]),
-                    t_read_rd: MultilinearPolynomial::from(vec![0u64; shard_len]),
-                    t_read_rs1: MultilinearPolynomial::from(vec![0u64; shard_len]),
-                    t_read_rs2: MultilinearPolynomial::from(vec![0u64; shard_len]),
-                    t_read_ram: MultilinearPolynomial::from(vec![0u64; shard_len]),
-                    t_final: MultilinearPolynomial::from(vec![0u64; shard_len]),
-                    a_init_final: None,
-                    v_init: None,
-                    identity: None,
+                match step.memory_ops[RS2] {
+                    MemoryOp::Read(a) => {
+                        assert!(a < REGISTER_COUNT);
+                        let a = a as usize;
+                        let v = v_final[a];
+
+                        v_read_rs2.push(v);
+                    }
+                    MemoryOp::Write(a, v) => {
+                        panic!("Unexpected rs2 MemoryOp::Write({}, {})", a, v);
+                    }
                 }
-            };
+
+                match step.memory_ops[RD] {
+                    MemoryOp::Read(a) => {
+                        panic!("Unexpected rd MemoryOp::Read({})", a);
+                    }
+                    MemoryOp::Write(a, v_new) => {
+                        assert!(a < REGISTER_COUNT);
+                        let a = a as usize;
+                        let v_old = v_final[a];
+
+                        v_read_rd.push(v_old);
+                        v_write_rd.push(v_new as u32);
+                        v_final[a] = v_new as u32;
+                    }
+                }
+
+                match step.memory_ops[RAM] {
+                    MemoryOp::Read(a) => {
+                        debug_assert!(a % 4 == 0);
+                        let remapped_a = remap_address(a, &program_io.memory_layout) as usize;
+                        let v = v_final[remapped_a];
+
+                        a_ram.push(remapped_a as u32);
+                        v_read_ram.push(v);
+                        v_write_ram.push(v);
+                    }
+                    MemoryOp::Write(a, v_new) => {
+                        debug_assert!(a % 4 == 0);
+                        let remapped_a = remap_address(a, &program_io.memory_layout) as usize;
+                        let v_old = v_final[remapped_a];
+
+                        a_ram.push(remapped_a as u32);
+                        v_read_ram.push(v_old);
+                        v_write_ram.push(v_new as u32);
+                        v_final[remapped_a] = v_new as u32;
+                    }
+                }
+            }
+
+            ReadWriteMemoryStuff {
+                a_ram: MultilinearPolynomial::from(a_ram),
+                v_read_rd: MultilinearPolynomial::from(v_read_rd),
+                v_read_rs1: MultilinearPolynomial::from(v_read_rs1),
+                v_read_rs2: MultilinearPolynomial::from(v_read_rs2),
+                v_read_ram: MultilinearPolynomial::from(v_read_ram),
+                v_write_rd: MultilinearPolynomial::from(v_write_rd),
+                v_write_ram: MultilinearPolynomial::from(v_write_ram),
+                // These are dummy values since they are not required for Twist + Shout.
+                v_final: MultilinearPolynomial::from(vec![0u64; shard_len]),
+                t_read_rd: MultilinearPolynomial::from(vec![0u64; shard_len]),
+                t_read_rs1: MultilinearPolynomial::from(vec![0u64; shard_len]),
+                t_read_rs2: MultilinearPolynomial::from(vec![0u64; shard_len]),
+                t_read_ram: MultilinearPolynomial::from(vec![0u64; shard_len]),
+                t_final: MultilinearPolynomial::from(vec![0u64; shard_len]),
+                a_init_final: None,
+                v_init: None,
+                identity: None,
+            }
+        };
 
         ReadWriteMemoryOracle {
             trace_oracle,
@@ -434,24 +407,19 @@
     fn peek(&mut self) -> Option<Self::Item> {
         if self.trace_oracle.peek().is_some() {
             let mut temp_state = self.state.clone();
-<<<<<<< HEAD
-            let res = (self.func)(&mut temp_state, self.trace_oracle.peek().unwrap());
-            Some(res)
-=======
             let res = Some((self.func)(
                 &mut temp_state,
                 self.trace_oracle.peek().unwrap(),
             ));
             drop(temp_state);
             res
->>>>>>> 810c4fb9
         } else {
             None
         }
     }
 
-    fn get_length(&self) -> usize {
-        self.trace_oracle.get_length()
+    fn get_len(&self) -> usize {
+        self.trace_oracle.get_len()
     }
 
     fn get_step(&self) -> usize {
