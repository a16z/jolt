use crate::dag::state_manager::{ProofData, ProofKeys, StateManager};
use crate::jolt::witness::VirtualPolynomial;
use crate::poly::opening_proof::{OpeningPoint, SumcheckId, BIG_ENDIAN, LITTLE_ENDIAN};
use crate::poly::split_eq_poly::GruenSplitEqPolynomial;
use crate::{
    field::{JoltField, OptimizedMul},
    jolt::{vm::JoltProverPreprocessing, witness::CommittedPolynomial},
    poly::{
        commitment::commitment_scheme::CommitmentScheme,
        eq_poly::EqPolynomial,
        multilinear_polynomial::{BindingOrder, MultilinearPolynomial, PolynomialBinding},
        opening_proof::{ProverOpeningAccumulator, VerifierOpeningAccumulator},
    },
    subprotocols::sumcheck::{SumcheckInstance, SumcheckInstanceProof},
    utils::{math::Math, thread::unsafe_allocate_zero_vec, transcript::Transcript},
};
use ark_serialize::{CanonicalDeserialize, CanonicalSerialize};
use common::constants::REGISTER_COUNT;
use fixedbitset::FixedBitSet;
use rayon::prelude::*;
use std::{cell::RefCell, rc::Rc};
use tracer::instruction::RV32IMCycle;

const K: usize = REGISTER_COUNT as usize;

/// A collection of vectors that are used in each of the first log(T / num_chunks)
/// rounds of sumcheck. There is one `DataBuffers` struct per thread/chunk, reused
/// across all log(T / num_chunks) rounds.
struct DataBuffers<F: JoltField> {
    /// Contains
    ///     Val(k, j', 0, ..., 0)
    /// as we iterate over rows j' \in {0, 1}^(log(T) - i)
    val_j_0: [F; K],
    /// `val_j_r[0]` contains
    ///     Val(k, j'', 0, r_i, ..., r_1)
    /// `val_j_r[1]` contains
    ///     Val(k, j'', 1, r_i, ..., r_1)
    /// as we iterate over rows j' \in {0, 1}^(log(T) - i)
    val_j_r: [[F; K]; 2],
    /// `ra[0]` contains
    ///     ra(k, j'', 0, r_i, ..., r_1)
    /// `ra[1]` contains
    ///     ra(k, j'', 1, r_i, ..., r_1)
    /// as we iterate over rows j' \in {0, 1}^(log(T) - i),
    rs1_ra: [[F; K]; 2],
    rs2_ra: [[F; K]; 2],
    /// `wa[0]` contains
    ///     wa(k, j'', 0, r_i, ..., r_1)
    /// `wa[1]` contains
    ///     wa(k, j'', 1, r_i, ..., r_1)
    /// as we iterate over rows j' \in {0, 1}^(log(T) - i),
    /// where j'' are the higher (log(T) - i - 1) bits of j'
    rd_wa: [[F; K]; 2],
    dirty_indices: FixedBitSet,
}

struct ReadWriteCheckingProverState<F: JoltField> {
    addresses: Vec<(usize, usize, usize)>,
    chunk_size: usize,
    val_checkpoints: Vec<F>,
    data_buffers: Vec<DataBuffers<F>>,
    I: Vec<Vec<(usize, usize, F, F)>>,
    A: Vec<F>,
    gruens_eq_r_prime: GruenSplitEqPolynomial<F>,
    inc_cycle: MultilinearPolynomial<F>,
    // The following polynomials are instantiated after
    // the first phase
    eq_r_prime: Option<MultilinearPolynomial<F>>,
    rs1_ra: Option<MultilinearPolynomial<F>>,
    rs2_ra: Option<MultilinearPolynomial<F>>,
    rd_wa: Option<MultilinearPolynomial<F>>,
    val: Option<MultilinearPolynomial<F>>,
}

impl<F: JoltField> ReadWriteCheckingProverState<F> {
    #[tracing::instrument(skip_all, name = "RegistersReadWriteCheckingProverState::initialize")]
    fn initialize<PCS: CommitmentScheme<Field = F>>(
        preprocessing: &JoltProverPreprocessing<F, PCS>,
        trace: &[RV32IMCycle],
        r_prime: &[F],
    ) -> Self {
        let T = trace.len();
        let num_chunks = rayon::current_num_threads().next_power_of_two().min(T);
        let chunk_size = T / num_chunks;

        let span = tracing::span!(tracing::Level::INFO, "compute deltas");
        let _guard = span.enter();

        let deltas: Vec<[i128; K]> = trace[..T - chunk_size]
            .par_chunks_exact(chunk_size)
            .map(|trace_chunk| {
                let mut delta = [0; K];
                for cycle in trace_chunk.iter() {
                    let (k, pre_value, post_value) = cycle.rd_write();
                    delta[k] += post_value as i128 - pre_value as i128;
                }
                delta
            })
            .collect();

        drop(_guard);
        drop(span);

        let span = tracing::span!(tracing::Level::INFO, "compute checkpoints");
        let _guard = span.enter();

        // Value in register k before the jth cycle, for j \in {0, chunk_size, 2 * chunk_size, ...}
        let mut checkpoints: Vec<[i128; K]> = Vec::with_capacity(num_chunks);
        checkpoints.push([0; K]);

        for (chunk_index, delta) in deltas.into_iter().enumerate() {
            let next_checkpoint: [i128; K] =
                std::array::from_fn(|k| checkpoints[chunk_index][k] + delta[k]);
            // In RISC-V, the first register is the zero register.
            debug_assert_eq!(next_checkpoint[0], 0);
            checkpoints.push(next_checkpoint);
        }

        // TODO(moodlezoup): could potentially generate these checkpoints in the tracer
        // Generate checkpoints as a flat vector because it will be turned into the
        // materialized Val polynomial after the first half of sumcheck.
        let mut val_checkpoints: Vec<F> = unsafe_allocate_zero_vec(K * num_chunks);
        val_checkpoints
            .par_chunks_mut(K)
            .zip(checkpoints.into_par_iter())
            .for_each(|(val_checkpoint, checkpoint)| {
                val_checkpoint
                    .iter_mut()
                    .zip(checkpoint.iter())
                    .for_each(|(dest, src)| *dest = F::from_i128(*src))
            });

        drop(_guard);
        drop(span);

        // A table that, in round i of sumcheck, stores all evaluations
        //     EQ(x, r_i, ..., r_1)
        // as x ranges over {0, 1}^i.
        // (As described in "Computing other necessary arrays and worst-case
        // accounting", Section 8.2.2)
        let mut A: Vec<F> = unsafe_allocate_zero_vec(chunk_size);
        A[0] = F::one();

        let span = tracing::span!(
            tracing::Level::INFO,
            "compute I (increments data structure)"
        );
        let _guard = span.enter();

        // Data structure described in Equation (72)
        let I: Vec<Vec<(usize, usize, F, F)>> = trace
            .par_chunks(chunk_size)
            .enumerate()
            .map(|(chunk_index, trace_chunk)| {
                // Row index of the I matrix
                let mut j = chunk_index * chunk_size;
                let I_chunk = trace_chunk
                    .iter()
                    .map(|cycle| {
                        let (k, pre_value, post_value) = cycle.rd_write();
                        let increment = post_value as i128 - pre_value as i128;
                        let inc = (j, k, F::zero(), F::from_i128(increment));
                        j += 1;
                        inc
                    })
                    .collect();
                I_chunk
            })
            .collect();

        drop(_guard);
        drop(span);

<<<<<<< HEAD
        let eq_r_prime = MultilinearPolynomial::from(EqPolynomial::evals(r_prime));
        let gruens_eq_r_prime = GruenSplitEqPolynomial::new(r_prime, BindingOrder::LowToHigh);
=======
        let gruens_eq_r_prime = GruenSplitEqPolynomial::new(r_prime);
>>>>>>> b1d9f4a5
        let inc_cycle = CommittedPolynomial::RdInc.generate_witness(preprocessing, trace);

        let data_buffers: Vec<DataBuffers<F>> = (0..num_chunks)
            .into_par_iter()
            .map(|_| DataBuffers {
                val_j_0: [F::zero(); K],
                val_j_r: [[F::zero(); K], [F::zero(); K]],
                rs1_ra: [[F::zero(); K], [F::zero(); K]],
                rs2_ra: [[F::zero(); K], [F::zero(); K]],
                rd_wa: [[F::zero(); K], [F::zero(); K]],
                dirty_indices: FixedBitSet::with_capacity(K),
            })
            .collect();

        let addresses = trace
            .par_iter()
            .map(|cycle| (cycle.rs1_read().0, cycle.rs2_read().0, cycle.rd_write().0))
            .collect::<Vec<_>>();

        ReadWriteCheckingProverState {
            addresses,
            chunk_size,
            val_checkpoints,
            data_buffers,
            I,
            A,
            gruens_eq_r_prime,
            inc_cycle,
            eq_r_prime: None,
            rs1_ra: None,
            rs2_ra: None,
            rd_wa: None,
            val: None,
        }
    }
}

#[derive(CanonicalSerialize, CanonicalDeserialize, Debug, Clone, Default)]
pub struct ReadWriteSumcheckClaims<F: JoltField> {
    pub val_claim: F,
    pub rs1_ra_claim: F,
    pub rs2_ra_claim: F,
    pub rd_wa_claim: F,
    pub inc_claim: F,
}

/// Claims for register read/write values from Spartan
#[derive(Debug, Clone, Default)]
pub struct ReadWriteValueClaims<F: JoltField> {
    pub rs1_rv_claim: F,
    pub rs2_rv_claim: F,
    pub rd_wv_claim: F,
}

pub struct RegistersReadWriteChecking<F: JoltField> {
    T: usize,
    gamma: F,
    gamma_sqr: F,
    sumcheck_switch_index: usize,
    prover_state: Option<ReadWriteCheckingProverState<F>>,
    input_claim: F,
}

#[derive(CanonicalSerialize, CanonicalDeserialize, Debug, Clone)]
pub struct RegistersReadWriteCheckingProof<F: JoltField, ProofTranscript: Transcript> {
    sumcheck_proof: SumcheckInstanceProof<F, ProofTranscript>,
    sumcheck_switch_index: usize,
}

impl<F: JoltField> RegistersReadWriteChecking<F> {
    pub fn new_prover<ProofTranscript: Transcript, PCS: CommitmentScheme<Field = F>>(
        state_manager: &mut StateManager<'_, F, ProofTranscript, PCS>,
    ) -> Self {
        let (preprocessing, trace, _, _) = state_manager.get_prover_data();
        let accumulator = state_manager.get_prover_accumulator();

        let (r_cycle, rs1_rv_claim) = accumulator
            .borrow()
            .get_virtual_polynomial_opening(VirtualPolynomial::Rs1Value, SumcheckId::SpartanOuter);
        let (_, rs2_rv_claim) = accumulator
            .borrow()
            .get_virtual_polynomial_opening(VirtualPolynomial::Rs2Value, SumcheckId::SpartanOuter);
        let (_, rd_wv_claim) = accumulator.borrow().get_virtual_polynomial_opening(
            VirtualPolynomial::RdWriteValue,
            SumcheckId::SpartanOuter,
        );

        let transcript = &mut *state_manager.transcript.borrow_mut();
        let gamma: F = transcript.challenge_scalar();
        let input_claim = rd_wv_claim + gamma * rs1_rv_claim + gamma.square() * rs2_rv_claim;

        let prover_state =
            ReadWriteCheckingProverState::initialize(preprocessing, trace, &r_cycle.r);

        let T = trace.len();
        let num_chunks = rayon::current_num_threads().next_power_of_two().min(T);
        let chunk_size = T / num_chunks;
        let sumcheck_switch_index = chunk_size.log_2();
        // HACK: Both the RAM and registers Twist instances use the same switch index;
        // it may already be in the state manager at this point.
        state_manager.proofs.borrow_mut().insert(
            ProofKeys::TwistSumcheckSwitchIndex,
            ProofData::SumcheckSwitchIndex(sumcheck_switch_index),
        );

        Self {
            T,
            gamma,
            gamma_sqr: gamma.square(),
            sumcheck_switch_index,
            prover_state: Some(prover_state),
            input_claim,
        }
    }

    pub fn new_verifier<ProofTranscript: Transcript, PCS: CommitmentScheme<Field = F>>(
        state_manager: &mut StateManager<'_, F, ProofTranscript, PCS>,
    ) -> Self {
        let (_, _, trace_length) = state_manager.get_verifier_data();
        let accumulator = state_manager.get_verifier_accumulator();

        let (_, rs1_rv_claim) = accumulator
            .borrow()
            .get_virtual_polynomial_opening(VirtualPolynomial::Rs1Value, SumcheckId::SpartanOuter);
        let (_, rs2_rv_claim) = accumulator
            .borrow()
            .get_virtual_polynomial_opening(VirtualPolynomial::Rs2Value, SumcheckId::SpartanOuter);
        let (_, rd_wv_claim) = accumulator.borrow().get_virtual_polynomial_opening(
            VirtualPolynomial::RdWriteValue,
            SumcheckId::SpartanOuter,
        );

        let transcript = &mut *state_manager.transcript.borrow_mut();
        let gamma: F = transcript.challenge_scalar();
        let input_claim = rd_wv_claim + gamma * rs1_rv_claim + gamma.square() * rs2_rv_claim;

        let sumcheck_switch_index = match state_manager
            .proofs
            .borrow()
            .get(&ProofKeys::TwistSumcheckSwitchIndex)
        {
            Some(ProofData::SumcheckSwitchIndex(index)) => *index,
            _ => panic!("SumcheckSwitchIndex not found"),
        };

        Self {
            T: trace_length,
            gamma,
            gamma_sqr: gamma.square(),
            sumcheck_switch_index,
            prover_state: None,
            input_claim,
        }
    }

    fn phase1_compute_prover_message(&mut self, round: usize, previous_claim: F) -> Vec<F> {
        const DEGREE: usize = 3;
        let ReadWriteCheckingProverState {
            addresses,
            I,
            data_buffers,
            A,
            val_checkpoints,
            inc_cycle,
            gruens_eq_r_prime,
            ..
        } = self.prover_state.as_mut().unwrap();

        // Compute quadratic coefficients for Gruen's interpolation
        let quadratic_coeffs: [F; DEGREE - 1] = if gruens_eq_r_prime.E_in_current_len() == 1 {
            // E_in is fully bound, use E_out
            I.par_iter()
                .zip(data_buffers.par_iter_mut())
                .zip(val_checkpoints.par_chunks(K))
                .map(|((I_chunk, buffers), checkpoint)| {
                    let mut evals = [F::zero(), F::zero()];

                    let DataBuffers {
                        val_j_0,
                        val_j_r,
                        rs1_ra,
                        rs2_ra,
                        rd_wa,
                        dirty_indices,
                    } = buffers;

                    val_j_0.as_mut_slice().copy_from_slice(checkpoint);

                    // Iterate over I_chunk, two rows at a time.
                    I_chunk
                        .chunk_by(|a, b| a.0 / 2 == b.0 / 2)
                        .for_each(|inc_chunk| {
                            let j_prime = inc_chunk[0].0; // row index

                            for j in j_prime << round..(j_prime + 1) << round {
                                let j_bound = j % (1 << round);

                                let k = addresses[j].0;
                                unsafe {
                                    dirty_indices.insert_unchecked(k);
                                }
                                rs1_ra[0][k] += A[j_bound];

                                let k = addresses[j].1;
                                unsafe {
                                    dirty_indices.insert_unchecked(k);
                                }
                                rs2_ra[0][k] += A[j_bound];

                                let k = addresses[j].2;
                                unsafe {
                                    dirty_indices.insert_unchecked(k);
                                }
                                rd_wa[0][k] += A[j_bound];
                            }

                            for j in (j_prime + 1) << round..(j_prime + 2) << round {
                                let j_bound = j % (1 << round);

                                let k = addresses[j].0;
                                unsafe {
                                    dirty_indices.insert_unchecked(k);
                                }
                                rs1_ra[1][k] += A[j_bound];

                                let k = addresses[j].1;
                                unsafe {
                                    dirty_indices.insert_unchecked(k);
                                }
                                rs2_ra[1][k] += A[j_bound];

                                let k = addresses[j].2;
                                unsafe {
                                    dirty_indices.insert_unchecked(k);
                                }
                                rd_wa[1][k] += A[j_bound];
                            }

                            for k in dirty_indices.ones() {
                                val_j_r[0][k] = val_j_0[k];
                            }
                            let mut inc_iter = inc_chunk.iter().peekable();

                            // First of the two rows
                            loop {
                                let (row, col, inc_lt, inc) = inc_iter.next().unwrap();
                                debug_assert_eq!(*row, j_prime);
                                val_j_r[0][*col] += *inc_lt;
                                val_j_0[*col] += *inc;
                                if inc_iter.peek().unwrap().0 != j_prime {
                                    break;
                                }
                            }
                            for k in dirty_indices.ones() {
                                val_j_r[1][k] = val_j_0[k];
                            }

                            // Second of the two rows
                            for inc in inc_iter {
                                let (row, col, inc_lt, inc) = *inc;
                                debug_assert_eq!(row, j_prime + 1);
                                val_j_r[1][col] += inc_lt;
                                val_j_0[col] += inc;
                            }

                            let eq_r_prime_eval = gruens_eq_r_prime.E_out_current()[j_prime / 2];
                            let inc_cycle_evals = {
                                let inc_cycle_0 = inc_cycle.get_bound_coeff(j_prime);
                                let inc_cycle_1 = inc_cycle.get_bound_coeff(j_prime + 1);
                                let inc_cycle_infty = inc_cycle_1 - inc_cycle_0;
                                [inc_cycle_0, inc_cycle_infty]
                            };

                            let mut rd_inner_sum_evals = [F::zero(); DEGREE - 1];
                            let mut rs1_inner_sum_evals = [F::zero(); DEGREE - 1];
                            let mut rs2_inner_sum_evals = [F::zero(); DEGREE - 1];

                            for k in dirty_indices.ones() {
                                let val_evals = [val_j_r[0][k], val_j_r[1][k] - val_j_r[0][k]];

                                // Check rd_wa and compute its contribution if non-zero
                                if !rd_wa[0][k].is_zero() || !rd_wa[1][k].is_zero() {
                                    let wa_evals = [rd_wa[0][k], rd_wa[1][k] - rd_wa[0][k]];

                                    rd_inner_sum_evals[0] += wa_evals[0]
                                        .mul_0_optimized(inc_cycle_evals[0] + val_evals[0]);
                                    rd_inner_sum_evals[1] +=
                                        wa_evals[1] * (inc_cycle_evals[1] + val_evals[1]);

                                    rd_wa[0][k] = F::zero();
                                    rd_wa[1][k] = F::zero();
                                }

                                // Check rs1_ra and compute its contribution if non-zero
                                if !rs1_ra[0][k].is_zero() || !rs1_ra[1][k].is_zero() {
                                    let ra_evals_rs1 = [rs1_ra[0][k], rs1_ra[1][k] - rs1_ra[0][k]];

                                    rs1_inner_sum_evals[0] +=
                                        ra_evals_rs1[0].mul_0_optimized(val_evals[0]);
                                    rs1_inner_sum_evals[1] += ra_evals_rs1[1] * val_evals[1];

                                    rs1_ra[0][k] = F::zero();
                                    rs1_ra[1][k] = F::zero();
                                }

                                // Check rs2_ra and compute its contribution if non-zero
                                if !rs2_ra[0][k].is_zero() || !rs2_ra[1][k].is_zero() {
                                    let ra_evals_rs2 = [rs2_ra[0][k], rs2_ra[1][k] - rs2_ra[0][k]];

                                    rs2_inner_sum_evals[0] +=
                                        ra_evals_rs2[0].mul_0_optimized(val_evals[0]);
                                    rs2_inner_sum_evals[1] += ra_evals_rs2[1] * val_evals[1];

                                    rs2_ra[0][k] = F::zero();
                                    rs2_ra[1][k] = F::zero();
                                }

                                val_j_r[0][k] = F::zero();
                                val_j_r[1][k] = F::zero();
                            }
                            dirty_indices.clear();

                            evals[0] += eq_r_prime_eval
                                * (rd_inner_sum_evals[0]
                                    + self.gamma * rs1_inner_sum_evals[0]
                                    + self.gamma_sqr * rs2_inner_sum_evals[0]);
                            evals[1] += eq_r_prime_eval
                                * (rd_inner_sum_evals[1]
                                    + self.gamma * rs1_inner_sum_evals[1]
                                    + self.gamma_sqr * rs2_inner_sum_evals[1]);
                        });

                    evals
                })
                .reduce(
                    || [F::zero(); DEGREE - 1],
                    |running, new| [running[0] + new[0], running[1] + new[1]],
                )
        } else {
            // E_in is not fully bound, handle E_in and E_out
            let num_x_in_bits = gruens_eq_r_prime.E_in_current_len().log_2();
            let x_bitmask = (1 << num_x_in_bits) - 1;

            I.par_iter()
                .zip(data_buffers.par_iter_mut())
                .zip(val_checkpoints.par_chunks(K))
                .map(|((I_chunk, buffers), checkpoint)| {
                    let mut evals = [F::zero(), F::zero()];

                    let mut evals_for_current_E_out = [F::zero(), F::zero()];
                    let mut x_out_prev: Option<usize> = None;

                    let DataBuffers {
                        val_j_0,
                        val_j_r,
                        rs1_ra,
                        rs2_ra,
                        rd_wa,
                        dirty_indices,
                    } = buffers;
                    val_j_0.as_mut_slice().copy_from_slice(checkpoint);

                    // Iterate over I_chunk, two rows at a time.
                    I_chunk
                        .chunk_by(|a, b| a.0 / 2 == b.0 / 2)
                        .for_each(|inc_chunk| {
                            let j_prime = inc_chunk[0].0; // row index

                            for j in j_prime << round..(j_prime + 1) << round {
                                let j_bound = j % (1 << round);

                                let k = addresses[j].0;
                                unsafe {
                                    dirty_indices.insert_unchecked(k);
                                }
                                rs1_ra[0][k] += A[j_bound];

                                let k = addresses[j].1;
                                unsafe {
                                    dirty_indices.insert_unchecked(k);
                                }
                                rs2_ra[0][k] += A[j_bound];

                                let k = addresses[j].2;
                                unsafe {
                                    dirty_indices.insert_unchecked(k);
                                }
                                rd_wa[0][k] += A[j_bound];
                            }

                            for j in (j_prime + 1) << round..(j_prime + 2) << round {
                                let j_bound = j % (1 << round);

                                let k = addresses[j].0;
                                unsafe {
                                    dirty_indices.insert_unchecked(k);
                                }
                                rs1_ra[1][k] += A[j_bound];

                                let k = addresses[j].1;
                                unsafe {
                                    dirty_indices.insert_unchecked(k);
                                }
                                rs2_ra[1][k] += A[j_bound];

                                let k = addresses[j].2;
                                unsafe {
                                    dirty_indices.insert_unchecked(k);
                                }
                                rd_wa[1][k] += A[j_bound];
                            }

                            for k in dirty_indices.ones() {
                                val_j_r[0][k] = val_j_0[k];
                            }
                            let mut inc_iter = inc_chunk.iter().peekable();

                            // First of the two rows
                            loop {
                                let (row, col, inc_lt, inc) = inc_iter.next().unwrap();
                                debug_assert_eq!(*row, j_prime);
                                val_j_r[0][*col] += *inc_lt;
                                val_j_0[*col] += *inc;
                                if inc_iter.peek().unwrap().0 != j_prime {
                                    break;
                                }
                            }
                            for k in dirty_indices.ones() {
                                val_j_r[1][k] = val_j_0[k];
                            }

                            // Second of the two rows
                            for inc in inc_iter {
                                let (row, col, inc_lt, inc) = *inc;
                                debug_assert_eq!(row, j_prime + 1);
                                val_j_r[1][col] += inc_lt;
                                val_j_0[col] += inc;
                            }

                            let x_in = (j_prime / 2) & x_bitmask;
                            let x_out = (j_prime / 2) >> num_x_in_bits;
                            let E_in_eval = gruens_eq_r_prime.E_in_current()[x_in];

                            let inc_cycle_evals = {
                                let inc_cycle_0 = inc_cycle.get_bound_coeff(j_prime);
                                let inc_cycle_1 = inc_cycle.get_bound_coeff(j_prime + 1);
                                let inc_cycle_infty = inc_cycle_1 - inc_cycle_0;
                                [inc_cycle_0, inc_cycle_infty]
                            };

                            // Multiply the running sum by the previous value of E_out_eval when
                            // its value changes and add the result to the total.
                            match x_out_prev {
                                None => {
                                    x_out_prev = Some(x_out);
                                }
                                Some(x) if x_out != x => {
                                    x_out_prev = Some(x_out);

                                    let E_out_eval = gruens_eq_r_prime.E_out_current()[x];
                                    evals[0] += E_out_eval * evals_for_current_E_out[0];
                                    evals[1] += E_out_eval * evals_for_current_E_out[1];

                                    evals_for_current_E_out = [F::zero(), F::zero()];
                                }
                                _ => (),
                            }

                            let mut rd_inner_sum_evals = [F::zero(); DEGREE - 1];
                            let mut rs1_inner_sum_evals = [F::zero(); DEGREE - 1];
                            let mut rs2_inner_sum_evals = [F::zero(); DEGREE - 1];

                            for k in dirty_indices.ones() {
                                let val_evals = [val_j_r[0][k], val_j_r[1][k] - val_j_r[0][k]];

                                // Check rd_wa and compute its contribution if non-zero
                                if !rd_wa[0][k].is_zero() || !rd_wa[1][k].is_zero() {
                                    let wa_evals = [rd_wa[0][k], rd_wa[1][k] - rd_wa[0][k]];

                                    rd_inner_sum_evals[0] += wa_evals[0]
                                        .mul_0_optimized(inc_cycle_evals[0] + val_evals[0]);
                                    rd_inner_sum_evals[1] +=
                                        wa_evals[1] * (inc_cycle_evals[1] + val_evals[1]);

                                    rd_wa[0][k] = F::zero();
                                    rd_wa[1][k] = F::zero();
                                }

                                // Check rs1_ra and compute its contribution if non-zero
                                if !rs1_ra[0][k].is_zero() || !rs1_ra[1][k].is_zero() {
                                    let ra_evals_rs1 = [rs1_ra[0][k], rs1_ra[1][k] - rs1_ra[0][k]];

                                    rs1_inner_sum_evals[0] +=
                                        ra_evals_rs1[0].mul_0_optimized(val_evals[0]);
                                    rs1_inner_sum_evals[1] += ra_evals_rs1[1] * val_evals[1];

                                    rs1_ra[0][k] = F::zero();
                                    rs1_ra[1][k] = F::zero();
                                }

                                // Check rs2_ra and compute its contribution if non-zero
                                if !rs2_ra[0][k].is_zero() || !rs2_ra[1][k].is_zero() {
                                    let ra_evals_rs2 = [rs2_ra[0][k], rs2_ra[1][k] - rs2_ra[0][k]];

                                    rs2_inner_sum_evals[0] +=
                                        ra_evals_rs2[0].mul_0_optimized(val_evals[0]);
                                    rs2_inner_sum_evals[1] += ra_evals_rs2[1] * val_evals[1];

                                    rs2_ra[0][k] = F::zero();
                                    rs2_ra[1][k] = F::zero();
                                }

                                val_j_r[0][k] = F::zero();
                                val_j_r[1][k] = F::zero();
                            }
                            dirty_indices.clear();

                            evals_for_current_E_out[0] += E_in_eval
                                * (rd_inner_sum_evals[0]
                                    + self.gamma * rs1_inner_sum_evals[0]
                                    + self.gamma_sqr * rs2_inner_sum_evals[0]);
                            evals_for_current_E_out[1] += E_in_eval
                                * (rd_inner_sum_evals[1]
                                    + self.gamma * rs1_inner_sum_evals[1]
                                    + self.gamma_sqr * rs2_inner_sum_evals[1]);
                        });

                    // Multiply the final running sum by the final value of E_out_eval and add the
                    // result to the total.
                    if let Some(x) = x_out_prev {
                        let E_out_eval = gruens_eq_r_prime.E_out_current()[x];
                        evals[0] += E_out_eval * evals_for_current_E_out[0];
                        evals[1] += E_out_eval * evals_for_current_E_out[1];
                    }
                    evals
                })
                .reduce(
                    || [F::zero(); DEGREE - 1],
                    |running, new| [running[0] + new[0], running[1] + new[1]],
                )
        };

        // Convert quadratic coefficients to cubic evaluations
        gruens_eq_r_prime
            .gruen_evals_deg_3(quadratic_coeffs[0], quadratic_coeffs[1], previous_claim)
            .to_vec()
    }

    fn phase2_compute_prover_message(&self) -> Vec<F> {
        const DEGREE: usize = 3;

        let ReadWriteCheckingProverState {
            inc_cycle,
            eq_r_prime,
            rs1_ra,
            rs2_ra,
            rd_wa,
            val,
            ..
        } = self.prover_state.as_ref().unwrap();
        let rs1_ra = rs1_ra.as_ref().unwrap();
        let rs2_ra = rs2_ra.as_ref().unwrap();
        let rd_wa = rd_wa.as_ref().unwrap();
        let val = val.as_ref().unwrap();
        let eq_r_prime = eq_r_prime.as_ref().unwrap();

        let univariate_poly_evals = (0..eq_r_prime.len() / 2)
            .into_par_iter()
            .map(|j| {
                let eq_r_prime_evals =
                    eq_r_prime.sumcheck_evals_array::<DEGREE>(j, BindingOrder::HighToLow);
                let inc_evals =
                    inc_cycle.sumcheck_evals_array::<DEGREE>(j, BindingOrder::HighToLow);

                let inner_sum_evals: [F; DEGREE] = (0..K)
                    .into_par_iter()
                    .map(|k| {
                        let index = j * K + k;
                        let rs1_ra_evals =
                            rs1_ra.sumcheck_evals_array::<DEGREE>(index, BindingOrder::HighToLow);
                        let rs2_ra_evals =
                            rs2_ra.sumcheck_evals_array::<DEGREE>(index, BindingOrder::HighToLow);
                        let wa_evals =
                            rd_wa.sumcheck_evals_array::<DEGREE>(index, BindingOrder::HighToLow);
                        let val_evals =
                            val.sumcheck_evals_array::<DEGREE>(index, BindingOrder::HighToLow);

                        [
                            wa_evals[0].mul_0_optimized(inc_evals[0] + val_evals[0])
                                + self.gamma * rs1_ra_evals[0].mul_0_optimized(val_evals[0])
                                + self.gamma_sqr * rs2_ra_evals[0].mul_0_optimized(val_evals[0]),
                            wa_evals[1].mul_0_optimized(inc_evals[1] + val_evals[1])
                                + self.gamma * rs1_ra_evals[1].mul_0_optimized(val_evals[1])
                                + self.gamma_sqr * rs2_ra_evals[1].mul_0_optimized(val_evals[1]),
                            wa_evals[2].mul_0_optimized(inc_evals[2] + val_evals[2])
                                + self.gamma * rs1_ra_evals[2].mul_0_optimized(val_evals[2])
                                + self.gamma_sqr * rs2_ra_evals[2].mul_0_optimized(val_evals[2]),
                        ]
                    })
                    .reduce(
                        || [F::zero(); DEGREE],
                        |running, new| {
                            [
                                running[0] + new[0],
                                running[1] + new[1],
                                running[2] + new[2],
                            ]
                        },
                    );

                [
                    eq_r_prime_evals[0] * inner_sum_evals[0],
                    eq_r_prime_evals[1] * inner_sum_evals[1],
                    eq_r_prime_evals[2] * inner_sum_evals[2],
                ]
            })
            .reduce(
                || [F::zero(); DEGREE],
                |running, new| {
                    [
                        running[0] + new[0],
                        running[1] + new[1],
                        running[2] + new[2],
                    ]
                },
            );

        univariate_poly_evals.into()
    }

    fn phase3_compute_prover_message(&self) -> Vec<F> {
        const DEGREE: usize = 3;

        let ReadWriteCheckingProverState {
            inc_cycle,
            eq_r_prime,
            rs1_ra,
            rs2_ra,
            rd_wa,
            val,
            ..
        } = self.prover_state.as_ref().unwrap();
        let rs1_ra = rs1_ra.as_ref().unwrap();
        let rs2_ra = rs2_ra.as_ref().unwrap();
        let rd_wa = rd_wa.as_ref().unwrap();
        let val = val.as_ref().unwrap();

        // Cycle variables are fully bound, so:
        // eq(r', r_cycle) is a constant
        let eq_r_prime_eval = eq_r_prime.as_ref().unwrap().final_sumcheck_claim();
        // ...and Inc(r_cycle) is a constant
        let inc_eval = inc_cycle.final_sumcheck_claim();

        let evals = (0..rs1_ra.len() / 2)
            .into_par_iter()
            .map(|k| {
                let rs1_ra_evals =
                    rs1_ra.sumcheck_evals_array::<DEGREE>(k, BindingOrder::HighToLow);
                let rs2_ra_evals =
                    rs2_ra.sumcheck_evals_array::<DEGREE>(k, BindingOrder::HighToLow);
                let wa_evals = rd_wa.sumcheck_evals_array::<DEGREE>(k, BindingOrder::HighToLow);
                let val_evals = val.sumcheck_evals_array::<DEGREE>(k, BindingOrder::HighToLow);

                [
                    wa_evals[0] * (inc_eval + val_evals[0])
                        + self.gamma * rs1_ra_evals[0] * val_evals[0]
                        + self.gamma_sqr * rs2_ra_evals[0] * val_evals[0],
                    wa_evals[1] * (inc_eval + val_evals[1])
                        + self.gamma * rs1_ra_evals[1] * val_evals[1]
                        + self.gamma_sqr * rs2_ra_evals[1] * val_evals[1],
                    wa_evals[2] * (inc_eval + val_evals[2])
                        + self.gamma * rs1_ra_evals[2] * val_evals[2]
                        + self.gamma_sqr * rs2_ra_evals[2] * val_evals[2],
                ]
            })
            .reduce(
                || [F::zero(); DEGREE],
                |running, new| {
                    [
                        running[0] + new[0],
                        running[1] + new[1],
                        running[2] + new[2],
                    ]
                },
            );

        vec![
            eq_r_prime_eval * evals[0],
            eq_r_prime_eval * evals[1],
            eq_r_prime_eval * evals[2],
        ]
    }

    fn phase1_bind(&mut self, r_j: F, round: usize) {
        let ReadWriteCheckingProverState {
            addresses,
            I,
            A,
            inc_cycle,
            gruens_eq_r_prime,
            eq_r_prime,
            chunk_size,
            val_checkpoints,
            rs1_ra,
            rs2_ra,
            rd_wa,
            val,
            ..
        } = self.prover_state.as_mut().unwrap();

        let inner_span = tracing::span!(tracing::Level::INFO, "Bind I");
        let _inner_guard = inner_span.enter();

        I.par_iter_mut().for_each(|I_chunk| {
            // Note: A given row in an I_chunk may not be ordered by k after binding
            let mut next_bound_index = 0;
            let mut bound_indices: Vec<Option<usize>> = vec![None; K];

            for i in 0..I_chunk.len() {
                let (j_prime, k, inc_lt, inc) = I_chunk[i];
                if let Some(bound_index) = bound_indices[k] {
                    if I_chunk[bound_index].0 == j_prime / 2 {
                        // Neighbor was already processed
                        debug_assert!(j_prime % 2 == 1);
                        I_chunk[bound_index].2 += r_j * inc_lt;
                        I_chunk[bound_index].3 += inc;
                        continue;
                    }
                }
                // First time this k has been encountered
                let bound_value = if j_prime.is_multiple_of(2) {
                    // (1 - r_j) * inc_lt + r_j * inc
                    inc_lt + r_j * (inc - inc_lt)
                } else {
                    r_j * inc_lt
                };

                I_chunk[next_bound_index] = (j_prime / 2, k, bound_value, inc);
                bound_indices[k] = Some(next_bound_index);
                next_bound_index += 1;
            }
            I_chunk.truncate(next_bound_index);
        });

        drop(_inner_guard);
        drop(inner_span);

        gruens_eq_r_prime.bind(r_j);
        inc_cycle.bind_parallel(r_j, BindingOrder::LowToHigh);

        let inner_span = tracing::span!(tracing::Level::INFO, "Update A");
        let _inner_guard = inner_span.enter();

        // Update A for this round (see Equation 55)
        let (A_left, A_right) = A.split_at_mut(1 << round);
        A_left
            .par_iter_mut()
            .zip(A_right.par_iter_mut())
            .for_each(|(x, y)| {
                *y = *x * r_j;
                *x -= *y;
            });

        if round == chunk_size.log_2() - 1 {
            // At this point I has been bound to a point where each chunk contains a single row,
            // so we might as well materialize the full `ra`, `wa`, and `Val` polynomials and perform
            // standard sumcheck directly using those polynomials.

            let span = tracing::span!(tracing::Level::INFO, "Materialize rs1_ra polynomial");
            let _guard = span.enter();

            let num_chunks = addresses.len() / *chunk_size;
            let mut rs1_ra_evals: Vec<F> = unsafe_allocate_zero_vec(K * num_chunks);
            rs1_ra_evals
                .par_chunks_mut(K)
                .enumerate()
                .for_each(|(chunk_index, ra_chunk)| {
                    for (j_bound, (k, _, _)) in addresses
                        [chunk_index * *chunk_size..(chunk_index + 1) * *chunk_size]
                        .iter()
                        .enumerate()
                    {
                        ra_chunk[*k] += A[j_bound];
                    }
                });
            *rs1_ra = Some(MultilinearPolynomial::from(rs1_ra_evals));

            drop(_guard);
            drop(span);

            let span = tracing::span!(tracing::Level::INFO, "Materialize rs2_ra polynomial");
            let _guard = span.enter();

            let num_chunks = addresses.len() / *chunk_size;
            let mut rs2_ra_evals: Vec<F> = unsafe_allocate_zero_vec(K * num_chunks);
            rs2_ra_evals
                .par_chunks_mut(K)
                .enumerate()
                .for_each(|(chunk_index, ra_chunk)| {
                    for (j_bound, (_, k, _)) in addresses
                        [chunk_index * *chunk_size..(chunk_index + 1) * *chunk_size]
                        .iter()
                        .enumerate()
                    {
                        ra_chunk[*k] += A[j_bound];
                    }
                });
            *rs2_ra = Some(MultilinearPolynomial::from(rs2_ra_evals));

            drop(_guard);
            drop(span);

            let span = tracing::span!(tracing::Level::INFO, "Materialize rd_wa polynomial");
            let _guard = span.enter();

            let num_chunks = addresses.len() / *chunk_size;
            let mut rd_wa_evals: Vec<F> = unsafe_allocate_zero_vec(K * num_chunks);
            rd_wa_evals
                .par_chunks_mut(K)
                .enumerate()
                .for_each(|(chunk_index, wa_chunk)| {
                    for (j_bound, (_, _, k)) in addresses
                        [chunk_index * *chunk_size..(chunk_index + 1) * *chunk_size]
                        .iter()
                        .enumerate()
                    {
                        wa_chunk[*k] += A[j_bound];
                    }
                });
            *rd_wa = Some(MultilinearPolynomial::from(rd_wa_evals));

            drop(_guard);
            drop(span);

            let span = tracing::span!(tracing::Level::INFO, "Materialize Val polynomial");
            let _guard = span.enter();

            let mut val_evals: Vec<F> = std::mem::take(val_checkpoints);
            val_evals
                .par_chunks_mut(K)
                .zip(I.into_par_iter())
                .enumerate()
                .for_each(|(chunk_index, (val_chunk, I_chunk))| {
                    for (j, k, inc_lt, _inc) in I_chunk.iter_mut() {
                        debug_assert_eq!(*j, chunk_index);
                        val_chunk[*k] += *inc_lt;
                    }
                });
            *val = Some(MultilinearPolynomial::from(val_evals));

            drop(_guard);
            drop(span);

            let span = tracing::span!(tracing::Level::INFO, "Materialize eq polynomial");
            let _guard = span.enter();

            let eq_evals: Vec<F> =
                EqPolynomial::evals(&gruens_eq_r_prime.w[..gruens_eq_r_prime.current_index])
                    .par_iter()
                    .map(|x| *x * gruens_eq_r_prime.current_scalar)
                    .collect();
            *eq_r_prime = Some(MultilinearPolynomial::from(eq_evals))
        }
    }

    fn phase2_bind(&mut self, r_j: F) {
        let ReadWriteCheckingProverState {
            rs1_ra,
            rs2_ra,
            rd_wa,
            val,
            inc_cycle,
            eq_r_prime,
            ..
        } = self.prover_state.as_mut().unwrap();
        let rs1_ra = rs1_ra.as_mut().unwrap();
        let rs2_ra = rs2_ra.as_mut().unwrap();
        let rd_wa = rd_wa.as_mut().unwrap();
        let val = val.as_mut().unwrap();
        let eq_r_prime = eq_r_prime.as_mut().unwrap();

        [rs1_ra, rs2_ra, rd_wa, val, inc_cycle, eq_r_prime]
            .into_par_iter()
            .for_each(|poly| poly.bind_parallel(r_j, BindingOrder::HighToLow));
    }

    fn phase3_bind(&mut self, r_j: F) {
        let ReadWriteCheckingProverState {
            rs1_ra,
            rs2_ra,
            rd_wa,
            val,
            ..
        } = self.prover_state.as_mut().unwrap();
        let rs1_ra = rs1_ra.as_mut().unwrap();
        let rs2_ra = rs2_ra.as_mut().unwrap();
        let rd_wa = rd_wa.as_mut().unwrap();
        let val = val.as_mut().unwrap();

        // Note that `eq_r_prime` and `inc` are polynomials over only the cycle
        // variables, so they are not bound here
        [rs1_ra, rs2_ra, rd_wa, val]
            .into_par_iter()
            .for_each(|poly| poly.bind_parallel(r_j, BindingOrder::HighToLow));
    }
}

impl<F: JoltField> SumcheckInstance<F> for RegistersReadWriteChecking<F> {
    fn degree(&self) -> usize {
        3
    }

    fn num_rounds(&self) -> usize {
        K.log_2() + self.T.log_2()
    }

    fn input_claim(&self) -> F {
        self.input_claim
    }

    #[tracing::instrument(skip_all, name = "RegistersReadWriteChecking::compute_prover_message")]
    fn compute_prover_message(&mut self, round: usize, previous_claim: F) -> Vec<F> {
        let prover_state = self.prover_state.as_ref().unwrap();
        if round < prover_state.chunk_size.log_2() {
            self.phase1_compute_prover_message(round, previous_claim)
        } else if round < self.T.log_2() {
            self.phase2_compute_prover_message()
        } else {
            self.phase3_compute_prover_message()
        }
    }

    #[tracing::instrument(skip_all, name = "RegistersReadWriteChecking::bind")]
    fn bind(&mut self, r_j: F, round: usize) {
        if let Some(prover_state) = self.prover_state.as_ref() {
            if round < prover_state.chunk_size.log_2() {
                self.phase1_bind(r_j, round);
            } else if round < self.T.log_2() {
                self.phase2_bind(r_j);
            } else {
                self.phase3_bind(r_j);
            }
        }
    }

    fn expected_output_claim(
        &self,
        accumulator: Option<Rc<RefCell<VerifierOpeningAccumulator<F>>>>,
        r: &[F],
    ) -> F {
        let accumulator = accumulator.as_ref().unwrap();

        // First `sumcheck_switch_index` rounds bind cycle variables from low to high
        let mut r_cycle = r[..self.sumcheck_switch_index].to_vec();
        // The high-order cycle variables are bound after the switch
        r_cycle.extend(r[self.sumcheck_switch_index..self.T.log_2()].iter().rev());
        let r_cycle = OpeningPoint::<LITTLE_ENDIAN, F>::new(r_cycle);
        let (r_prime, _) = accumulator
            .borrow()
            .get_virtual_polynomial_opening(VirtualPolynomial::Rs1Value, SumcheckId::SpartanOuter);

        // eq(r', r_cycle)
        let eq_eval_cycle = EqPolynomial::mle_endian(&r_prime, &r_cycle);

        let (_, val_claim) = accumulator.borrow().get_virtual_polynomial_opening(
            VirtualPolynomial::RegistersVal,
            SumcheckId::RegistersReadWriteChecking,
        );
        let (_, rs1_ra_claim) = accumulator.borrow().get_virtual_polynomial_opening(
            VirtualPolynomial::Rs1Ra,
            SumcheckId::RegistersReadWriteChecking,
        );
        let (_, rs2_ra_claim) = accumulator.borrow().get_virtual_polynomial_opening(
            VirtualPolynomial::Rs2Ra,
            SumcheckId::RegistersReadWriteChecking,
        );
        let (_, rd_wa_claim) = accumulator.borrow().get_virtual_polynomial_opening(
            VirtualPolynomial::RdWa,
            SumcheckId::RegistersReadWriteChecking,
        );
        let (_, inc_claim) = accumulator.borrow().get_committed_polynomial_opening(
            CommittedPolynomial::RdInc,
            SumcheckId::RegistersReadWriteChecking,
        );

        eq_eval_cycle
            * (rd_wa_claim * (inc_claim + val_claim)
                + self.gamma * rs1_ra_claim * val_claim
                + self.gamma_sqr * rs2_ra_claim * val_claim)
    }

    fn normalize_opening_point(&self, opening_point: &[F]) -> OpeningPoint<BIG_ENDIAN, F> {
        // The high-order cycle variables are bound after the switch
        let mut r_cycle = opening_point[self.sumcheck_switch_index..self.T.log_2()].to_vec();
        // First `sumcheck_switch_index` rounds bind cycle variables from low to high
        r_cycle.extend(opening_point[..self.sumcheck_switch_index].iter().rev());
        // Address variables are bound high-to-low
        let r_address = opening_point[self.T.log_2()..].to_vec();

        [r_address, r_cycle].concat().into()
    }

    fn cache_openings_prover(
        &self,
        accumulator: Rc<RefCell<ProverOpeningAccumulator<F>>>,
        opening_point: OpeningPoint<BIG_ENDIAN, F>,
    ) {
        let prover_state = self
            .prover_state
            .as_ref()
            .expect("Prover state not initialized");

        let val_claim = prover_state.val.as_ref().unwrap().final_sumcheck_claim();
        let rs1_ra_claim = prover_state.rs1_ra.as_ref().unwrap().final_sumcheck_claim();
        let rs2_ra_claim = prover_state.rs2_ra.as_ref().unwrap().final_sumcheck_claim();
        let rd_wa_claim = prover_state.rd_wa.as_ref().unwrap().final_sumcheck_claim();
        let inc_claim = prover_state.inc_cycle.final_sumcheck_claim();

        accumulator.borrow_mut().append_virtual(
            VirtualPolynomial::RegistersVal,
            SumcheckId::RegistersReadWriteChecking,
            opening_point.clone(),
            val_claim,
        );
        accumulator.borrow_mut().append_virtual(
            VirtualPolynomial::Rs1Ra,
            SumcheckId::RegistersReadWriteChecking,
            opening_point.clone(),
            rs1_ra_claim,
        );
        accumulator.borrow_mut().append_virtual(
            VirtualPolynomial::Rs2Ra,
            SumcheckId::RegistersReadWriteChecking,
            opening_point.clone(),
            rs2_ra_claim,
        );
        accumulator.borrow_mut().append_virtual(
            VirtualPolynomial::RdWa,
            SumcheckId::RegistersReadWriteChecking,
            opening_point.clone(),
            rd_wa_claim,
        );

        let (_, r_cycle) = opening_point.split_at(K.log_2());

        accumulator.borrow_mut().append_dense(
            vec![CommittedPolynomial::RdInc],
            SumcheckId::RegistersReadWriteChecking,
            r_cycle.r,
            &[inc_claim],
        );
    }

    fn cache_openings_verifier(
        &self,
        accumulator: Rc<RefCell<VerifierOpeningAccumulator<F>>>,
        opening_point: OpeningPoint<BIG_ENDIAN, F>,
    ) {
        // Populate opening points for all claims
        accumulator.borrow_mut().append_virtual(
            VirtualPolynomial::RegistersVal,
            SumcheckId::RegistersReadWriteChecking,
            opening_point.clone(),
        );
        accumulator.borrow_mut().append_virtual(
            VirtualPolynomial::Rs1Ra,
            SumcheckId::RegistersReadWriteChecking,
            opening_point.clone(),
        );
        accumulator.borrow_mut().append_virtual(
            VirtualPolynomial::Rs2Ra,
            SumcheckId::RegistersReadWriteChecking,
            opening_point.clone(),
        );
        accumulator.borrow_mut().append_virtual(
            VirtualPolynomial::RdWa,
            SumcheckId::RegistersReadWriteChecking,
            opening_point.clone(),
        );

        let (_, r_cycle) = opening_point.split_at(K.log_2());

        accumulator.borrow_mut().append_dense(
            vec![CommittedPolynomial::RdInc],
            SumcheckId::RegistersReadWriteChecking,
            r_cycle.r,
        );
    }
}<|MERGE_RESOLUTION|>--- conflicted
+++ resolved
@@ -171,12 +171,7 @@
         drop(_guard);
         drop(span);
 
-<<<<<<< HEAD
-        let eq_r_prime = MultilinearPolynomial::from(EqPolynomial::evals(r_prime));
         let gruens_eq_r_prime = GruenSplitEqPolynomial::new(r_prime, BindingOrder::LowToHigh);
-=======
-        let gruens_eq_r_prime = GruenSplitEqPolynomial::new(r_prime);
->>>>>>> b1d9f4a5
         let inc_cycle = CommittedPolynomial::RdInc.generate_witness(preprocessing, trace);
 
         let data_buffers: Vec<DataBuffers<F>> = (0..num_chunks)
