use rayon::prelude::*;
use tracer::instruction::RV32IMCycle;

use crate::{
    dag::{stage::SumcheckStages, state_manager::StateManager},
    field::JoltField,
    jolt::{
        instruction::LookupQuery,
        vm::instruction_lookups::{
            booleanity::BooleanitySumcheck, hamming_weight::HammingWeightSumcheck,
            read_raf_checking::ReadRafSumcheck,
        },
        witness::VirtualPolynomial,
    },
    poly::{
<<<<<<< HEAD
        commitment::commitment_scheme::CommitmentScheme, eq_poly::EqPolynomial,
        opening_proof::OpeningsKeys,
    },
    r1cs::inputs::JoltR1CSInputs,
    utils::{thread::unsafe_allocate_zero_vec, transcript::Transcript},
=======
        commitment::commitment_scheme::CommitmentScheme,
        eq_poly::EqPolynomial,
        opening_proof::{ProverOpeningAccumulator, SumcheckId, VerifierOpeningAccumulator},
    },
    subprotocols::sumcheck::SumcheckInstance,
    utils::{errors::ProofVerifyError, thread::unsafe_allocate_zero_vec, transcript::Transcript},
>>>>>>> 788778b0
};

pub mod booleanity;
pub mod hamming_weight;
pub mod read_raf_checking;

pub const WORD_SIZE: usize = 32;
const LOG_K: usize = WORD_SIZE * 2;
const PHASES: usize = 4;
const LOG_M: usize = LOG_K / PHASES;
const M: usize = 1 << LOG_M;
pub const D: usize = 8;
pub const LOG_K_CHUNK: usize = LOG_K / D;
pub const K_CHUNK: usize = 1 << LOG_K_CHUNK;
const RA_PER_LOG_M: usize = LOG_M / LOG_K_CHUNK;

#[derive(Default)]
pub struct LookupsDag {}

impl<F: JoltField, PCS: CommitmentScheme<Field = F>, T: Transcript> SumcheckStages<F, T, PCS>
    for LookupsDag
{
    fn stage3_prover_instances(
        &mut self,
        sm: &mut StateManager<'_, F, T, PCS>,
    ) -> Vec<Box<dyn SumcheckInstance<F>>> {
        let (preprocessing, trace, _, _) = sm.get_prover_data();
        let r_cycle = sm
            .get_virtual_polynomial_opening(
                VirtualPolynomial::LookupOutput,
                SumcheckId::SpartanOuter,
            )
            .0
            .r
            .clone();
        let eq_r_cycle = EqPolynomial::evals(&r_cycle);
        let F = compute_ra_evals(trace, &eq_r_cycle);

        let read_raf = ReadRafSumcheck::new_prover(sm, eq_r_cycle.clone());
        let booleanity = BooleanitySumcheck::new_prover(sm, eq_r_cycle, F.clone());
        let hamming_weight = HammingWeightSumcheck::new_prover(sm, F);

        vec![
            Box::new(read_raf),
            Box::new(booleanity),
            Box::new(hamming_weight),
        ]
    }

    fn stage3_verifier_instances(
        &mut self,
        sm: &mut StateManager<'_, F, T, PCS>,
    ) -> Vec<Box<dyn SumcheckInstance<F>>> {
        let read_raf = ReadRafSumcheck::new_verifier(sm);
        let booleanity = BooleanitySumcheck::new_verifier(sm);
        let hamming_weight = HammingWeightSumcheck::new_verifier(sm);

        vec![
            Box::new(read_raf),
            Box::new(booleanity),
            Box::new(hamming_weight),
        ]
    }
}

<<<<<<< HEAD
=======
impl<const WORD_SIZE: usize, F, PCS, ProofTranscript>
    LookupsProof<WORD_SIZE, F, PCS, ProofTranscript>
where
    F: JoltField,
    PCS: CommitmentScheme<Field = F>,
    ProofTranscript: Transcript,
{
    pub fn generate_witness(_preprocessing: (), _lookups: &[LookupTables<WORD_SIZE>]) {}

    #[tracing::instrument(skip_all, name = "LookupsProof::prove")]
    pub fn prove(
        _preprocessing: &JoltProverPreprocessing<F, PCS>,
        _trace: &[RV32IMCycle],
        _opening_accumulator: &mut ProverOpeningAccumulator<F>,
        _transcript: &mut ProofTranscript,
    ) -> Self {
        todo!();
    }

    pub fn verify(
        &self,
        _commitments: &JoltCommitments<F, PCS>,
        _opening_accumulator: &mut VerifierOpeningAccumulator<F>,
        _transcript: &mut ProofTranscript,
    ) -> Result<(), ProofVerifyError> {
        todo!()
    }
}

>>>>>>> 788778b0
#[inline(always)]
fn compute_ra_evals<F: JoltField>(trace: &[RV32IMCycle], eq_r_cycle: &[F]) -> [Vec<F>; D] {
    let T = trace.len();
    let num_chunks = rayon::current_num_threads().next_power_of_two().min(T);
    let chunk_size = (T / num_chunks).max(1);

    trace
        .par_chunks(chunk_size)
        .enumerate()
        .map(|(chunk_index, trace_chunk)| {
            let mut result: [Vec<F>; D] =
                std::array::from_fn(|_| unsafe_allocate_zero_vec(K_CHUNK));
            let mut j = chunk_index * chunk_size;
            for cycle in trace_chunk {
                let mut lookup_index = LookupQuery::<WORD_SIZE>::to_lookup_index(cycle);
                for i in (0..D).rev() {
                    let k = lookup_index % K_CHUNK as u64;
                    result[i][k as usize] += eq_r_cycle[j];
                    lookup_index >>= LOG_K_CHUNK;
                }
                j += 1;
            }
            result
        })
        .reduce(
            || std::array::from_fn(|_| unsafe_allocate_zero_vec(K_CHUNK)),
            |mut running, new| {
                running
                    .par_iter_mut()
                    .zip(new.into_par_iter())
                    .for_each(|(x, y)| {
                        x.par_iter_mut()
                            .zip(y.into_par_iter())
                            .for_each(|(x, y)| *x += y)
                    });
                running
            },
        )
}<|MERGE_RESOLUTION|>--- conflicted
+++ resolved
@@ -13,20 +13,11 @@
         witness::VirtualPolynomial,
     },
     poly::{
-<<<<<<< HEAD
         commitment::commitment_scheme::CommitmentScheme, eq_poly::EqPolynomial,
-        opening_proof::OpeningsKeys,
-    },
-    r1cs::inputs::JoltR1CSInputs,
-    utils::{thread::unsafe_allocate_zero_vec, transcript::Transcript},
-=======
-        commitment::commitment_scheme::CommitmentScheme,
-        eq_poly::EqPolynomial,
-        opening_proof::{ProverOpeningAccumulator, SumcheckId, VerifierOpeningAccumulator},
+        opening_proof::SumcheckId,
     },
     subprotocols::sumcheck::SumcheckInstance,
-    utils::{errors::ProofVerifyError, thread::unsafe_allocate_zero_vec, transcript::Transcript},
->>>>>>> 788778b0
+    utils::{thread::unsafe_allocate_zero_vec, transcript::Transcript},
 };
 
 pub mod booleanity;
@@ -92,38 +83,6 @@
     }
 }
 
-<<<<<<< HEAD
-=======
-impl<const WORD_SIZE: usize, F, PCS, ProofTranscript>
-    LookupsProof<WORD_SIZE, F, PCS, ProofTranscript>
-where
-    F: JoltField,
-    PCS: CommitmentScheme<Field = F>,
-    ProofTranscript: Transcript,
-{
-    pub fn generate_witness(_preprocessing: (), _lookups: &[LookupTables<WORD_SIZE>]) {}
-
-    #[tracing::instrument(skip_all, name = "LookupsProof::prove")]
-    pub fn prove(
-        _preprocessing: &JoltProverPreprocessing<F, PCS>,
-        _trace: &[RV32IMCycle],
-        _opening_accumulator: &mut ProverOpeningAccumulator<F>,
-        _transcript: &mut ProofTranscript,
-    ) -> Self {
-        todo!();
-    }
-
-    pub fn verify(
-        &self,
-        _commitments: &JoltCommitments<F, PCS>,
-        _opening_accumulator: &mut VerifierOpeningAccumulator<F>,
-        _transcript: &mut ProofTranscript,
-    ) -> Result<(), ProofVerifyError> {
-        todo!()
-    }
-}
-
->>>>>>> 788778b0
 #[inline(always)]
 fn compute_ra_evals<F: JoltField>(trace: &[RV32IMCycle], eq_r_cycle: &[F]) -> [Vec<F>; D] {
     let T = trace.len();
