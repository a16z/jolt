--- conflicted
+++ resolved
@@ -12,20 +12,11 @@
         commitment::commitment_scheme::CommitmentScheme,
         multilinear_polynomial::{BindingOrder, MultilinearPolynomial, PolynomialBinding},
         opening_proof::{
-<<<<<<< HEAD
-            OpeningPoint, OpeningsKeys, ProverOpeningAccumulator, VerifierOpeningAccumulator,
-            BIG_ENDIAN,
-        },
-    },
-    r1cs::inputs::JoltR1CSInputs,
-    subprotocols::sumcheck::{BatchableSumcheckInstance, CacheSumcheckOpenings},
-=======
             OpeningPoint, ProverOpeningAccumulator, SumcheckId, VerifierOpeningAccumulator,
             BIG_ENDIAN,
         },
     },
-    subprotocols::sumcheck::{SumcheckInstance, SumcheckInstanceProof},
->>>>>>> 788778b0
+    subprotocols::sumcheck::SumcheckInstance,
     utils::transcript::Transcript,
 };
 
@@ -68,9 +59,7 @@
             .r;
         Self {
             gamma: gamma_powers,
-            prover_state: Some(HammingProverState {
-                ra,
-            }),
+            prover_state: Some(HammingProverState { ra }),
             r_cycle,
         }
     }
@@ -166,13 +155,8 @@
     }
 
     fn cache_openings_prover(
-<<<<<<< HEAD
-        &mut self,
-        accumulator: Option<Rc<RefCell<ProverOpeningAccumulator<F, PCS>>>>,
-=======
         &self,
         accumulator: Rc<RefCell<ProverOpeningAccumulator<F>>>,
->>>>>>> 788778b0
         opening_point: OpeningPoint<BIG_ENDIAN, F>,
     ) {
         let ps = self.prover_state.as_ref().unwrap();
@@ -182,16 +166,11 @@
             .map(|ra| ra.final_sumcheck_claim())
             .collect::<Vec<F>>();
         accumulator.borrow_mut().append_sparse(
-<<<<<<< HEAD
-            std::mem::take(&mut ps.unbound_ra_polys),
-            opening_point.r.clone(),
-=======
             (0..D)
                 .map(|i| CommittedPolynomial::InstructionRa(i))
                 .collect(),
             SumcheckId::InstructionHammingWeight,
             opening_point.r.to_vec(),
->>>>>>> 788778b0
             self.r_cycle.clone(),
             ra_claims,
         );
@@ -216,20 +195,4 @@
             r,
         );
     }
-}
-
-<<<<<<< HEAD
-impl<F: JoltField, PCS: CommitmentScheme<Field = F>> StagedSumcheck<F, PCS>
-    for HammingWeightSumcheck<F>
-{
-=======
-#[derive(CanonicalSerialize, CanonicalDeserialize, Debug, Clone)]
-pub struct HammingWeightProof<F, ProofTranscript>
-where
-    F: JoltField,
-    ProofTranscript: Transcript,
-{
-    pub sumcheck_proof: SumcheckInstanceProof<F, ProofTranscript>,
-    ra_claims: [F; D],
->>>>>>> 788778b0
 }