use ark_serialize::{CanonicalDeserialize, CanonicalSerialize};
use rayon::prelude::*;
use std::{cell::RefCell, rc::Rc};
use strum::{EnumCount, IntoEnumIterator};
use tracer::instruction::RV32IMCycle;

use super::{D, K_CHUNK, LOG_K, LOG_K_CHUNK, LOG_M, M, PHASES, RA_PER_LOG_M, WORD_SIZE};

use crate::{
    dag::{stage::StagedSumcheck, state_manager::StateManager},
    field::JoltField,
    jolt::{
        instruction::{InstructionFlags, InstructionLookup, InterleavedBitsMarker, LookupQuery},
        lookup_table::{
            prefixes::{PrefixCheckpoint, PrefixEval, Prefixes},
            LookupTables,
        },
    },
    poly::{
        commitment::commitment_scheme::CommitmentScheme,
        dense_mlpoly::DensePolynomial,
        eq_poly::EqPolynomial,
        identity_poly::{Endianness, IdentityPolynomial, OperandPolynomial, OperandSide},
        multilinear_polynomial::{
            BindingOrder, MultilinearPolynomial, PolynomialBinding, PolynomialEvaluation,
        },
        opening_proof::{
<<<<<<< HEAD
            OpeningPoint, Openings, OpeningsExt, OpeningsKeys, ProverOpeningAccumulator, BIG_ENDIAN,
=======
            Openings, OpeningsKeys, ProverOpeningAccumulator, VerifierOpeningAccumulator,
>>>>>>> 1e4e21ca
        },
        prefix_suffix::{Prefix, PrefixRegistry, PrefixSuffixDecomposition},
    },
    r1cs::inputs::JoltR1CSInputs,
    subprotocols::{
        sparse_dense_shout::{compute_prefix_suffix_prover_message, ExpandingTable, LookupBits},
        sumcheck::{BatchableSumcheckInstance, CacheSumcheckOpenings, SumcheckInstanceProof},
    },
    utils::{
        math::Math,
        thread::{unsafe_allocate_zero_vec, unsafe_zero_slice},
        transcript::Transcript,
    },
};

const DEGREE: usize = D + 2;

struct ReadRafProverState<F: JoltField> {
    ra: Vec<MultilinearPolynomial<F>>,
    r: Vec<F>,

    lookup_indices: Vec<LookupBits>,
    lookup_indices_by_table: Vec<Vec<(usize, LookupBits)>>,
    lookup_indices_uninterleave: Vec<(usize, LookupBits)>,
    lookup_indices_identity: Vec<(usize, LookupBits)>,
    is_interleaved_operands: Vec<bool>,
    lookup_tables: Vec<Option<LookupTables<WORD_SIZE>>>,

    prefix_checkpoints: Vec<PrefixCheckpoint<F>>,
    suffix_polys: Vec<Vec<DensePolynomial<F>>>,
    v: [ExpandingTable<F>; RA_PER_LOG_M],
    u_evals: Vec<F>,
    eq_r_cycle: MultilinearPolynomial<F>,

    prefix_registry: PrefixRegistry<F>,
    right_operand_ps: PrefixSuffixDecomposition<F, 2>,
    left_operand_ps: PrefixSuffixDecomposition<F, 2>,
    identity_ps: PrefixSuffixDecomposition<F, 2>,

    combined_val_polynomial: Option<MultilinearPolynomial<F>>,

    /// For the opening proofs
    unbound_ra_polys: Vec<MultilinearPolynomial<F>>,
}

pub struct ReadRafSumcheck<F: JoltField> {
    gamma: F,
    gamma_squared: F,
    prover_state: Option<ReadRafProverState<F>>,
    prod_ra_claims: Option<F>,
    table_flag_claims: Option<Vec<F>>,
    raf_flag_claim: Option<F>,

    r_cycle: Vec<F>,
    rv_claim: F,
    raf_claim: F,
    log_T: usize,
}

impl<'a, F: JoltField> ReadRafSumcheck<F> {
    pub fn new_prover(
        sm: &'a mut StateManager<F, impl Transcript, impl CommitmentScheme<Field = F>>,
        eq_r_cycle: Vec<F>,
        unbound_ra_polys: Vec<MultilinearPolynomial<F>>,
    ) -> Self {
        let trace = sm.get_prover_data().1;
        let log_T = trace.len().log_2();
        let gamma: F = sm.transcript.borrow_mut().challenge_scalar();
        let mut ps = ReadRafProverState::new(trace, eq_r_cycle, unbound_ra_polys);
        ps.init_phase(0);
        let r_cycle = sm
            .get_opening_point(OpeningsKeys::SpartanZ(JoltR1CSInputs::LookupOutput))
            .unwrap()
            .r
            .clone();
        Self {
            gamma,
            gamma_squared: gamma.square(),
            prover_state: Some(ps),
            prod_ra_claims: None,
            table_flag_claims: None,
            raf_flag_claim: None,
            r_cycle,
            rv_claim: sm.get_spartan_z(JoltR1CSInputs::LookupOutput),
            raf_claim: sm.get_spartan_z(JoltR1CSInputs::LeftLookupOperand)
                + gamma * sm.get_spartan_z(JoltR1CSInputs::RightLookupOperand),
            log_T,
        }
    }

    pub fn new_verifier(
        sm: &mut StateManager<F, impl Transcript, impl CommitmentScheme<Field = F>>,
    ) -> Self {
        let log_T = sm.get_verifier_data().2.log_2();
        let gamma: F = sm.transcript.borrow_mut().challenge_scalar();
        let prod_ra_claims: F = (0..D)
            .map(|i| sm.get_opening(OpeningsKeys::InstructionRa(i)))
            .product();
        let table_flag_claims: Vec<F> = (0..LookupTables::<WORD_SIZE>::COUNT)
            .map(|i| sm.get_opening(OpeningsKeys::LookupTableFlag(i)))
            .collect();
        let raf_flag_claim = sm.get_opening(OpeningsKeys::InstructionRafFlag);
        let r_cycle = sm
            .get_opening_point(OpeningsKeys::SpartanZ(JoltR1CSInputs::LookupOutput))
            .unwrap()
            .r
            .clone();
        Self {
            gamma,
            gamma_squared: gamma * gamma,
            prover_state: None,
            prod_ra_claims: Some(prod_ra_claims),
            table_flag_claims: Some(table_flag_claims),
            raf_flag_claim: Some(raf_flag_claim),
            r_cycle,
            rv_claim: sm.get_spartan_z(JoltR1CSInputs::LookupOutput),
            raf_claim: sm.get_spartan_z(JoltR1CSInputs::LeftLookupOperand)
                + gamma * sm.get_spartan_z(JoltR1CSInputs::RightLookupOperand),
            log_T,
        }
    }
}

impl<'a, F: JoltField> ReadRafProverState<F> {
    fn new(
        trace: &'a [RV32IMCycle],
        eq_r_cycle: Vec<F>,
        unbound_ra_polys: Vec<MultilinearPolynomial<F>>,
    ) -> Self {
        let log_T = trace.len().log_2();
        let right_operand_poly = OperandPolynomial::new(LOG_K, OperandSide::Right);
        let left_operand_poly = OperandPolynomial::new(LOG_K, OperandSide::Left);
        let identity_poly = IdentityPolynomial::new_with_endianness(LOG_K, Endianness::Big);
        let right_operand_ps =
            PrefixSuffixDecomposition::new(Box::new(right_operand_poly), LOG_M, LOG_K);
        let left_operand_ps =
            PrefixSuffixDecomposition::new(Box::new(left_operand_poly), LOG_M, LOG_K);
        let identity_ps = PrefixSuffixDecomposition::new(Box::new(identity_poly), LOG_M, LOG_K);

        // TODO: This was probably already calculated in Spartan, maybe we should just get it.
        let lookup_indices: Vec<_> = trace
            .par_iter()
            .map(|cycle| LookupBits::new(LookupQuery::<WORD_SIZE>::to_lookup_index(cycle), LOG_K))
            .collect();
        let lookup_indices_by_table: Vec<_> = LookupTables::<WORD_SIZE>::iter()
            .collect::<Vec<_>>()
            .par_iter()
            .map(|table| {
                let table_lookups: Vec<_> = trace
                    .iter()
                    .zip(lookup_indices.iter().cloned())
                    .enumerate()
                    .filter_map(|(j, (cycle, k))| match cycle.lookup_table() {
                        Some(lookup) => {
                            if LookupTables::<WORD_SIZE>::enum_index(&lookup)
                                == LookupTables::enum_index(table)
                            {
                                Some((j, k))
                            } else {
                                None
                            }
                        }
                        None => None,
                    })
                    .collect();
                table_lookups
            })
            .collect();
        let (lookup_indices_uninterleave, lookup_indices_identity): (Vec<_>, Vec<_>) =
            lookup_indices
                .par_iter()
                .cloned()
                .enumerate()
                .zip(trace.par_iter())
                .partition_map(|((idx, item), cycle)| {
                    if cycle
                        .instruction()
                        .circuit_flags()
                        .is_interleaved_operands()
                    {
                        itertools::Either::Left((idx, item))
                    } else {
                        itertools::Either::Right((idx, item))
                    }
                });

        let (is_interleaved_operands, lookup_tables): (Vec<_>, Vec<_>) = trace
            .par_iter()
            .map(|cycle| {
                (
                    cycle
                        .instruction()
                        .circuit_flags()
                        .is_interleaved_operands(),
                    cycle.instruction().lookup_table(),
                )
            })
            .collect();
        let suffix_polys: Vec<Vec<DensePolynomial<F>>> = LookupTables::<WORD_SIZE>::iter()
            .collect::<Vec<_>>()
            .par_iter()
            .map(|table| {
                table
                    .suffixes()
                    .par_iter()
                    .map(|_| DensePolynomial::new(unsafe_allocate_zero_vec(M)))
                    .collect()
            })
            .collect();
        ReadRafProverState {
            r: Vec::with_capacity(log_T + LOG_K),
            ra: Vec::with_capacity(D),
            lookup_tables,
            lookup_indices,
            lookup_indices_by_table,
            lookup_indices_uninterleave,
            lookup_indices_identity,
            is_interleaved_operands,
            prefix_checkpoints: vec![None.into(); Prefixes::COUNT],
            suffix_polys,
            v: std::array::from_fn(|_| ExpandingTable::new(K_CHUNK)),
            u_evals: eq_r_cycle.clone(),
            eq_r_cycle: MultilinearPolynomial::from(eq_r_cycle),
            prefix_registry: PrefixRegistry::new(),
            right_operand_ps,
            left_operand_ps,
            identity_ps,
            combined_val_polynomial: None,
            unbound_ra_polys,
        }
    }
}

impl<F: JoltField> BatchableSumcheckInstance<F> for ReadRafSumcheck<F> {
    fn degree(&self) -> usize {
        DEGREE
    }

    fn num_rounds(&self) -> usize {
        LOG_K + self.log_T
    }

    fn input_claim(&self) -> F {
        self.rv_claim + self.gamma * self.raf_claim
    }

    fn compute_prover_message(&mut self, round: usize) -> Vec<F> {
        let ps = self.prover_state.as_ref().unwrap();
        if round < LOG_K {
            // Phase 1: First log(K) rounds
            compute_prefix_suffix_prover_message::<WORD_SIZE, F>(
                &ps.prefix_checkpoints,
                &ps.suffix_polys,
                &ps.identity_ps,
                &ps.right_operand_ps,
                &ps.left_operand_ps,
                self.gamma,
                &ps.r,
                round,
            )
            .to_vec()
        } else {
            (0..ps.eq_r_cycle.len() / 2)
                .into_par_iter()
                .map(|i| {
                    let eq_evals = ps
                        .eq_r_cycle
                        .sumcheck_evals(i, DEGREE, BindingOrder::HighToLow);
                    let ra_evals = ps
                        .ra
                        .iter()
                        .map(|ra| ra.sumcheck_evals(i, DEGREE, BindingOrder::HighToLow))
                        .fold([F::one(); DEGREE], |mut running, new| {
                            for j in 0..DEGREE {
                                running[j] *= new[j];
                            }
                            running
                        });
                    let val_evals = ps.combined_val_polynomial.as_ref().unwrap().sumcheck_evals(
                        i,
                        DEGREE,
                        BindingOrder::HighToLow,
                    );

                    std::array::from_fn(|i| eq_evals[i] * ra_evals[i] * val_evals[i])
                })
                .reduce(
                    || [F::zero(); DEGREE],
                    |mut running, new| {
                        for j in 0..DEGREE {
                            running[j] += new[j];
                        }
                        running
                    },
                )
                .to_vec()
        }
    }

    fn bind(&mut self, r_j: F, round: usize) {
        let ps = self.prover_state.as_mut().unwrap();
        ps.r.push(r_j);
        if round < LOG_K {
            rayon::scope(|s| {
                s.spawn(|_| {
                    ps.suffix_polys.par_iter_mut().for_each(|polys| {
                        polys
                            .par_iter_mut()
                            .for_each(|poly| poly.bind_parallel(r_j, BindingOrder::HighToLow))
                    });
                });
                s.spawn(|_| ps.identity_ps.bind(r_j));
                s.spawn(|_| ps.right_operand_ps.bind(r_j));
                s.spawn(|_| ps.left_operand_ps.bind(r_j));
                s.spawn(|_| ps.v[(round % LOG_M) / LOG_K_CHUNK].update(r_j));
            });
            {
                if ps.r.len().is_multiple_of(2) {
                    Prefixes::update_checkpoints::<WORD_SIZE, F>(
                        &mut ps.prefix_checkpoints,
                        ps.r[ps.r.len() - 2],
                        ps.r[ps.r.len() - 1],
                        round,
                    );
                }
            }

            // check if this is the last round in the phase
            if (round + 1).is_multiple_of(LOG_M) {
                let phase = round / LOG_M;
                ps.cache_phase(phase);
                // if not last phase, init next phase
                if phase != PHASES - 1 {
                    ps.init_phase(phase + 1);
                }
            }

            if (round + 1) == LOG_K {
                ps.init_log_t_rounds(self.gamma, self.gamma_squared);
            }
        } else {
            // log(T) rounds
            ps.ra
                .par_iter_mut()
                .chain([ps.combined_val_polynomial.as_mut().unwrap()].into_par_iter())
                .chain([&mut ps.eq_r_cycle].into_par_iter())
                .for_each(|poly| poly.bind_parallel(r_j, BindingOrder::HighToLow));
        }
    }

    fn expected_output_claim(&self, r: &[F]) -> F {
        let (r_address_prime, r_cycle_prime) = r.split_at(LOG_K);
        let left_operand_eval =
            OperandPolynomial::new(LOG_K, OperandSide::Left).evaluate(r_address_prime);
        let right_operand_eval =
            OperandPolynomial::new(LOG_K, OperandSide::Right).evaluate(r_address_prime);
        let identity_poly_eval = IdentityPolynomial::new_with_endianness(LOG_K, Endianness::Big)
            .evaluate(r_address_prime);
        let val_evals: Vec<_> = LookupTables::<WORD_SIZE>::iter()
            .map(|table| table.evaluate_mle(r_address_prime))
            .collect();
        let eq_eval_cycle = EqPolynomial::mle(&self.r_cycle, r_cycle_prime);

        let rv_val_claim = val_evals
            .into_iter()
            .zip(self.table_flag_claims.as_ref().unwrap())
            .map(|(claim, val)| claim * val)
            .sum::<F>();
        let raf_flag_claim = self.raf_flag_claim.unwrap();
        let ra_claims = self.prod_ra_claims.unwrap();

        let val_eval = rv_val_claim
            + (F::one() - raf_flag_claim)
                * (self.gamma * left_operand_eval + self.gamma_squared * right_operand_eval)
            + raf_flag_claim * self.gamma_squared * identity_poly_eval;
        eq_eval_cycle * ra_claims * val_eval
    }
}

impl<F: JoltField, PCS: CommitmentScheme<Field = F>> CacheSumcheckOpenings<F, PCS>
    for ReadRafSumcheck<F>
{
    fn cache_openings_prover(
        &mut self,
        accumulator: Option<Rc<RefCell<ProverOpeningAccumulator<F, PCS>>>>,
        _opening_point: OpeningPoint<BIG_ENDIAN, F>,
    ) {
        let ps = self.prover_state.as_mut().unwrap();
        let r_cycle_prime = &ps.r[ps.r.len() - self.log_T..];
        let eq_r_cycle_prime = EqPolynomial::evals(r_cycle_prime);

        let flag_claims = std::mem::take(&mut ps.lookup_indices_by_table)
            .into_par_iter()
            .map(|table_lookups| {
                table_lookups
                    .into_iter()
                    .map(|(j, _)| eq_r_cycle_prime[j])
                    .sum::<F>()
            })
            .collect::<Vec<F>>();
        let ra_claims = ps
            .ra
            .iter()
            .map(|ra| ra.final_sumcheck_claim())
            .collect::<Vec<F>>();
        let ra_keys = (0..D).map(OpeningsKeys::InstructionRa).collect::<Vec<_>>();

        let accumulator = accumulator.expect("accumulator is needed");
        flag_claims.into_iter().enumerate().for_each(|(i, claim)| {
            accumulator.borrow_mut().append_virtual(
                OpeningsKeys::LookupTableFlag(i),
                OpeningPoint::new(r_cycle_prime.to_vec()),
                claim,
            );
        });
<<<<<<< HEAD
        ra_claims.iter().enumerate().for_each(|(i, claim)| {
            accumulator.borrow_mut().append_virtual(
                OpeningsKeys::InstructionRa(i),
                OpeningPoint::new(ps.r.to_vec()),
                *claim,
            );
        });
=======
        ps.unbound_ra_polys
            .iter_mut()
            .zip(ra_claims)
            .zip(ra_keys)
            .enumerate()
            .for_each(|(i, ((ra, claim), key))| {
                accumulator.borrow_mut().append_sparse(
                    vec![std::mem::take(ra)],
                    ps.r[LOG_K_CHUNK * i..LOG_K_CHUNK * (i + 1)].to_vec(),
                    ps.r[LOG_K..].to_vec(),
                    vec![claim],
                    Some(vec![key]),
                );
            });
>>>>>>> 1e4e21ca
        let raf_flag_claim = ps
            .lookup_indices_identity
            .par_iter()
            .map(|(j, _)| eq_r_cycle_prime[*j])
            .sum::<F>();
        accumulator.borrow_mut().append_virtual(
            OpeningsKeys::InstructionRafFlag,
            OpeningPoint::new(r_cycle_prime.to_vec()),
            raf_flag_claim,
        );
    }

    fn cache_openings_verifier(
        &mut self,
        accumulator: Option<Rc<RefCell<VerifierOpeningAccumulator<F, PCS>>>>,
        r_sumcheck: Option<&[F]>,
    ) {
        let accumulator = accumulator.expect("accumulator is needed");
        (0..D).for_each(|i| {
            accumulator.borrow_mut().populate_claim_opening(
                OpeningsKeys::InstructionBooleanityRa(i),
                r_sumcheck.unwrap().to_vec(),
            )
        });
        let r_cycle_prime = r_sumcheck.unwrap()[LOG_K_CHUNK..].to_vec();
        accumulator
            .borrow_mut()
            .populate_claim_opening(OpeningsKeys::InstructionRafFlag, r_cycle_prime.clone());
        (0..LookupTables::<WORD_SIZE>::COUNT).for_each(|i| {
            accumulator
                .borrow_mut()
                .populate_claim_opening(OpeningsKeys::LookupTableFlag(i), r_cycle_prime.clone())
        })
    }
}

impl<F: JoltField, PCS: CommitmentScheme<Field = F>> StagedSumcheck<F, PCS> for ReadRafSumcheck<F> {}

impl<F: JoltField> ReadRafProverState<F> {
    /// To be called in the beginning of each phase, before any binding
    fn init_phase(&mut self, phase: usize) {
        // Condensation
        if phase != 0 {
            let span = tracing::span!(tracing::Level::INFO, "Update u_evals");
            let _guard = span.enter();
            self.lookup_indices
                .par_iter()
                .zip(self.u_evals.par_iter_mut())
                .for_each(|(k, u)| {
                    let (prefix, _) = k.split((PHASES - phase) * LOG_M);
                    let k_bound: usize = prefix % M;

                    *u *= (0..RA_PER_LOG_M)
                        .rev()
                        .map(|i| (k_bound >> (LOG_K_CHUNK * i)) % K_CHUNK)
                        .enumerate()
                        .map(|(i, idx)| self.v[i][idx])
                        .product();
                });
        }

        rayon::scope(|s| {
            s.spawn(|_| {
                LookupTables::<WORD_SIZE>::iter()
                    .collect::<Vec<_>>()
                    .par_iter()
                    .zip(self.suffix_polys.par_iter_mut())
                    .zip(self.lookup_indices_by_table.par_iter())
                    .for_each(|((table, polys), lookup_indices)| {
                        table
                            .suffixes()
                            .par_iter()
                            .zip(polys.par_iter_mut())
                            .for_each(|(suffix, poly)| {
                                if phase != 0 {
                                    // Reset polynomial
                                    poly.len = M;
                                    poly.num_vars = poly.len.log_2();
                                    unsafe_zero_slice(&mut poly.Z);
                                }

                                for (j, k) in lookup_indices.iter() {
                                    let (prefix_bits, suffix_bits) =
                                        k.split((PHASES - 1 - phase) * LOG_M);
                                    let t = suffix.suffix_mle::<WORD_SIZE>(suffix_bits);
                                    if t != 0 {
                                        let u = self.u_evals[*j];
                                        poly.Z[prefix_bits % M] += u.mul_u64(t as u64);
                                    }
                                }
                            });
                    });
            });
            s.spawn(|_| {
                self.right_operand_ps
                    .init_Q(&self.u_evals, self.lookup_indices_uninterleave.iter())
            });
            s.spawn(|_| {
                self.left_operand_ps
                    .init_Q(&self.u_evals, self.lookup_indices_uninterleave.iter())
            });
            s.spawn(|_| {
                self.identity_ps
                    .init_Q(&self.u_evals, self.lookup_indices_identity.iter())
            });
        });
        self.identity_ps.init_P(&mut self.prefix_registry);
        self.right_operand_ps.init_P(&mut self.prefix_registry);
        self.left_operand_ps.init_P(&mut self.prefix_registry);

        self.v.par_iter_mut().for_each(|v| v.reset(F::one()));
    }

    /// To be called at the end of each phase, after binding is done
    fn cache_phase(&mut self, phase: usize) {
        self.v
            .par_iter()
            .enumerate()
            .map(|(i, v)| {
                let ra_i: Vec<F> = self
                    .lookup_indices
                    .par_iter()
                    .map(|k| {
                        let (prefix, _) = k.split((PHASES - 1 - phase) * LOG_M);
                        let k_bound: usize =
                            ((prefix % M) >> (LOG_K_CHUNK * (RA_PER_LOG_M - 1 - i))) % K_CHUNK;
                        v[k_bound]
                    })
                    .collect();
                MultilinearPolynomial::from(ra_i)
            })
            .collect::<Vec<_>>()
            .into_iter()
            .for_each(|ra| {
                self.ra.push(ra);
            });
        self.prefix_registry.update_checkpoints();
    }

    /// To be called before the first log(T) rounds
    fn init_log_t_rounds(&mut self, gamma: F, gamma_squared: F) {
        let prefixes: Vec<PrefixEval<F>> = std::mem::take(&mut self.prefix_checkpoints)
            .into_iter()
            .map(|checkpoint| checkpoint.unwrap())
            .collect();
        let mut combined_val_poly: Vec<F> = unsafe_allocate_zero_vec(self.lookup_indices.len());
        combined_val_poly
            .par_iter_mut()
            .zip(std::mem::take(&mut self.lookup_tables))
            .zip(std::mem::take(&mut self.is_interleaved_operands))
            .for_each(|((val, table), is_interleaved_operands)| {
                if let Some(table) = table {
                    let suffixes: Vec<_> = table
                        .suffixes()
                        .iter()
                        .map(|suffix| {
                            F::from_u32(suffix.suffix_mle::<WORD_SIZE>(LookupBits::new(0, 0)))
                        })
                        .collect();
                    *val += table.combine(&prefixes, &suffixes);
                }

                if is_interleaved_operands {
                    *val += gamma * self.prefix_registry.checkpoints[Prefix::LeftOperand].unwrap()
                        + gamma_squared
                            * self.prefix_registry.checkpoints[Prefix::RightOperand].unwrap();
                } else {
                    *val +=
                        gamma_squared * self.prefix_registry.checkpoints[Prefix::Identity].unwrap();
                }
            });
        self.combined_val_polynomial = Some(MultilinearPolynomial::from(combined_val_poly));
    }
}

#[derive(CanonicalSerialize, CanonicalDeserialize, Debug, Clone)]
pub struct ReadCheckingProof<F, ProofTranscript>
where
    F: JoltField,
    ProofTranscript: Transcript,
{
    pub sumcheck_proof: SumcheckInstanceProof<F, ProofTranscript>,
    rv_claim: F,
    right_operand_claim: F,
    left_operand_claim: F,
    ra_claims: [F; D],
    flag_claims: Vec<F>,
    raf_flag_claim: F,
}

impl<F: JoltField, T: Transcript> ReadCheckingProof<F, T> {
    pub fn new(sumcheck_proof: SumcheckInstanceProof<F, T>, openings: &Openings<F>) -> Self {
        Self {
            sumcheck_proof,
            rv_claim: openings[&OpeningsKeys::SpartanZ(JoltR1CSInputs::LookupOutput)].1,
            right_operand_claim: openings
                [&OpeningsKeys::SpartanZ(JoltR1CSInputs::RightLookupOperand)]
                .1,
            left_operand_claim: openings
                [&OpeningsKeys::SpartanZ(JoltR1CSInputs::LeftLookupOperand)]
                .1,
            ra_claims: (0..D)
                .map(|i| openings[&OpeningsKeys::InstructionRa(i)].1)
                .collect::<Vec<F>>()
                .try_into()
                .unwrap(),
            flag_claims: (0..LookupTables::<WORD_SIZE>::COUNT)
                .map(|i| openings[&OpeningsKeys::LookupTableFlag(i)].1)
                .collect(),
            raf_flag_claim: openings[&OpeningsKeys::InstructionRafFlag].1,
        }
    }

    pub fn populate_openings(&self, openings: &mut Openings<F>) {
        openings.insert(
            OpeningsKeys::SpartanZ(JoltR1CSInputs::LookupOutput),
            (vec![].into(), self.rv_claim),
        );
        openings.insert(
            OpeningsKeys::SpartanZ(JoltR1CSInputs::RightLookupOperand),
            (vec![].into(), self.right_operand_claim),
        );
        openings.insert(
            OpeningsKeys::SpartanZ(JoltR1CSInputs::LeftLookupOperand),
            (vec![].into(), self.left_operand_claim),
        );
        for (i, claim) in self.ra_claims.iter().enumerate() {
            openings.insert(OpeningsKeys::InstructionRa(i), (vec![].into(), *claim));
        }
        for (i, claim) in self.flag_claims.iter().enumerate() {
            openings.insert(OpeningsKeys::LookupTableFlag(i), (vec![].into(), *claim));
        }
        openings.insert(
            OpeningsKeys::InstructionRafFlag,
            (vec![].into(), self.raf_flag_claim),
        );
    }
}<|MERGE_RESOLUTION|>--- conflicted
+++ resolved
@@ -25,11 +25,8 @@
             BindingOrder, MultilinearPolynomial, PolynomialBinding, PolynomialEvaluation,
         },
         opening_proof::{
-<<<<<<< HEAD
-            OpeningPoint, Openings, OpeningsExt, OpeningsKeys, ProverOpeningAccumulator, BIG_ENDIAN,
-=======
-            Openings, OpeningsKeys, ProverOpeningAccumulator, VerifierOpeningAccumulator,
->>>>>>> 1e4e21ca
+            OpeningPoint, Openings, OpeningsKeys, ProverOpeningAccumulator,
+            VerifierOpeningAccumulator, BIG_ENDIAN,
         },
         prefix_suffix::{Prefix, PrefixRegistry, PrefixSuffixDecomposition},
     },
@@ -445,15 +442,6 @@
                 claim,
             );
         });
-<<<<<<< HEAD
-        ra_claims.iter().enumerate().for_each(|(i, claim)| {
-            accumulator.borrow_mut().append_virtual(
-                OpeningsKeys::InstructionRa(i),
-                OpeningPoint::new(ps.r.to_vec()),
-                *claim,
-            );
-        });
-=======
         ps.unbound_ra_polys
             .iter_mut()
             .zip(ra_claims)
@@ -468,7 +456,6 @@
                     Some(vec![key]),
                 );
             });
->>>>>>> 1e4e21ca
         let raf_flag_claim = ps
             .lookup_indices_identity
             .par_iter()
@@ -484,16 +471,16 @@
     fn cache_openings_verifier(
         &mut self,
         accumulator: Option<Rc<RefCell<VerifierOpeningAccumulator<F, PCS>>>>,
-        r_sumcheck: Option<&[F]>,
+        mut r_sumcheck: OpeningPoint<BIG_ENDIAN, F>,
     ) {
         let accumulator = accumulator.expect("accumulator is needed");
         (0..D).for_each(|i| {
             accumulator.borrow_mut().populate_claim_opening(
                 OpeningsKeys::InstructionBooleanityRa(i),
-                r_sumcheck.unwrap().to_vec(),
+                r_sumcheck.clone(),
             )
         });
-        let r_cycle_prime = r_sumcheck.unwrap()[LOG_K_CHUNK..].to_vec();
+        let r_cycle_prime = r_sumcheck.split_off(LOG_K_CHUNK);
         accumulator
             .borrow_mut()
             .populate_claim_opening(OpeningsKeys::InstructionRafFlag, r_cycle_prime.clone());
