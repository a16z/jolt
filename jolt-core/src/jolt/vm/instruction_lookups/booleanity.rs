--- conflicted
+++ resolved
@@ -16,20 +16,11 @@
         eq_poly::EqPolynomial,
         multilinear_polynomial::{BindingOrder, MultilinearPolynomial, PolynomialBinding},
         opening_proof::{
-<<<<<<< HEAD
-            OpeningPoint, OpeningsKeys, ProverOpeningAccumulator, VerifierOpeningAccumulator,
-            BIG_ENDIAN,
-        },
-    },
-    r1cs::inputs::JoltR1CSInputs,
-    subprotocols::sumcheck::{BatchableSumcheckInstance, CacheSumcheckOpenings},
-=======
             OpeningPoint, ProverOpeningAccumulator, SumcheckId, VerifierOpeningAccumulator,
             BIG_ENDIAN,
         },
     },
-    subprotocols::sumcheck::{SumcheckInstance, SumcheckInstanceProof},
->>>>>>> 788778b0
+    subprotocols::sumcheck::SumcheckInstance,
     utils::{math::Math, thread::unsafe_allocate_zero_vec, transcript::Transcript},
 };
 
@@ -232,10 +223,10 @@
         accumulator: Option<Rc<RefCell<VerifierOpeningAccumulator<F>>>>,
         r_prime: &[F],
     ) -> F {
+        let accumulator = accumulator.as_ref().unwrap();
         let ra_claims = (0..D).map(|i| {
-            let accumulator = accumulator.as_ref().unwrap();
-            let accumulator = accumulator.borrow();
             accumulator
+                .borrow()
                 .get_committed_polynomial_opening(
                     CommittedPolynomial::InstructionRa(i),
                     SumcheckId::InstructionBooleanity,
@@ -279,12 +270,9 @@
                 .iter()
                 .map(|ra| ra.final_sumcheck_claim())
                 .collect::<Vec<F>>();
-        let polynomials = (0..D)
-            .map(|i| CommittedPolynomial::InstructionRa(i))
-            .collect();
 
         accumulator.borrow_mut().append_sparse(
-            polynomials,
+            (0..D).map(CommittedPolynomial::InstructionRa).collect(),
             SumcheckId::InstructionBooleanity,
             opening_point.r[..LOG_K_CHUNK].to_vec(),
             opening_point.r[LOG_K_CHUNK..].to_vec(),
@@ -297,12 +285,8 @@
         accumulator: Rc<RefCell<VerifierOpeningAccumulator<F>>>,
         r_sumcheck: OpeningPoint<BIG_ENDIAN, F>,
     ) {
-        let polynomials = (0..D)
-            .map(|i| CommittedPolynomial::InstructionRa(i))
-            .collect();
-
         accumulator.borrow_mut().append_sparse(
-            polynomials,
+            (0..D).map(CommittedPolynomial::InstructionRa).collect(),
             SumcheckId::InstructionBooleanity,
             r_sumcheck.r,
         );
@@ -426,64 +410,4 @@
             p.eq_r_r.unwrap() * univariate_poly_evals[2],
         ]
     }
-}
-
-<<<<<<< HEAD
-impl<F: JoltField, PCS: CommitmentScheme<Field = F>> CacheSumcheckOpenings<F, PCS>
-    for BooleanitySumcheck<F>
-{
-    fn cache_openings_prover(
-        &mut self,
-        accumulator: Option<Rc<RefCell<ProverOpeningAccumulator<F, PCS>>>>,
-        opening_point: OpeningPoint<BIG_ENDIAN, F>,
-    ) {
-        let ps = self.prover_state.as_mut().unwrap();
-        let ra_claims =
-            ps.H.as_ref()
-                .unwrap()
-                .iter()
-                .map(|ra| ra.final_sumcheck_claim())
-                .collect::<Vec<F>>();
-        let ra_keys = (0..D)
-            .map(OpeningsKeys::InstructionBooleanityRa)
-            .collect::<Vec<_>>();
-
-        let accumulator = accumulator.expect("accumulator is needed");
-        accumulator.borrow_mut().append_sparse(
-            std::mem::take(&mut ps.unbound_ra_polys),
-            opening_point.r[..LOG_K_CHUNK].to_vec(),
-            opening_point.r[LOG_K_CHUNK..].to_vec(),
-            ra_claims,
-            Some(ra_keys),
-        );
-    }
-
-    fn cache_openings_verifier(
-        &mut self,
-        accumulator: Option<Rc<RefCell<VerifierOpeningAccumulator<F, PCS>>>>,
-        opening_point: OpeningPoint<BIG_ENDIAN, F>,
-    ) {
-        let accumulator = accumulator.expect("accumulator is needed");
-        (0..D).for_each(|i| {
-            accumulator.borrow_mut().populate_claim_opening(
-                OpeningsKeys::InstructionBooleanityRa(i),
-                opening_point.clone(),
-            );
-        });
-    }
-}
-
-impl<F: JoltField, PCS: CommitmentScheme<Field = F>> StagedSumcheck<F, PCS>
-    for BooleanitySumcheck<F>
-{
-=======
-#[derive(CanonicalSerialize, CanonicalDeserialize, Debug, Clone)]
-pub struct BooleanityProof<F, ProofTranscript>
-where
-    F: JoltField,
-    ProofTranscript: Transcript,
-{
-    pub sumcheck_proof: SumcheckInstanceProof<F, ProofTranscript>,
-    ra_claims: [F; D],
->>>>>>> 788778b0
 }