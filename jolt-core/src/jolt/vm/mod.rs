#![allow(clippy::type_complexity)]
#![allow(dead_code)]

use std::marker::PhantomData;
use std::slice::Iter;

use ark_serialize::{CanonicalDeserialize, CanonicalSerialize};
use ark_std::log2;
use rayon::iter::{IntoParallelIterator, ParallelIterator};
use serde::{Deserialize, Serialize};
use strum::EnumCount;

use bytecode::{BytecodeOracle, DerivedOracle};
use common::{
    constants::MEMORY_OPS_PER_INSTRUCTION,
    rv_trace::{ELFInstruction, JoltDevice, MemoryOp},
};
use common::rv_trace::{MemoryLayout, NUM_CIRCUIT_FLAGS};
use instruction_lookups::InstructionLookupOracle;
use read_write_memory::ReadWriteMemoryOracle;
use timestamp_range_check::TimestampRangeCheckStuff;

use crate::field::JoltField;
use crate::join_conditional;
use crate::jolt::{
    instruction::{
        div::DIVInstruction, divu::DIVUInstruction, mulh::MULHInstruction,
        mulhsu::MULHSUInstruction, rem::REMInstruction, remu::REMUInstruction,
        VirtualInstructionSequence,
    },
    subtable::JoltSubtableSet,
    vm::timestamp_range_check::TimestampValidityProof,
};
use crate::lasso::memory_checking::{
    Initializable, MemoryCheckingProver, MemoryCheckingVerifier, StructuredPolynomialData,
};
use crate::msm::icicle;
use crate::poly::commitment::commitment_scheme::CommitmentScheme;
use crate::poly::multilinear_polynomial::MultilinearPolynomial;
use crate::poly::opening_proof::{
    ProverOpeningAccumulator, ReducedOpeningProof, VerifierOpeningAccumulator,
};
use crate::r1cs::builder::CombinedUniformBuilder;
use crate::r1cs::constraints::R1CSConstraints;
use crate::r1cs::inputs::{
    AuxVariableStuff, ConstraintInput, R1CSPolynomials, R1CSProof, R1CSStuff,
};
use crate::r1cs::spartan::{self, UniformSpartanProof};
use crate::utils::errors::ProofVerifyError;
use crate::utils::math::Math;
use crate::utils::streaming::Oracle;
use crate::utils::thread::drop_in_background_thread;
use crate::utils::transcript::{AppendToTranscript, Transcript};

use super::instruction::JoltInstructionSet;
use super::instruction::lb::LBInstruction;
use super::instruction::lbu::LBUInstruction;
use super::instruction::lh::LHInstruction;
use super::instruction::lhu::LHUInstruction;
use super::instruction::sb::SBInstruction;
use super::instruction::sh::SHInstruction;

use self::bytecode::{BytecodePreprocessing, BytecodeProof, BytecodeRow, BytecodeStuff};
use self::instruction_lookups::{
    InstructionLookupsPreprocessing, InstructionLookupsProof, InstructionLookupStuff,
};
use self::read_write_memory::{
    ReadWriteMemoryPolynomials, ReadWriteMemoryPreprocessing, ReadWriteMemoryProof,
    ReadWriteMemoryStuff,
};

pub mod bytecode;
pub mod instruction_lookups;
pub mod read_write_memory;
pub mod rv32i_vm;
pub mod timestamp_range_check;

#[derive(Clone)]
pub struct JoltPreprocessing<const C: usize, F, PCS, ProofTranscript>
where
    F: JoltField,
    PCS: CommitmentScheme<ProofTranscript, Field = F>,
    ProofTranscript: Transcript,
{
    pub generators: PCS::Setup,
    pub instruction_lookups: InstructionLookupsPreprocessing<C, F>,
    pub bytecode: BytecodePreprocessing<F>,
    pub read_write_memory: ReadWriteMemoryPreprocessing,
    pub memory_layout: MemoryLayout,
    field: F::SmallValueLookupTables,
}

#[derive(Clone, Serialize, Deserialize, Debug)]
pub struct JoltTraceStep<InstructionSet: JoltInstructionSet> {
    pub instruction_lookup: Option<InstructionSet>,
    pub bytecode_row: BytecodeRow,
    pub memory_ops: [MemoryOp; MEMORY_OPS_PER_INSTRUCTION],
    pub circuit_flags: [bool; NUM_CIRCUIT_FLAGS],
}

pub struct TraceOracle<'a, InstructionSet: JoltInstructionSet> {
    pub length: usize,
    pub step: usize,
    pub trace: &'a Vec<JoltTraceStep<InstructionSet>>,
}

impl<'a, InstructionSet: JoltInstructionSet> TraceOracle<'a, InstructionSet> {
    pub fn new(trace: &'a Vec<JoltTraceStep<InstructionSet>>) -> Self {
        Self {
            length: trace.len(),
            step: 0,
            trace: &trace,
        }
    }
}

impl<'a, InstructionSet: JoltInstructionSet> Oracle for TraceOracle<'a, InstructionSet> {
    type Item = &'a [JoltTraceStep<InstructionSet>];

    // TODO (Bhargav): This should return an Option. Return None if trace exhasuted.
    fn next_shard(&mut self, shard_len: usize) -> Self::Item {
        let shard_start = self.step;
        self.step += shard_len;
        &self.trace[shard_start..self.step]
    }

    fn reset_oracle(&mut self) {
        if self.step == self.length {
            self.step = 0;
        } else {
            println!("Trace length = {}, step = {}", self.length, self.step);
            panic!("Can't reset, trace not exhausted.");
        }
    }

    fn peek(&mut self) -> Self::Item {
        &self.trace[self.step..self.step + 1]
    }

    fn get_len(&self) -> usize {
        self.length
    }

    fn get_step(&self) -> usize {
        self.step
    }
}

pub struct ProverDebugInfo<F, ProofTranscript>
where
    F: JoltField,
    ProofTranscript: Transcript,
{
    pub(crate) transcript: ProofTranscript,
    pub(crate) opening_accumulator: ProverOpeningAccumulator<F, ProofTranscript>,
}

impl<InstructionSet: JoltInstructionSet> JoltTraceStep<InstructionSet> {
    fn no_op() -> Self {
        JoltTraceStep {
            instruction_lookup: None,
            bytecode_row: BytecodeRow::no_op(0),
            memory_ops: [
                MemoryOp::noop_read(),  // rs1
                MemoryOp::noop_read(),  // rs2
                MemoryOp::noop_write(), // rd is write-only
                MemoryOp::noop_read(),  // RAM
            ],
            circuit_flags: [false; NUM_CIRCUIT_FLAGS],
        }
    }

    fn pad(trace: &mut Vec<Self>) {
        let unpadded_length = trace.len();
        let padded_length = unpadded_length.next_power_of_two();
        trace.resize(padded_length, Self::no_op());
    }
}

#[derive(CanonicalSerialize, CanonicalDeserialize)]
pub struct JoltProof<
    const C: usize,
    const M: usize,
    I,
    F,
    PCS,
    InstructionSet,
    Subtables,
    ProofTranscript,
> where
    I: ConstraintInput,
    F: JoltField,
    PCS: CommitmentScheme<ProofTranscript, Field = F>,
    InstructionSet: JoltInstructionSet,
    Subtables: JoltSubtableSet<F>,
    ProofTranscript: Transcript,
{
    pub trace_length: usize,
    pub program_io: JoltDevice,
    pub bytecode: BytecodeProof<F, PCS, ProofTranscript>,
    pub read_write_memory: ReadWriteMemoryProof<F, PCS, ProofTranscript>,
    pub instruction_lookups:
        InstructionLookupsProof<C, M, F, PCS, InstructionSet, Subtables, ProofTranscript>,
    pub r1cs: UniformSpartanProof<C, I, F, ProofTranscript>,
    pub opening_proof: ReducedOpeningProof<F, PCS, ProofTranscript>,
}

#[derive(Default, CanonicalSerialize, CanonicalDeserialize)]
pub struct JoltStuff<T: CanonicalSerialize + CanonicalDeserialize + Sync> {
    pub(crate) bytecode: BytecodeStuff<T>,
    pub(crate) read_write_memory: ReadWriteMemoryStuff<T>,
    pub(crate) instruction_lookups: InstructionLookupStuff<T>,
    pub(crate) timestamp_range_check: TimestampRangeCheckStuff<T>,
    pub(crate) r1cs: R1CSStuff<T>,
}

// pub struct JoltStuffTemp<T: CanonicalSerialize + CanonicalDeserialize + Sync> {
//     pub(crate) bytecode: BytecodeStuff<T>,
//     pub(crate) read_write_memory: ReadWriteMemoryStuff<T>,
//     pub(crate) instruction_lookups: InstructionLookupStuff<T>,
//     pub(crate) r1cs: R1CSStuff<T>,
// }

pub struct JoltOracle<'a, F: JoltField, InstructionSet: JoltInstructionSet> {
    pub trace_oracle: TraceOracle<'a, InstructionSet>,
    pub bytecode_oracle: BytecodeOracle<'a, F, InstructionSet>,
    pub instruction_lookups_oracle: InstructionLookupOracle<'a, F, InstructionSet>,
    pub read_write_memory_oracle: ReadWriteMemoryOracle<'a, F, InstructionSet>,
    pub func: Box<
        dyn Fn(
                &[JoltTraceStep<InstructionSet>],
                BytecodeStuff<MultilinearPolynomial<F>>,
                InstructionLookupStuff<MultilinearPolynomial<F>>,
                ReadWriteMemoryStuff<MultilinearPolynomial<F>>,
            ) -> JoltStuff<MultilinearPolynomial<F>>
            + 'a,
    >,
}

impl<'a, F: JoltField, InstructionSet: JoltInstructionSet> JoltOracle<'a, F, InstructionSet> {
    pub fn new<const C: usize, const M: usize, PCS, ProofTranscript, CI: ConstraintInput>(
        preprocessing: &'a JoltPreprocessing<C, F, PCS, ProofTranscript>,
        program_io: &'a JoltDevice,
        r1cs_builder: &'a CombinedUniformBuilder<C, F, CI>,
        trace: &'a Vec<JoltTraceStep<InstructionSet>>,
    ) -> Self
    where
        PCS: CommitmentScheme<ProofTranscript, Field = F>,
        ProofTranscript: Transcript,
    {
        let mut trace_oracle = TraceOracle::new(trace);

        let mut bytecode_oracle = BytecodeOracle::new(&preprocessing.bytecode, trace);

        let mut instruction_lookups_oracle =
            InstructionLookupOracle::new::<C, M>(&preprocessing.instruction_lookups, trace);

        // let program_io_clone = program_io.clone();
        let mut read_write_memory_oracle = ReadWriteMemoryOracle::new(
            &preprocessing.read_write_memory,
            program_io,
            trace,
            PhantomData::<F>,
        );

        let polynomial_stream = Box::new(
            |shard: &[JoltTraceStep<InstructionSet>],
             bytecode: BytecodeStuff<MultilinearPolynomial<F>>,
             instruction_lookups: InstructionLookupStuff<MultilinearPolynomial<F>>,
             read_write_memory: ReadWriteMemoryStuff<MultilinearPolynomial<F>>| {
                let shard_len = shard.len();
                let mut chunks_x = vec![vec![0u8; shard_len]; C];
                let mut chunks_y = vec![vec![0u8; shard_len]; C];
                let mut circuit_flags = vec![vec![0u8; shard_len]; NUM_CIRCUIT_FLAGS];
                let log_M = log2(M) as usize;

                for i in 0..shard_len {
                    let step = &shard[i];
                    if let Some(instr) = &step.instruction_lookup {
                        let (x, y) = instr.operand_chunks(C, log_M);
                        for j in 0..C {
                            chunks_x[j][i] = x[j];
                            chunks_y[j][i] = y[j];
                        }
                    }

                    for j in 0..NUM_CIRCUIT_FLAGS {
                        if step.circuit_flags[j] {
                            circuit_flags[j][i] = 1;
                        }
                    }
                }

                let r1cs = R1CSStuff {
                    chunks_x: chunks_x
                        .into_iter()
                        .map(MultilinearPolynomial::from)
                        .collect(),
                    chunks_y: chunks_y
                        .into_iter()
                        .map(MultilinearPolynomial::from)
                        .collect(),
                    circuit_flags: circuit_flags
                        .into_iter()
                        .map(MultilinearPolynomial::from)
                        .collect::<Vec<_>>()
                        .try_into()
                        .unwrap(),
                    aux: AuxVariableStuff::initialize(&C),
                };

                let mut jolt_polys = JoltStuff {
                    bytecode,
                    instruction_lookups,
                    read_write_memory,
                    timestamp_range_check: Default::default(),
                    r1cs,
                };

                r1cs_builder.streaming_compute_aux(&mut jolt_polys, shard_len);

                jolt_polys
            },
        );

        JoltOracle {
            trace_oracle,
            bytecode_oracle,
            instruction_lookups_oracle,
            read_write_memory_oracle,
            func: Box::new(polynomial_stream),
        }
    }
}

<<<<<<< HEAD
impl<'a, F: JoltField, InstructionSet: JoltInstructionSet> Oracle
    for JoltOracle<'a, F, InstructionSet>
{
    type Item = JoltStuff<MultilinearPolynomial<F>>;

    // TODO (Bhargav): This should return an Option. Return None if trace exhasuted.
    fn next_shard(&mut self, shard_len: usize) -> Self::Item {
        (self.func)(
            self.trace_oracle.next_shard(shard_len),
            self.bytecode_oracle.next_shard(shard_len),
            self.instruction_lookups_oracle.next_shard(shard_len),
            self.read_write_memory_oracle.next_shard(shard_len),
        )
    }

    fn reset_oracle(&mut self) {
        self.trace_oracle.reset_oracle();
        self.bytecode_oracle.reset_oracle();
        self.instruction_lookups_oracle.reset_oracle();
        self.read_write_memory_oracle.reset_oracle();
    }

    fn peek(&mut self) -> Self::Item {
        (self.func)(
            self.trace_oracle.peek(),
            self.bytecode_oracle.peek(),
            self.instruction_lookups_oracle.peek(),
            self.read_write_memory_oracle.peek(),
        )
    }

    // TODO: Add asserts to check that get_len() of all oracles returns the same value?
    fn get_len(&self) -> usize {
        self.trace_oracle.get_len()
    }

    // TODO: Add asserts to check that get_step() of all oracles returns the same value?
    fn get_step(&self) -> usize {
        self.trace_oracle.get_step()
    }
}

//  impl<'a, F: JoltField, InstructionSet: JoltInstructionSet> JoltOracle<'a, F, InstructionSet> {
//     pub fn new<const C: usize, const M: usize, PCS, ProofTranscript>(
//         preprocessing: &'a JoltPreprocessing<C, F, PCS, ProofTranscript>,
//         trace: &'a Vec<JoltTraceStep<InstructionSet>>,
//     ) -> Self
//     where
//         PCS: CommitmentScheme<ProofTranscript, Field = F>,
//         ProofTranscript: Transcript,
//     {
//         let mut trace_oracle = TraceOracle::new(trace);

//         let max_trace_address = trace
//             .into_iter()
//             .map(|step| match step.memory_ops[RAM] {
//                 MemoryOp::Read(a) => remap_address(a, &program_io.memory_layout),
//                 MemoryOp::Write(a, _) => remap_address(a, &program_io.memory_layout),
//             })
//             .max()
//             .unwrap();

//         let memory_size = max_trace_address.next_power_of_two() as usize;
//         let mut v_init: Vec<u32> = vec![0; memory_size];

//         // Copy bytecode
//         let mut v_init_index = memory_address_to_witness_index(
//             preprocessing.min_bytecode_address,
//             &program_io.memory_layout,
//         );

//         for word in preprocessing.bytecode_words.iter() {
//             v_init[v_init_index] = *word;
//             v_init_index += 1;
//         }
//         // Copy input bytes
//         v_init_index = memory_address_to_witness_index(
//             program_io.memory_layout.input_start,
//             &program_io.memory_layout,
//         );

//         // Convert input bytes into words and populate `v_init`
//         for chunk in program_io.inputs.chunks(4) {
//             let mut word = [0u8; 4];
//             for (i, byte) in chunk.iter().enumerate() {
//                 word[i] = *byte;
//             }
//             let word = u32::from_le_bytes(word);
//             v_init[v_init_index] = word;
//             v_init_index += 1;
//         }
//         let v_final = v_init;

//         let polynomial_stream = (|step: JoltTraceStep<InstructionSet>| {
//             let virtual_address = preprocessing
//                 .bytecode
//                 .virtual_address_map
//                 .get(&(
//                     step.bytecode_row.address,
//                     step.bytecode_row.virtual_sequence_remaining.unwrap_or(0),
//                 ))
//                 .unwrap();
//             let a_read_write = *virtual_address as u64;

//             let address = F::from_u64(step.bytecode_row.address as u64);
//             let bitflags = F::from_u64(step.bytecode_row.bitflags);
//             let rd = F::from_u8(step.bytecode_row.rd);
//             let rs1 = F::from_u8(step.bytecode_row.rs1);
//             let rs2 = F::from_u8(step.bytecode_row.rs2);
//             let imm = F::from_i64(step.bytecode_row.imm);

//             let v_read_write = [address, bitflags, rd, rs1, rs2, imm];

//             let bytecode = BytecodeStuff {
//                 a_read_write: F::from_u64(a_read_write),
//                 v_read_write,
//                 // These are dummy values since they are not required for Twist + Shout.
//                 t_read: -F::one(),
//                 t_final: -F::one(),
//                 a_init_final: None,
//                 v_init_final: None,
//             };

//             let chunked_indices: Vec<u16> = if let Some(instr) = &step.instruction_lookup {
//                 instr
//                     .to_indices(C, M.log_2())
//                     .iter()
//                     .map(|i| *i as u16)
//                     .collect()
//             } else {
//                 vec![0; C]
//             };
//             let mut subtable_lookup_indices: Vec<u16> = Vec::with_capacity(C);
//             for i in 0..C {
//                 subtable_lookup_indices.push(chunked_indices[i]);
//             }

//             //Computing dim
//             let dim: Vec<F> = subtable_lookup_indices
//                 .clone()
//                 .into_par_iter()
//                 .map(F::from_u16)
//                 .collect();

//             //Computing E_polys
//             let E_polynomials: Vec<F> = (0..preprocessing.instruction_lookups.num_memories)
//                 .into_par_iter()
//                 .map(|memory_index| {
//                     let dim_index =
//                         preprocessing.instruction_lookups.memory_to_dimension_index[memory_index];
//                     let subtable_index =
//                         preprocessing.instruction_lookups.memory_to_subtable_index[memory_index];
//                     let access_sequence = subtable_lookup_indices[dim_index];
//                     let mut subtable_lookups: u32 = 0;
//                     if let Some(instr) = &step.instruction_lookup {
//                         let memories_used = &preprocessing
//                             .instruction_lookups
//                             .instruction_to_memory_indices[InstructionSet::enum_index(instr)];
//                         if memories_used.contains(&memory_index) {
//                             let memory_address = access_sequence as usize;
//                             debug_assert!(memory_address < M);
//                             subtable_lookups = preprocessing
//                                 .instruction_lookups
//                                 .materialized_subtables[subtable_index][memory_address];
//                         }
//                     }
//                     F::from_u32(subtable_lookups)
//                 })
//                 .collect();

//             // Computing instruction_flags
//             let mut instruction_flag_bitvectors: Vec<F> = vec![
//                 F::zero();
//                 preprocessing
//                     .instruction_lookups
//                     .instruction_to_memory_indices
//                     .len()
//             ];
//             if let Some(instr) = &step.instruction_lookup {
//                 instruction_flag_bitvectors[InstructionSet::enum_index(instr)] = F::one();
//             }

//             // Computing instruction lookups
//             let lookup_outputs = if let Some(instr) = &step.instruction_lookup {
//                 F::from_u32(instr.lookup_entry() as u32)
//             } else {
//                 F::zero()
//             };

//             let instruction_lookup = InstructionLookupStuff {
//                 dim,
//                 E_polys: E_polynomials,
//                 instruction_flags: instruction_flag_bitvectors,
//                 lookup_outputs,
//                 // These are dummy values since they are not required for Twist + Shout.
//                 read_cts: vec![F::zero()],
//                 final_cts: vec![F::zero()],
//                 a_init_final: None,
//                 v_init_final: None,
//             };

//             let a_ram;
//             let v_read_rd;
//             let v_read_rs1;
//             let v_read_rs2;
//             let v_read_ram;
//             let v_write_rd;
//             let v_write_ram;

//             match step.memory_ops[RS1] {
//                 MemoryOp::Read(a) => {
//                     assert!(a < REGISTER_COUNT);
//                     let a = a as usize;
//                     let v = v_final[a];

//                     v_read_rs1 = v;
//                 }
//                 MemoryOp::Write(a, v) => {
//                     panic!("Unexpected rs1 MemoryOp::Write({}, {})", a, v);
//                 }
//             };

//             match step.memory_ops[RS2] {
//                 MemoryOp::Read(a) => {
//                     assert!(a < REGISTER_COUNT);
//                     let a = a as usize;
//                     let v = v_final[a];

//                     v_read_rs2 = v;
//                 }
//                 MemoryOp::Write(a, v) => {
//                     panic!("Unexpected rs2 MemoryOp::Write({}, {})", a, v)
//                 }
//             };

//             match step.memory_ops[RD] {
//                 MemoryOp::Read(a) => {
//                     panic!("Unexpected rd MemoryOp::Read({})", a)
//                 }
//                 MemoryOp::Write(a, v_new) => {
//                     assert!(a < REGISTER_COUNT);
//                     let a = a as usize;
//                     let v_old = v_final[a];

//                     v_read_rd = v_old;
//                     v_write_rd = v_new as u32;
//                     v_final[a] = v_new as u32;
//                 }
//             };

//             match step.memory_ops[RAM] {
//                 MemoryOp::Read(a) => {
//                     debug_assert!(a % 4 == 0);
//                     let remapped_a = remap_address(a, &program_io.memory_layout) as usize;
//                     let v = v_final[remapped_a];

//                     a_ram = remapped_a as u32;
//                     v_read_ram = v;
//                     v_write_ram = v;
//                 }
//                 MemoryOp::Write(a, v_new) => {
//                     debug_assert!(a % 4 == 0);
//                     let remapped_a = remap_address(a, &program_io.memory_layout) as usize;
//                     let v_old = v_final[remapped_a];

//                     a_ram = remapped_a as u32;
//                     v_read_ram = v_old;
//                     v_write_ram = v_new as u32;
//                     v_final[remapped_a] = v_new as u32;
//                 }
//             }

//             ReadWriteMemoryStuff {
//                 a_ram: F::from_u32(a_ram),
//                 v_read_rd: F::from_u32(v_read_rd),
//                 v_read_rs1: F::from_u32(v_read_rs1),
//                 v_read_rs2: F::from_u32(v_read_rs2),
//                 v_read_ram: F::from_u32(v_read_ram),
//                 v_write_rd: F::from_u32(v_write_rd),
//                 v_write_ram: F::from_u32(v_write_ram),
//                 // These are dummy values since they are not required for Twist + Shout.
//                 v_final: F::zero(),
//                 t_read_rd: F::zero(),
//                 t_read_rs1: F::zero(),
//                 t_read_rs2: F::zero(),
//                 t_read_ram: F::zero(),
//                 t_final: F::zero(),
//                 a_init_final: None,
//                 v_init: None,
//                 identity: None,
//             }
//         });

//         // BytecodeOracle {
//         //     trace_oracle,
//         //     func: Box::new(polynomial_stream),
//         // }
//     }
// }

=======
>>>>>>> ac662807
//TODO: Implment StreamingOracle for StreamingJoltStuff.

impl<T: CanonicalSerialize + CanonicalDeserialize + Sync> StructuredPolynomialData<T>
    for JoltStuff<T>
{
    fn read_write_values(&self) -> Vec<&T> {
        self.bytecode
            .read_write_values()
            .into_iter()
            .chain(self.read_write_memory.read_write_values())
            .chain(self.instruction_lookups.read_write_values())
            .chain(self.timestamp_range_check.read_write_values())
            .chain(self.r1cs.read_write_values())
            .collect()
    }

    fn init_final_values(&self) -> Vec<&T> {
        self.bytecode
            .init_final_values()
            .into_iter()
            .chain(self.read_write_memory.init_final_values())
            .chain(self.instruction_lookups.init_final_values())
            .chain(self.timestamp_range_check.init_final_values())
            .chain(self.r1cs.init_final_values())
            .collect()
    }

    fn read_write_values_mut(&mut self) -> Vec<&mut T> {
        self.bytecode
            .read_write_values_mut()
            .into_iter()
            .chain(self.read_write_memory.read_write_values_mut())
            .chain(self.instruction_lookups.read_write_values_mut())
            .chain(self.timestamp_range_check.read_write_values_mut())
            .chain(self.r1cs.read_write_values_mut())
            .collect()
    }

    fn init_final_values_mut(&mut self) -> Vec<&mut T> {
        self.bytecode
            .init_final_values_mut()
            .into_iter()
            .chain(self.read_write_memory.init_final_values_mut())
            .chain(self.instruction_lookups.init_final_values_mut())
            .chain(self.timestamp_range_check.init_final_values_mut())
            .chain(self.r1cs.init_final_values_mut())
            .collect()
    }
}

/// Note –– F: JoltField bound is not enforced.
///
/// See issue #112792 <https://github.com/rust-lang/rust/issues/112792>.
/// Adding #![feature(lazy_type_alias)] to the crate attributes seem to break
/// `alloy_sol_types`.
pub type JoltPolynomials<F: JoltField> = JoltStuff<MultilinearPolynomial<F>>;

// pub type StreamingJoltPolynomials<F: JoltField> = JoltStuff<StreamingPolynomial<JoltTraceStep<JoltInstructionSet>, F>>;
/// Note –– PCS: CommitmentScheme bound is not enforced.
///
/// See issue #112792 <https://github.com/rust-lang/rust/issues/112792>.
/// Adding #![feature(lazy_type_alias)] to the crate attributes seem to break
/// `alloy_sol_types`.
pub type JoltCommitments<PCS: CommitmentScheme<ProofTranscript>, ProofTranscript: Transcript> =
    JoltStuff<PCS::Commitment>;

impl<
        const C: usize,
        T: CanonicalSerialize + CanonicalDeserialize + Default + Sync,
        PCS: CommitmentScheme<ProofTranscript>,
        ProofTranscript: Transcript,
    > Initializable<T, JoltPreprocessing<C, PCS::Field, PCS, ProofTranscript>> for JoltStuff<T>
{
    fn initialize(preprocessing: &JoltPreprocessing<C, PCS::Field, PCS, ProofTranscript>) -> Self {
        Self {
            bytecode: BytecodeStuff::initialize(&preprocessing.bytecode),
            read_write_memory: ReadWriteMemoryStuff::initialize(&preprocessing.read_write_memory),
            instruction_lookups: InstructionLookupStuff::initialize(
                &preprocessing.instruction_lookups,
            ),
            timestamp_range_check: TimestampRangeCheckStuff::initialize(
                &crate::lasso::memory_checking::NoPreprocessing,
            ),
            r1cs: R1CSStuff::initialize(&C),
        }
    }
}

impl<F: JoltField> JoltPolynomials<F> {
    #[tracing::instrument(skip_all, name = "JoltPolynomials::commit")]
    pub fn commit<const C: usize, PCS, ProofTranscript>(
        &self,
        preprocessing: &JoltPreprocessing<C, F, PCS, ProofTranscript>,
    ) -> JoltCommitments<PCS, ProofTranscript>
    where
        PCS: CommitmentScheme<ProofTranscript, Field = F>,
        ProofTranscript: Transcript,
    {
        let span = tracing::span!(tracing::Level::INFO, "commit::initialize");
        let _guard = span.enter();
        let mut commitments = JoltCommitments::<PCS, ProofTranscript>::initialize(preprocessing);
        drop(_guard);
        drop(span);

        let trace_polys = self.read_write_values();
        let trace_commitments = PCS::batch_commit(&trace_polys, &preprocessing.generators);

        commitments
            .read_write_values_mut()
            .into_iter()
            .zip(trace_commitments.into_iter())
            .for_each(|(dest, src)| *dest = src);

        let span = tracing::span!(tracing::Level::INFO, "commit::t_final");
        let _guard = span.enter();
        commitments.bytecode.t_final =
            PCS::commit(&self.bytecode.t_final, &preprocessing.generators);
        drop(_guard);
        drop(span);

        let span = tracing::span!(tracing::Level::INFO, "commit::read_write_memory");
        let _guard = span.enter();
        (
            commitments.read_write_memory.v_final,
            commitments.read_write_memory.t_final,
        ) = join_conditional!(
            || PCS::commit(&self.read_write_memory.v_final, &preprocessing.generators),
            || PCS::commit(&self.read_write_memory.t_final, &preprocessing.generators)
        );
        commitments.instruction_lookups.final_cts = PCS::batch_commit(
            &self.instruction_lookups.final_cts,
            &preprocessing.generators,
        );
        drop(_guard);
        drop(span);

        commitments
    }
}

pub trait Jolt<F, PCS, const C: usize, const M: usize, ProofTranscript>
where
    F: JoltField,
    PCS: CommitmentScheme<ProofTranscript, Field = F>,
    ProofTranscript: Transcript,
{
    type InstructionSet: JoltInstructionSet;
    type Subtables: JoltSubtableSet<F>;
    type Constraints: R1CSConstraints<C, F>;

    #[tracing::instrument(skip_all, name = "Jolt::preprocess")]
    fn preprocess(
        bytecode: Vec<ELFInstruction>,
        memory_layout: MemoryLayout,
        memory_init: Vec<(u64, u8)>,
        max_bytecode_size: usize,
        max_memory_address: usize,
        max_trace_length: usize,
    ) -> JoltPreprocessing<C, F, PCS, ProofTranscript> {
        let small_value_lookup_tables = F::compute_lookup_tables();
        F::initialize_lookup_tables(small_value_lookup_tables.clone());
        icicle::icicle_init();

        let instruction_lookups_preprocessing = InstructionLookupsPreprocessing::preprocess::<
            M,
            Self::InstructionSet,
            Self::Subtables,
        >();

        let read_write_memory_preprocessing = ReadWriteMemoryPreprocessing::preprocess(memory_init);

        let bytecode_rows: Vec<BytecodeRow> = bytecode
            .into_iter()
            .flat_map(|instruction| match instruction.opcode {
                tracer::RV32IM::MULH => MULHInstruction::<32>::virtual_sequence(instruction),
                tracer::RV32IM::MULHSU => MULHSUInstruction::<32>::virtual_sequence(instruction),
                tracer::RV32IM::DIV => DIVInstruction::<32>::virtual_sequence(instruction),
                tracer::RV32IM::DIVU => DIVUInstruction::<32>::virtual_sequence(instruction),
                tracer::RV32IM::REM => REMInstruction::<32>::virtual_sequence(instruction),
                tracer::RV32IM::REMU => REMUInstruction::<32>::virtual_sequence(instruction),
                tracer::RV32IM::SH => SHInstruction::<32>::virtual_sequence(instruction),
                tracer::RV32IM::SB => SBInstruction::<32>::virtual_sequence(instruction),
                tracer::RV32IM::LBU => LBUInstruction::<32>::virtual_sequence(instruction),
                tracer::RV32IM::LHU => LHUInstruction::<32>::virtual_sequence(instruction),
                tracer::RV32IM::LB => LBInstruction::<32>::virtual_sequence(instruction),
                tracer::RV32IM::LH => LHInstruction::<32>::virtual_sequence(instruction),
                _ => vec![instruction],
            })
            .map(|instruction| BytecodeRow::from_instruction::<Self::InstructionSet>(&instruction))
            .collect();
        let bytecode_preprocessing = BytecodePreprocessing::<F>::preprocess(bytecode_rows);

        let max_poly_len: usize = [
            (max_bytecode_size + 1).next_power_of_two(), // Account for no-op prepended to bytecode
            max_trace_length.next_power_of_two(),
            max_memory_address.next_power_of_two(),
            M,
        ]
        .into_iter()
        .max()
        .unwrap();
        let generators = PCS::setup(max_poly_len);

        JoltPreprocessing {
            generators,
            memory_layout,
            instruction_lookups: instruction_lookups_preprocessing,
            bytecode: bytecode_preprocessing,
            read_write_memory: read_write_memory_preprocessing,
            field: small_value_lookup_tables,
        }
    }

    #[tracing::instrument(skip_all, name = "Jolt::prove")]
    fn prove<'a>(
        program_io: JoltDevice,
        mut trace: Vec<JoltTraceStep<Self::InstructionSet>>,
        mut preprocessing: JoltPreprocessing<C, F, PCS, ProofTranscript>,
    ) -> (
        JoltProof<
            C,
            M,
            <Self::Constraints as R1CSConstraints<C, F>>::Inputs,
            F,
            PCS,
            Self::InstructionSet,
            Self::Subtables,
            ProofTranscript,
        >,
        JoltCommitments<PCS, ProofTranscript>,
        Option<ProverDebugInfo<F, ProofTranscript>>,
    ) {
        icicle::icicle_init();
        let trace_length = trace.len();
        let padded_trace_length = trace_length.next_power_of_two();
        println!("Trace length: {}", trace_length);

        F::initialize_lookup_tables(std::mem::take(&mut preprocessing.field));

        // TODO(moodlezoup): Truncate generators

        // TODO(JP): Drop padding on number of steps
        JoltTraceStep::pad(&mut trace);
        let mut trace_1 = trace.clone();

        let mut transcript = ProofTranscript::new(b"Jolt transcript");
        Self::fiat_shamir_preamble(
            &mut transcript,
            &program_io,
            &program_io.memory_layout,
            trace_length,
        );

        let instruction_polynomials =
            InstructionLookupsProof::<
                C,
                M,
                F,
                PCS,
                Self::InstructionSet,
                Self::Subtables,
                ProofTranscript,
            >::generate_witness(&preprocessing.instruction_lookups, &trace);

        let memory_polynomials = ReadWriteMemoryPolynomials::generate_witness(
            &program_io,
            &preprocessing.read_write_memory,
            &trace,
        );

        let (bytecode_polynomials, range_check_polys) = rayon::join(
            || {
                BytecodeProof::<F, PCS, ProofTranscript>::generate_witness(
                    &preprocessing.bytecode,
                    &mut trace,
                )
            },
            || {
                TimestampValidityProof::<F, PCS, ProofTranscript>::generate_witness(
                    &memory_polynomials,
                )
            },
        );

        let r1cs_builder = Self::Constraints::construct_constraints(
            padded_trace_length,
            program_io.memory_layout.input_start,
        );
        let spartan_key = spartan::UniformSpartanProof::<
            C,
            <Self::Constraints as R1CSConstraints<C, F>>::Inputs,
            F,
            ProofTranscript,
        >::setup(&r1cs_builder, padded_trace_length);

        let r1cs_polynomials = R1CSPolynomials::new::<
            C,
            M,
            Self::InstructionSet,
            <Self::Constraints as R1CSConstraints<C, F>>::Inputs,
        >(&trace);

        // TODO: Stream Polynomials

        BytecodeOracle::<F, Self::InstructionSet>::update_trace(&mut trace_1);

        let mut bytecode_oracle = BytecodeOracle::new(&preprocessing.bytecode, &trace_1);

        let mut instruction_lookups_oracle =
            InstructionLookupOracle::new::<C, M>(&preprocessing.instruction_lookups, &trace_1);

        let program_io_clone = program_io.clone();
        let mut read_write_memory_oracle = ReadWriteMemoryOracle::new(
            &preprocessing.read_write_memory,
            &program_io_clone,
            &trace_1,
            PhantomData::<F>,
        );

<<<<<<< HEAD
        let shard_len = padded_trace_length / 2;
        let no_of_shards = padded_trace_length / shard_len;

        for n in 0..no_of_shards {
            let streamed_polys = bytecode_oracle.next_shard(shard_len);
            for i in 0..shard_len {
                assert_eq!(
                    streamed_polys.a_read_write.get_coeff(i),
                    bytecode_polynomials
                        .a_read_write
                        .get_coeff(n * shard_len + i)
                );
            }

            for j in 0..6 {
                for i in 0..shard_len {
                    assert_eq!(
                        streamed_polys.v_read_write[j].get_coeff(i),
                        bytecode_polynomials.v_read_write[j].get_coeff(n * shard_len + i)
                    );
                }
            }
            println!("Streaming for bytecode_polynomials  passing for {n}th shard");
        }

        for n in 0..no_of_shards {
            let streamed_polys = instruction_lookups_oracle.next_shard(shard_len);
            for i in 0..shard_len {
                for poly_index in 0..instruction_polynomials.dim.len() {
                    assert_eq!(
                        streamed_polys.dim[poly_index].get_coeff(i),
                        instruction_polynomials.dim[poly_index].get_coeff(n * shard_len + i)
                    );
                }
                for poly_index in 0..instruction_polynomials.E_polys.len() {
                    assert_eq!(
                        streamed_polys.E_polys[poly_index].get_coeff(i),
                        instruction_polynomials.E_polys[poly_index].get_coeff(n * shard_len + i)
                    );
                }
                for poly_index in 0..instruction_polynomials.instruction_flags.len() {
                    assert_eq!(
                        streamed_polys.instruction_flags[poly_index].get_coeff(i),
                        instruction_polynomials.instruction_flags[poly_index]
                            .get_coeff(n * shard_len + i)
                    );
                }
            }
            for i in 0..shard_len {
                assert_eq!(
                    streamed_polys.lookup_outputs.get_coeff(i),
                    instruction_polynomials
                        .lookup_outputs
                        .get_coeff(n * shard_len + i)
                );
            }
            println!("Streaming for Instruction polynomials passing for {n}th shard");
        }

        // testing the streaming polynomials for memory_polynomials
        for n in 0..no_of_shards {
            let streamed_polys = read_write_memory_oracle.next_shard(shard_len);
            for i in 0..shard_len {
                assert_eq!(
                    streamed_polys.a_ram.get_coeff(i),
                    memory_polynomials.a_ram.get_coeff(n * shard_len + i)
                );
                assert_eq!(
                    streamed_polys.v_read_rs1.get_coeff(i),
                    memory_polynomials.v_read_rs1.get_coeff(n * shard_len + i)
                );
                assert_eq!(
                    streamed_polys.v_read_rs2.get_coeff(i),
                    memory_polynomials.v_read_rs2.get_coeff(n * shard_len + i)
                );
                assert_eq!(
                    streamed_polys.v_read_rd.get_coeff(i),
                    memory_polynomials.v_read_rd.get_coeff(n * shard_len + i)
                );
                assert_eq!(
                    streamed_polys.v_write_rd.get_coeff(i),
                    memory_polynomials.v_write_rd.get_coeff(n * shard_len + i)
                );
                assert_eq!(
                    streamed_polys.v_read_ram.get_coeff(i),
                    memory_polynomials.v_read_ram.get_coeff(n * shard_len + i)
                );
                assert_eq!(
                    streamed_polys.v_write_ram.get_coeff(i),
                    memory_polynomials.v_write_ram.get_coeff(n * shard_len + i)
                );
            }
            println!("Streaming for Memory polynomials passing for {n}th shard");
        }

        let mut jolt_polynomials = JoltPolynomials {
            bytecode: bytecode_polynomials,
            read_write_memory: memory_polynomials,
            timestamp_range_check: range_check_polys,
            instruction_lookups: instruction_polynomials,
            r1cs: r1cs_polynomials,
        };

        r1cs_builder.compute_aux(&mut jolt_polynomials);

        let program_io_clone = program_io.clone();
        let mut jolt_oracle = JoltOracle::new::<
            C,
            M,
            PCS,
            ProofTranscript,
            <Self::Constraints as R1CSConstraints<C, F>>::Inputs,
        >(&preprocessing, &program_io_clone, &r1cs_builder, &trace_1);

        for n in 0..no_of_shards {
            let streamed_polys = jolt_oracle.next_shard(shard_len);
            for shard in 0..shard_len {
                for i in 0..C {
                    assert_eq!(
                        streamed_polys.r1cs.chunks_x[i].get_coeff(shard),
                        jolt_polynomials.r1cs.chunks_x[i].get_coeff(n * shard_len + shard)
                    );
                    assert_eq!(
                        streamed_polys.r1cs.chunks_y[i].get_coeff(shard),
                        jolt_polynomials.r1cs.chunks_y[i].get_coeff(n * shard_len + shard)
                    );
                }
                for i in 0..NUM_CIRCUIT_FLAGS {
                    assert_eq!(
                        streamed_polys.r1cs.circuit_flags[i].get_coeff(shard),
                        jolt_polynomials.r1cs.circuit_flags[i].get_coeff(n * shard_len + shard)
                    );
                }
                for i in 0..jolt_polynomials.r1cs.aux.relevant_y_chunks.len() {
                    assert_eq!(
                        streamed_polys.r1cs.aux.relevant_y_chunks[i].get_coeff(shard),
                        jolt_polynomials.r1cs.aux.relevant_y_chunks[i]
                            .get_coeff(n * shard_len + shard)
                    );
                    assert_eq!(
                        streamed_polys.r1cs.aux.left_lookup_operand.get_coeff(shard),
                        jolt_polynomials
                            .r1cs
                            .aux
                            .left_lookup_operand
                            .get_coeff(n * shard_len + shard)
                    );
                    assert_eq!(
                        streamed_polys
                            .r1cs
                            .aux
                            .right_lookup_operand
                            .get_coeff(shard),
                        jolt_polynomials
                            .r1cs
                            .aux
                            .right_lookup_operand
                            .get_coeff(n * shard_len + shard)
                    );
                    assert_eq!(
                        streamed_polys.r1cs.aux.product.get_coeff(shard),
                        jolt_polynomials
                            .r1cs
                            .aux
                            .product
                            .get_coeff(n * shard_len + shard)
                    );
                    assert_eq!(
                        streamed_polys
                            .r1cs
                            .aux
                            .write_lookup_output_to_rd
                            .get_coeff(shard),
                        jolt_polynomials
                            .r1cs
                            .aux
                            .write_lookup_output_to_rd
                            .get_coeff(n * shard_len + shard)
                    );
                    assert_eq!(
                        streamed_polys.r1cs.aux.write_pc_to_rd.get_coeff(shard),
                        jolt_polynomials
                            .r1cs
                            .aux
                            .write_pc_to_rd
                            .get_coeff(n * shard_len + shard)
                    );
                    assert_eq!(
                        streamed_polys.r1cs.aux.next_pc_jump.get_coeff(shard),
                        jolt_polynomials
                            .r1cs
                            .aux
                            .next_pc_jump
                            .get_coeff(n * shard_len + shard)
                    );
                    assert_eq!(
                        streamed_polys.r1cs.aux.should_branch.get_coeff(shard),
                        jolt_polynomials
                            .r1cs
                            .aux
                            .should_branch
                            .get_coeff(n * shard_len + shard)
                    );
                    assert_eq!(
                        streamed_polys.r1cs.aux.next_pc.get_coeff(shard),
                        jolt_polynomials
                            .r1cs
                            .aux
                            .next_pc
                            .get_coeff(n * shard_len + shard)
                    );
                }
            }
            println!("Streaming for R1CS polynomials passing for {n}th shard");
        }

        jolt_oracle.reset_oracle();

        let jolt_commitments = jolt_polynomials.commit::<C, PCS, ProofTranscript>(&preprocessing);

        transcript.append_scalar(&spartan_key.vk_digest);

        // for i in 0..10 {
        //     println!(
        //         "bytecode_oracle's {i}-th address = {}",
        //         bytecode_oracle.next_eval().a_read_write
        //     );
        // }

        // let program_io_clone = program_io.clone();
        // let mut jolt_oracle = JoltOracle::new::<C, M, PCS, ProofTranscript>(
        //     &preprocessing,
        //     &program_io_clone,
        //     &trace_1,
        // );
=======
        let program_io_clone = program_io.clone();
        let mut jolt_oracle = JoltOracle::new::<C, M, PCS, ProofTranscript>(
            &preprocessing,
            &program_io_clone,
            &trace_1,
        );
>>>>>>> ac662807

        // for i in 0..trace_length {
        //     let eval = jolt_oracle.next_eval();
        //     assert_eq!(
        //         eval.bytecode.a_read_write,
        //         jolt_polynomials.bytecode.a_read_write.get_coeff(i)
        //     );

        //     for j in 0..6 {
        //         assert_eq!(
        //             jolt_polynomials.bytecode.v_read_write[j].get_coeff(i),
        //             eval.bytecode.v_read_write[j]
        //         );
        //     }
        // }

        // jolt_oracle.reset_oracle();

        jolt_commitments
            .read_write_values()
            .iter()
            .for_each(|value| value.append_to_transcript(&mut transcript));
        jolt_commitments
            .init_final_values()
            .iter()
            .for_each(|value| value.append_to_transcript(&mut transcript));

        let mut opening_accumulator: ProverOpeningAccumulator<F, ProofTranscript> =
            ProverOpeningAccumulator::new();

        let bytecode_proof = BytecodeProof::prove_memory_checking(
            &preprocessing.generators,
            &preprocessing.bytecode,
            &jolt_polynomials.bytecode,
            &jolt_polynomials,
            &mut opening_accumulator,
            &mut transcript,
        );

        let instruction_proof = InstructionLookupsProof::prove(
            &preprocessing.generators,
            &mut jolt_polynomials,
            &preprocessing.instruction_lookups,
            &mut opening_accumulator,
            &mut transcript,
        );

        let memory_proof = ReadWriteMemoryProof::prove(
            &preprocessing.generators,
            &preprocessing.read_write_memory,
            &jolt_polynomials,
            &program_io,
            &mut opening_accumulator,
            &mut transcript,
        );

        let spartan_proof = UniformSpartanProof::<
            C,
            <Self::Constraints as R1CSConstraints<C, F>>::Inputs,
            F,
            ProofTranscript,
        >::prove::<PCS>(
            &r1cs_builder,
            &spartan_key,
            &jolt_polynomials,
            &mut opening_accumulator,
            &mut transcript,
        )
        .expect("r1cs proof failed");

        // UniformSpartanProof::<
        //     C,
        //     <Self::Constraints as R1CSConstraints<C, F>>::Inputs,
        //     F,
        //     ProofTranscript,
        // >::streaming_prove::<PCS, Self::InstructionSet>(
        //     &r1cs_builder,
        //     &spartan_key,
        //     jolt_oracle,
        //     &mut opening_accumulator,
        //     &mut transcript,
        // );

        // Batch-prove all openings
        let opening_proof =
            opening_accumulator.reduce_and_prove::<PCS>(&preprocessing.generators, &mut transcript);

        drop_in_background_thread(jolt_polynomials);

        let jolt_proof = JoltProof {
            trace_length,
            program_io,
            bytecode: bytecode_proof,
            read_write_memory: memory_proof,
            instruction_lookups: instruction_proof,
            r1cs: spartan_proof,
            opening_proof,
        };

        #[cfg(test)]
        let debug_info = Some(ProverDebugInfo {
            transcript,
            opening_accumulator,
        });
        #[cfg(not(test))]
        let debug_info = None;
        (jolt_proof, jolt_commitments, debug_info)
    }

    #[tracing::instrument(skip_all)]
    fn verify(
        mut preprocessing: JoltPreprocessing<C, F, PCS, ProofTranscript>,
        proof: JoltProof<
            C,
            M,
            <Self::Constraints as R1CSConstraints<C, F>>::Inputs,
            F,
            PCS,
            Self::InstructionSet,
            Self::Subtables,
            ProofTranscript,
        >,
        commitments: JoltCommitments<PCS, ProofTranscript>,
        _debug_info: Option<ProverDebugInfo<F, ProofTranscript>>,
    ) -> Result<(), ProofVerifyError> {
        let mut transcript = ProofTranscript::new(b"Jolt transcript");
        let mut opening_accumulator: VerifierOpeningAccumulator<F, PCS, ProofTranscript> =
            VerifierOpeningAccumulator::new();

        #[cfg(test)]
        if let Some(debug_info) = _debug_info {
            transcript.compare_to(debug_info.transcript);
            opening_accumulator
                .compare_to(debug_info.opening_accumulator, &preprocessing.generators);
        }
        Self::fiat_shamir_preamble(
            &mut transcript,
            &proof.program_io,
            &preprocessing.memory_layout,
            proof.trace_length,
        );

        // Regenerate the uniform Spartan key
        let padded_trace_length = proof.trace_length.next_power_of_two();
        let memory_start = preprocessing.memory_layout.input_start;
        let r1cs_builder =
            Self::Constraints::construct_constraints(padded_trace_length, memory_start);
        let spartan_key = spartan::UniformSpartanProof::<C, _, F, ProofTranscript>::setup(
            &r1cs_builder,
            padded_trace_length,
        );
        transcript.append_scalar(&spartan_key.vk_digest);

        let r1cs_proof = R1CSProof {
            key: spartan_key,
            proof: proof.r1cs,
            _marker: PhantomData,
        };

        commitments
            .read_write_values()
            .iter()
            .for_each(|value| value.append_to_transcript(&mut transcript));
        commitments
            .init_final_values()
            .iter()
            .for_each(|value| value.append_to_transcript(&mut transcript));

        Self::verify_bytecode(
            &preprocessing.bytecode,
            &preprocessing.generators,
            proof.bytecode,
            &commitments,
            &mut opening_accumulator,
            &mut transcript,
        )?;
        Self::verify_instruction_lookups(
            &preprocessing.instruction_lookups,
            &preprocessing.generators,
            proof.instruction_lookups,
            &commitments,
            &mut opening_accumulator,
            &mut transcript,
        )?;
        Self::verify_memory(
            &mut preprocessing.read_write_memory,
            &preprocessing.generators,
            &preprocessing.memory_layout,
            proof.read_write_memory,
            &commitments,
            proof.program_io,
            &mut opening_accumulator,
            &mut transcript,
        )?;
        Self::verify_r1cs(
            r1cs_proof,
            &commitments,
            &mut opening_accumulator,
            &mut transcript,
        )?;

        // Batch-verify all openings
        opening_accumulator.reduce_and_verify(
            &preprocessing.generators,
            &proof.opening_proof,
            &mut transcript,
        )?;

        Ok(())
    }

    #[tracing::instrument(skip_all)]
    fn verify_instruction_lookups<'a>(
        preprocessing: &InstructionLookupsPreprocessing<C, F>,
        generators: &PCS::Setup,
        proof: InstructionLookupsProof<
            C,
            M,
            F,
            PCS,
            Self::InstructionSet,
            Self::Subtables,
            ProofTranscript,
        >,
        commitments: &'a JoltCommitments<PCS, ProofTranscript>,
        opening_accumulator: &mut VerifierOpeningAccumulator<F, PCS, ProofTranscript>,
        transcript: &mut ProofTranscript,
    ) -> Result<(), ProofVerifyError> {
        InstructionLookupsProof::verify(
            preprocessing,
            generators,
            proof,
            commitments,
            opening_accumulator,
            transcript,
        )
    }

    #[tracing::instrument(skip_all)]
    fn verify_bytecode<'a>(
        preprocessing: &BytecodePreprocessing<F>,
        generators: &PCS::Setup,
        proof: BytecodeProof<F, PCS, ProofTranscript>,
        commitments: &'a JoltCommitments<PCS, ProofTranscript>,
        opening_accumulator: &mut VerifierOpeningAccumulator<F, PCS, ProofTranscript>,
        transcript: &mut ProofTranscript,
    ) -> Result<(), ProofVerifyError> {
        BytecodeProof::verify_memory_checking(
            preprocessing,
            generators,
            proof,
            &commitments.bytecode,
            commitments,
            opening_accumulator,
            transcript,
        )
    }

    #[allow(clippy::too_many_arguments)]
    #[tracing::instrument(skip_all)]
    fn verify_memory<'a>(
        preprocessing: &mut ReadWriteMemoryPreprocessing,
        generators: &PCS::Setup,
        memory_layout: &MemoryLayout,
        proof: ReadWriteMemoryProof<F, PCS, ProofTranscript>,
        commitment: &'a JoltCommitments<PCS, ProofTranscript>,
        program_io: JoltDevice,
        opening_accumulator: &mut VerifierOpeningAccumulator<F, PCS, ProofTranscript>,
        transcript: &mut ProofTranscript,
    ) -> Result<(), ProofVerifyError> {
        assert!(program_io.inputs.len() <= memory_layout.max_input_size as usize);
        assert!(program_io.outputs.len() <= memory_layout.max_output_size as usize);
        // pair the memory layout with the program io from the proof
        preprocessing.program_io = Some(JoltDevice {
            inputs: program_io.inputs,
            outputs: program_io.outputs,
            panic: program_io.panic,
            memory_layout: memory_layout.clone(),
        });

        ReadWriteMemoryProof::verify(
            proof,
            generators,
            preprocessing,
            commitment,
            opening_accumulator,
            transcript,
        )
    }

    #[tracing::instrument(skip_all)]
    fn verify_r1cs<'a>(
        proof: R1CSProof<
            C,
            <Self::Constraints as R1CSConstraints<C, F>>::Inputs,
            F,
            ProofTranscript,
        >,
        commitments: &'a JoltCommitments<PCS, ProofTranscript>,
        opening_accumulator: &mut VerifierOpeningAccumulator<F, PCS, ProofTranscript>,
        transcript: &mut ProofTranscript,
    ) -> Result<(), ProofVerifyError> {
        proof
            .verify(commitments, opening_accumulator, transcript)
            .map_err(|e| ProofVerifyError::SpartanError(e.to_string()))
    }

    fn fiat_shamir_preamble(
        transcript: &mut ProofTranscript,
        program_io: &JoltDevice,
        memory_layout: &MemoryLayout,
        trace_length: usize,
    ) {
        transcript.append_u64(trace_length as u64);
        transcript.append_u64(C as u64);
        transcript.append_u64(M as u64);
        transcript.append_u64(Self::InstructionSet::COUNT as u64);
        transcript.append_u64(Self::Subtables::COUNT as u64);
        transcript.append_u64(memory_layout.max_input_size);
        transcript.append_u64(memory_layout.max_output_size);
        transcript.append_bytes(&program_io.inputs);
        transcript.append_bytes(&program_io.outputs);
        transcript.append_u64(program_io.panic as u64);
    }
}<|MERGE_RESOLUTION|>--- conflicted
+++ resolved
@@ -333,7 +333,6 @@
     }
 }
 
-<<<<<<< HEAD
 impl<'a, F: JoltField, InstructionSet: JoltInstructionSet> Oracle
     for JoltOracle<'a, F, InstructionSet>
 {
@@ -634,8 +633,6 @@
 //     }
 // }
 
-=======
->>>>>>> ac662807
 //TODO: Implment StreamingOracle for StreamingJoltStuff.
 
 impl<T: CanonicalSerialize + CanonicalDeserialize + Sync> StructuredPolynomialData<T>
@@ -955,7 +952,6 @@
             PhantomData::<F>,
         );
 
-<<<<<<< HEAD
         let shard_len = padded_trace_length / 2;
         let no_of_shards = padded_trace_length / shard_len;
 
@@ -1191,14 +1187,6 @@
         //     &program_io_clone,
         //     &trace_1,
         // );
-=======
-        let program_io_clone = program_io.clone();
-        let mut jolt_oracle = JoltOracle::new::<C, M, PCS, ProofTranscript>(
-            &preprocessing,
-            &program_io_clone,
-            &trace_1,
-        );
->>>>>>> ac662807
 
         // for i in 0..trace_length {
         //     let eval = jolt_oracle.next_eval();
