use std::collections::BTreeMap;

use crate::{
    field::JoltField,
    jolt::{
        vm::{JoltCommitments, JoltProverPreprocessing},
        witness::CommittedPolynomials,
    },
    poly::{
        commitment::commitment_scheme::CommitmentScheme,
        compact_polynomial::SmallScalar,
        eq_poly::EqPolynomial,
        identity_poly::IdentityPolynomial,
        multilinear_polynomial::{
            BindingOrder, MultilinearPolynomial, PolynomialBinding, PolynomialEvaluation,
        },
        opening_proof::{ProverOpeningAccumulator, VerifierOpeningAccumulator},
        unipoly::{CompressedUniPoly, UniPoly},
    },
    subprotocols::sumcheck::SumcheckInstanceProof,
    utils::{
        errors::ProofVerifyError,
        math::Math,
        thread::unsafe_allocate_zero_vec,
        transcript::{AppendToTranscript, Transcript},
    },
};
use ark_serialize::{CanonicalDeserialize, CanonicalSerialize};
use common::constants::{BYTES_PER_INSTRUCTION, RAM_START_ADDRESS};
use rayon::prelude::*;
use tracer::instruction::{NormalizedInstruction, RV32IMCycle, RV32IMInstruction};

#[derive(Debug, Clone, CanonicalSerialize, CanonicalDeserialize)]
pub struct BytecodePreprocessing {
    pub code_size: usize,
    bytecode: Vec<RV32IMInstruction>,
    /// Maps the memory address of each instruction in the bytecode to its "virtual" address.
    /// See Section 6.1 of the Jolt paper, "Reflecting the program counter". The virtual address
    /// is the one used to keep track of the next (potentially virtual) instruction to execute.
    /// Key: (ELF address, virtual sequence index or 0)
    pub virtual_address_map: BTreeMap<(usize, usize), usize>,
}

impl BytecodePreprocessing {
    #[tracing::instrument(skip_all, name = "BytecodePreprocessing::preprocess")]
    pub fn preprocess(mut bytecode: Vec<RV32IMInstruction>) -> Self {
        let mut virtual_address_map = BTreeMap::new();
        let mut virtual_address = 1; // Account for no-op instruction prepended to bytecode
        for instruction in bytecode.iter() {
            if instruction.normalize().address == 0 {
                // ignore unimplemented instructions
                continue;
            }
            let instr = instruction.normalize();
            debug_assert!(instr.address >= (RAM_START_ADDRESS as usize));
            debug_assert!(instr.address % BYTES_PER_INSTRUCTION == 0);
            assert_eq!(
                virtual_address_map.insert(
                    (instr.address, instr.virtual_sequence_remaining.unwrap_or(0)),
                    virtual_address
                ),
                None
            );
            virtual_address += 1;
        }

        // Bytecode: Prepend a single no-op instruction
        bytecode.insert(0, RV32IMInstruction::NoOp(0));
        assert_eq!(virtual_address_map.insert((0, 0), 0), None);

        // Bytecode: Pad to nearest power of 2
        // Get last address
        let last_address = bytecode.last().unwrap().normalize().address;
        let code_size = bytecode.len().next_power_of_two();
        let padding = code_size - bytecode.len();
        bytecode.extend((0..padding).map(|i| RV32IMInstruction::NoOp(last_address + 4 * (i + 1))));

        Self {
            code_size,
            bytecode,
            virtual_address_map,
        }
    }

    pub fn get_pc(&self, cycle: &RV32IMCycle, is_last: bool) -> usize {
        let instr = cycle.instruction().normalize();
        if matches!(cycle, tracer::instruction::RV32IMCycle::NoOp(_)) || is_last {
            return 0;
        }
        *self
            .virtual_address_map
            .get(&(instr.address, instr.virtual_sequence_remaining.unwrap_or(0)))
            .unwrap()
    }

    pub fn map_trace_to_pc<'a, 'b>(
        &'b self,
        trace: &'a [RV32IMCycle],
    ) -> impl rayon::iter::ParallelIterator<Item = u64> + use<'a, 'b> {
        let (_, init) = trace.split_last().unwrap();
        init.par_iter()
            .map(|cycle| self.get_pc(cycle, false) as u64)
            .chain(rayon::iter::once(0))
    }

    pub fn map_trace_to_pc_streaming<'a, 'b>(
        &'b self,
        trace: &'a [RV32IMCycle],
    ) -> impl rayon::iter::ParallelIterator<Item = u64> + use<'a, 'b> {
        trace
            .par_iter()
            .map(|cycle| self.get_pc(cycle, false) as u64)
    }
}

#[tracing::instrument(skip_all)]
fn bytecode_to_val<F: JoltField>(bytecode: &[RV32IMInstruction], gamma: F) -> Vec<F> {
    let mut gamma_powers = vec![F::one()];
    for _ in 0..5 {
        gamma_powers.push(gamma * gamma_powers.last().unwrap());
    }

    bytecode
        .par_iter()
        .map(|instruction| {
            let NormalizedInstruction {
                address,
                operands,
                virtual_sequence_remaining: _,
            } = instruction.normalize();
            let mut linear_combination = F::zero();
            linear_combination += (address as u64).field_mul(gamma_powers[0]);
            linear_combination += (operands.rd as u64).field_mul(gamma_powers[1]);
            linear_combination += (operands.rs1 as u64).field_mul(gamma_powers[2]);
            linear_combination += (operands.rs2 as u64).field_mul(gamma_powers[3]);
            linear_combination += operands.imm.field_mul(gamma_powers[4]);
            // TODO(moodlezoup): Circuit and lookup flags
            linear_combination
        })
        .collect()
}

#[derive(CanonicalSerialize, CanonicalDeserialize, Debug, Clone)]
pub struct BytecodeShoutProof<F: JoltField, ProofTranscript: Transcript> {
    core_piop_sumcheck: SumcheckInstanceProof<F, ProofTranscript>,
    booleanity_sumcheck: SumcheckInstanceProof<F, ProofTranscript>,
    raf_sumcheck: RafEvaluationProof<F, ProofTranscript>,
    ra_claim: F,
    ra_claim_prime: F,
    rv_claim: F,
}

impl<F: JoltField, ProofTranscript: Transcript> BytecodeShoutProof<F, ProofTranscript> {
    #[tracing::instrument(skip_all, name = "BytecodeShoutProof::prove")]
    pub fn prove<PCS: CommitmentScheme<ProofTranscript, Field = F>>(
        preprocessing: &JoltProverPreprocessing<F, PCS, ProofTranscript>,
        trace: &[RV32IMCycle],
        opening_accumulator: &mut ProverOpeningAccumulator<F, PCS, ProofTranscript>,
        transcript: &mut ProofTranscript,
    ) -> Self {
        let bytecode_preprocessing = &preprocessing.shared.bytecode;
        let K = bytecode_preprocessing.bytecode.len().next_power_of_two();
        let T = trace.len();
        // TODO: this should come from Spartan
        let r_cycle: Vec<F> = transcript.challenge_vector(T.log_2());
        let r_shift: Vec<F> = transcript.challenge_vector(T.log_2());
        // Used to batch the core PIOP sumcheck and Hamming weight sumcheck
        // (see Section 4.2.1)
        let z: F = transcript.challenge_scalar();

        let num_rounds = K.log_2();
        let mut r_address: Vec<F> = Vec::with_capacity(num_rounds);

        let E: Vec<F> = EqPolynomial::evals(&r_cycle);
        let E_shift: Vec<F> = EqPolynomial::evals(&r_shift);

        let span = tracing::span!(tracing::Level::INFO, "compute F");
        let _guard = span.enter();

        let num_chunks = rayon::current_num_threads()
            .next_power_of_two()
            .min(trace.len());
        let chunk_size = (trace.len() / num_chunks).max(1);
        let (F, F_shift): (Vec<_>, Vec<_>) = trace
            .par_chunks(chunk_size)
            .enumerate()
            .map(|(chunk_index, trace_chunk)| {
                let mut result: Vec<F> = unsafe_allocate_zero_vec(K);
                let mut result_shift: Vec<F> = unsafe_allocate_zero_vec(K);
                let mut j = chunk_index * chunk_size;
                for cycle in trace_chunk {
                    let k = bytecode_preprocessing.get_pc(cycle, j == trace.len() - 1);
                    result[k] += E[j];
                    result_shift[k] += E_shift[j];
                    j += 1;
                }
                (result, result_shift)
            })
            .reduce(
                || (unsafe_allocate_zero_vec(K), unsafe_allocate_zero_vec(K)),
                |(mut running, mut running_shift), (new, new_shift)| {
                    running
                        .par_iter_mut()
                        .zip(new.into_par_iter())
<<<<<<< HEAD
                        .for_each(|(x, y)| {
                            *x += y;
                        });
                    running
=======
                        .for_each(|(x, y)| *x += y);
                    running_shift
                        .par_iter_mut()
                        .zip(new_shift.into_par_iter())
                        .for_each(|(x, y)| *x += y);
                    (running, running_shift)
>>>>>>> 3cf7b098
                },
            );
        drop(_guard);
        drop(span);

        // Used to combine the various fields in each instruction into a single
        // field element.
        let gamma: F = transcript.challenge_scalar();
        let val: Vec<F> = bytecode_to_val(&bytecode_preprocessing.bytecode, gamma);

        let rv_claim: F = F
            .par_iter()
            .zip(val.par_iter())
            .map(|(&ra, &val)| ra * val)
            .sum();
        // Linear combination of the core PIOP claim and the Hamming weight claim (which is 1)
        let mut previous_claim = rv_claim + z;

        let mut ra = MultilinearPolynomial::from(F.clone());
        let raf_ra = ra.clone();
        let mut val = MultilinearPolynomial::from(val);

        const DEGREE: usize = 2;

        let span = tracing::span!(tracing::Level::INFO, "core PIOP + Hamming weight sumcheck");
        let _guard = span.enter();

        // Prove the core PIOP and Hamming weight sumchecks in parallel
        let mut compressed_polys: Vec<CompressedUniPoly<F>> = Vec::with_capacity(num_rounds);
        for _ in 0..num_rounds {
            let inner_span = tracing::span!(tracing::Level::INFO, "Compute univariate poly");
            let _inner_guard = inner_span.enter();

            let univariate_poly_evals: [F; 2] = (0..ra.len() / 2)
                .into_par_iter()
                .map(|i| {
                    let ra_evals = ra.sumcheck_evals(i, DEGREE, BindingOrder::LowToHigh);
                    let val_evals = val.sumcheck_evals(i, DEGREE, BindingOrder::LowToHigh);

                    [
                        ra_evals[0] * (z + val_evals[0]),
                        ra_evals[1] * (z + val_evals[1]),
                    ]
                })
                .reduce(
                    || [F::zero(); 2],
                    |running, new| [running[0] + new[0], running[1] + new[1]],
                );

            let univariate_poly = UniPoly::from_evals(&[
                univariate_poly_evals[0],
                previous_claim - univariate_poly_evals[0],
                univariate_poly_evals[1],
            ]);

            drop(_inner_guard);
            drop(inner_span);

            let compressed_poly = univariate_poly.compress();
            compressed_poly.append_to_transcript(transcript);
            compressed_polys.push(compressed_poly);

            let r_j = transcript.challenge_scalar::<F>();
            r_address.push(r_j);

            previous_claim = univariate_poly.evaluate(&r_j);

            // Bind polynomials
            rayon::join(
                || ra.bind_parallel(r_j, BindingOrder::LowToHigh),
                || val.bind_parallel(r_j, BindingOrder::LowToHigh),
            );
        }

        drop(_guard);
        drop(span);

        let ra_claim = ra.final_sumcheck_claim();

        let unbound_ra_poly =
            CommittedPolynomials::BytecodeRa.generate_witness(preprocessing, trace);

        let r_address_rev = r_address.iter().copied().rev().collect::<Vec<_>>();
        opening_accumulator.append_sparse(
            vec![unbound_ra_poly.clone()],
            r_address_rev,
            r_cycle.clone(),
            vec![ra_claim],
        );

        let core_piop_sumcheck_proof = SumcheckInstanceProof::new(compressed_polys);

        let (booleanity_sumcheck_proof, r_address_prime, r_cycle_prime, ra_claim_prime) =
            prove_booleanity(bytecode_preprocessing, trace, &r_address, E, F, transcript);

        let r_address_prime = r_address_prime.iter().copied().rev().collect::<Vec<_>>();
        let r_cycle_prime = r_cycle_prime.iter().rev().copied().collect::<Vec<_>>();

        // TODO: Reduce 2 ra claims to 1 (Section 4.5.2 of Proofs, Arguments, and Zero-Knowledge)
        opening_accumulator.append_sparse(
            vec![unbound_ra_poly],
            r_address_prime,
            r_cycle_prime,
            vec![ra_claim_prime],
        );

        let challenge: F = transcript.challenge_scalar();
        let raf_ra_shift = MultilinearPolynomial::from(F_shift);
        let raf_sumcheck = RafEvaluationProof::prove(
            bytecode_preprocessing,
            trace,
            raf_ra,
            raf_ra_shift,
            &r_cycle,
            &r_shift,
            challenge,
            transcript,
        );

        Self {
            core_piop_sumcheck: core_piop_sumcheck_proof,
            booleanity_sumcheck: booleanity_sumcheck_proof,
            ra_claim,
            ra_claim_prime,
            rv_claim,
            raf_sumcheck,
        }
    }

    pub fn verify<PCS: CommitmentScheme<ProofTranscript, Field = F>>(
        &self,
        preprocessing: &BytecodePreprocessing,
        commitments: &JoltCommitments<F, PCS, ProofTranscript>,
        T: usize,
        transcript: &mut ProofTranscript,
        opening_accumulator: &mut VerifierOpeningAccumulator<F, PCS, ProofTranscript>,
    ) -> Result<(), ProofVerifyError> {
        let K = preprocessing.bytecode.len();
        // TODO: this should come from Spartan
        let r_cycle: Vec<F> = transcript.challenge_vector(T.log_2());
        let _r_shift: Vec<F> = transcript.challenge_vector(T.log_2());
        let z: F = transcript.challenge_scalar();
        let gamma: F = transcript.challenge_scalar();

        let (sumcheck_claim, r_address) =
            self.core_piop_sumcheck
                .verify(self.rv_claim + z, K.log_2(), 2, transcript)?;

        let r_address_rev: Vec<_> = r_address.iter().copied().rev().collect();
        let r_cycle_rev: Vec<_> = r_cycle.iter().copied().rev().collect();

        // Used to combine the various fields in each instruction into a single
        // field element.
        let val: Vec<F> = bytecode_to_val(&preprocessing.bytecode, gamma);
        let val = MultilinearPolynomial::from(val);

        assert_eq!(
            self.ra_claim * (z + val.evaluate(&r_address_rev)),
            sumcheck_claim,
            "Core PIOP + Hamming weight sumcheck failed"
        );

        let r_concat = [r_address_rev.as_slice(), r_cycle.as_slice()].concat();
        let ra_commitment = &commitments.commitments[CommittedPolynomials::BytecodeRa.to_index()];
        opening_accumulator.append(&[ra_commitment], r_concat, &[self.ra_claim], transcript);

        let (sumcheck_claim, r_booleanity) =
            self.booleanity_sumcheck
                .verify(F::zero(), K.log_2() + T.log_2(), 3, transcript)?;
        let (r_address_prime, r_cycle_prime) = r_booleanity.split_at(K.log_2());
        let eq_eval_address = EqPolynomial::mle(&r_address_rev, r_address_prime);
        let eq_eval_cycle = EqPolynomial::mle(&r_cycle_rev, r_cycle_prime);

        assert_eq!(
            eq_eval_address * eq_eval_cycle * (self.ra_claim_prime.square() - self.ra_claim_prime),
            sumcheck_claim,
            "Booleanity sumcheck failed"
        );

        let r_address_prime = r_address_prime.iter().copied().rev().collect::<Vec<_>>();
        let r_cycle_prime = r_cycle_prime.iter().rev().copied().collect::<Vec<_>>();
        let r_concat = [r_address_prime.as_slice(), r_cycle_prime.as_slice()].concat();
        opening_accumulator.append(
            &[ra_commitment],
            r_concat,
            &[self.ra_claim_prime],
            transcript,
        );

        let challenge: F = transcript.challenge_scalar();
        let _ = self.raf_sumcheck.verify(K, challenge, transcript)?;

        Ok(())
    }
}

/// Implements the sumcheck prover for the Booleanity check in step 3 of
/// Figure 6 in the Twist+Shout paper. The efficient implementation of this
/// sumcheck is described in Section 6.3.
#[tracing::instrument(skip_all, name = "Shout booleanity sumcheck")]
pub fn prove_booleanity<F: JoltField, ProofTranscript: Transcript>(
    preprocessing: &BytecodePreprocessing,
    trace: &[RV32IMCycle],
    r: &[F],
    D: Vec<F>,
    G: Vec<F>,
    transcript: &mut ProofTranscript,
) -> (SumcheckInstanceProof<F, ProofTranscript>, Vec<F>, Vec<F>, F) {
    const DEGREE: usize = 3;
    let K = r.len().pow2();
    let T = trace.len();
    debug_assert_eq!(D.len(), T);
    debug_assert_eq!(G.len(), K);

    let mut B = MultilinearPolynomial::from(EqPolynomial::evals(r)); // (53)

    // First log(K) rounds of sumcheck

    let mut F: Vec<F> = unsafe_allocate_zero_vec(K);
    F[0] = F::one();

    let num_rounds = K.log_2() + T.log_2();
    let mut r_address_prime: Vec<F> = Vec::with_capacity(K.log_2());
    let mut compressed_polys: Vec<CompressedUniPoly<F>> = Vec::with_capacity(num_rounds);

    let mut previous_claim = F::zero();

    // EQ(k_m, c) for k_m \in {0, 1} and c \in {0, 2, 3}
    let eq_km_c: [[F; DEGREE]; 2] = [
        [
            F::one(),        // eq(0, 0) = 0 * 0 + (1 - 0) * (1 - 0)
            F::from_i64(-1), // eq(0, 2) = 0 * 2 + (1 - 0) * (1 - 2)
            F::from_i64(-2), // eq(0, 3) = 0 * 3 + (1 - 0) * (1 - 3)
        ],
        [
            F::zero(),     // eq(1, 0) = 1 * 0 + (1 - 1) * (1 - 0)
            F::from_u8(2), // eq(1, 2) = 1 * 2 + (1 - 1) * (1 - 2)
            F::from_u8(3), // eq(1, 3) = 1 * 3 + (1 - 1) * (1 - 3)
        ],
    ];
    // EQ(k_m, c)^2 for k_m \in {0, 1} and c \in {0, 2, 3}
    let eq_km_c_squared: [[F; DEGREE]; 2] = [
        [F::one(), F::one(), F::from_u8(4)],
        [F::zero(), F::from_u8(4), F::from_u8(9)],
    ];

    // First log(K) rounds of sumcheck
    let span = tracing::span!(
        tracing::Level::INFO,
        "First log(K) rounds of Booleanity sumcheck"
    );
    let _guard = span.enter();

    for round in 0..K.log_2() {
        let m = round + 1;

        let inner_span = tracing::span!(tracing::Level::INFO, "Compute univariate poly");
        let _inner_guard = inner_span.enter();

        let univariate_poly_evals: [F; 3] = (0..B.len() / 2)
            .into_par_iter()
            .map(|k_prime| {
                let B_evals = B.sumcheck_evals(k_prime, DEGREE, BindingOrder::LowToHigh);
                let inner_sum = G[k_prime << m..(k_prime + 1) << m]
                    .par_iter()
                    .enumerate()
                    .map(|(k, &G_k)| {
                        // Since we're binding variables from low to high, k_m is the high bit
                        let k_m = k >> (m - 1);
                        // We then index into F using (k_{m-1}, ..., k_1)
                        let F_k = F[k % (1 << (m - 1))];
                        // G_times_F := G[k] * F[k_1, ...., k_{m-1}]
                        let G_times_F = G_k * F_k;
                        // For c \in {0, 2, 3} compute:
                        //    G[k] * (F[k_1, ...., k_{m-1}, c]^2 - F[k_1, ...., k_{m-1}, c])
                        //    = G_times_F * (eq(k_m, c)^2 * F[k_1, ...., k_{m-1}] - eq(k_m, c))
                        [
                            G_times_F * (eq_km_c_squared[k_m][0] * F_k - eq_km_c[k_m][0]),
                            G_times_F * (eq_km_c_squared[k_m][1] * F_k - eq_km_c[k_m][1]),
                            G_times_F * (eq_km_c_squared[k_m][2] * F_k - eq_km_c[k_m][2]),
                        ]
                    })
                    .reduce(
                        || [F::zero(); 3],
                        |running, new| {
                            [
                                running[0] + new[0],
                                running[1] + new[1],
                                running[2] + new[2],
                            ]
                        },
                    );

                [
                    B_evals[0] * inner_sum[0],
                    B_evals[1] * inner_sum[1],
                    B_evals[2] * inner_sum[2],
                ]
            })
            .reduce(
                || [F::zero(); 3],
                |running, new| {
                    [
                        running[0] + new[0],
                        running[1] + new[1],
                        running[2] + new[2],
                    ]
                },
            );

        let univariate_poly = UniPoly::from_evals(&[
            univariate_poly_evals[0],
            previous_claim - univariate_poly_evals[0],
            univariate_poly_evals[1],
            univariate_poly_evals[2],
        ]);

        drop(_inner_guard);
        drop(inner_span);

        let compressed_poly = univariate_poly.compress();
        compressed_poly.append_to_transcript(transcript);
        compressed_polys.push(compressed_poly);

        let r_j = transcript.challenge_scalar::<F>();
        r_address_prime.push(r_j);

        previous_claim = univariate_poly.evaluate(&r_j);

        B.bind_parallel(r_j, BindingOrder::LowToHigh);

        let inner_span = tracing::span!(tracing::Level::INFO, "Update F");
        let _inner_guard = inner_span.enter();

        // Update F for this round (see Equation 55)
        let (F_left, F_right) = F.split_at_mut(1 << round);
        F_left
            .par_iter_mut()
            .zip(F_right.par_iter_mut())
            .for_each(|(x, y)| {
                *y = *x * r_j;
                *x -= *y;
            });
    }

    drop(_guard);
    drop(span);

    let span = tracing::span!(
        tracing::Level::INFO,
        "Last log(T) rounds of Booleanity sumcheck"
    );
    let _guard = span.enter();

    let eq_r_r = B.final_sumcheck_claim();
    let H: Vec<F> = preprocessing
        .map_trace_to_pc(trace)
        .map(|pc| F[pc as usize])
        .collect();
    let mut H = MultilinearPolynomial::from(H);
    let mut D = MultilinearPolynomial::from(D);
    let mut r_cycle_prime: Vec<F> = Vec::with_capacity(T.log_2());

    // TODO(moodlezoup): Implement optimization from Section 6.2.2 "An optimization leveraging small memory size"
    // Last log(T) rounds of sumcheck
    for _round in 0..T.log_2() {
        #[cfg(test)]
        {
            let expected: F = eq_r_r
                * (0..H.len())
                    .map(|j| {
                        let D_j = D.get_bound_coeff(j);
                        let H_j = H.get_bound_coeff(j);
                        D_j * (H_j.square() - H_j)
                    })
                    .sum::<F>();
            assert_eq!(
                expected, previous_claim,
                "Sumcheck sanity check failed in round {_round}"
            );
        }

        let inner_span = tracing::span!(tracing::Level::INFO, "Compute univariate poly");
        let _inner_guard = inner_span.enter();

        let mut univariate_poly_evals: [F; 3] = (0..D.len() / 2)
            .into_par_iter()
            .map(|i| {
                let D_evals = D.sumcheck_evals(i, DEGREE, BindingOrder::LowToHigh);
                let H_evals = H.sumcheck_evals(i, DEGREE, BindingOrder::LowToHigh);

                [
                    D_evals[0] * (H_evals[0].square() - H_evals[0]),
                    D_evals[1] * (H_evals[1].square() - H_evals[1]),
                    D_evals[2] * (H_evals[2].square() - H_evals[2]),
                ]
            })
            .reduce(
                || [F::zero(); 3],
                |running, new| {
                    [
                        running[0] + new[0],
                        running[1] + new[1],
                        running[2] + new[2],
                    ]
                },
            );

        univariate_poly_evals = [
            eq_r_r * univariate_poly_evals[0],
            eq_r_r * univariate_poly_evals[1],
            eq_r_r * univariate_poly_evals[2],
        ];

        let univariate_poly = UniPoly::from_evals(&[
            univariate_poly_evals[0],
            previous_claim - univariate_poly_evals[0],
            univariate_poly_evals[1],
            univariate_poly_evals[2],
        ]);

        drop(_inner_guard);
        drop(inner_span);

        let compressed_poly = univariate_poly.compress();
        compressed_poly.append_to_transcript(transcript);
        compressed_polys.push(compressed_poly);

        let r_j = transcript.challenge_scalar::<F>();
        r_cycle_prime.push(r_j);

        previous_claim = univariate_poly.evaluate(&r_j);

        // Bind polynomials
        rayon::join(
            || D.bind_parallel(r_j, BindingOrder::LowToHigh),
            || H.bind_parallel(r_j, BindingOrder::LowToHigh),
        );
    }

    let ra_claim = H.final_sumcheck_claim();
    (
        SumcheckInstanceProof::new(compressed_polys),
        r_address_prime,
        r_cycle_prime,
        ra_claim,
    )
}

#[derive(CanonicalSerialize, CanonicalDeserialize, Debug, Clone)]
pub struct RafEvaluationProof<F: JoltField, ProofTranscript: Transcript> {
    sumcheck_proof: SumcheckInstanceProof<F, ProofTranscript>,
    ra_claim: F,
    ra_claim_shift: F,
    raf_claim: F,
    raf_claim_shift: F,
}

impl<F: JoltField, ProofTranscript: Transcript> RafEvaluationProof<F, ProofTranscript> {
    #[allow(clippy::too_many_arguments)]
    #[tracing::instrument(skip_all, name = "RafEvaluationProof::prove")]
    pub fn prove(
        preprocessing: &BytecodePreprocessing,
        trace: &[RV32IMCycle],
        mut ra_poly: MultilinearPolynomial<F>,
        mut ra_poly_shift: MultilinearPolynomial<F>,
        r_cycle: &[F],
        r_shift: &[F],
        challenge: F,
        transcript: &mut ProofTranscript,
    ) -> Self {
        let K = preprocessing.bytecode.len().next_power_of_two();

        let mut int_poly = IdentityPolynomial::new(K.log_2());

        let num_rounds = K.log_2();
        let mut r_address: Vec<F> = Vec::with_capacity(num_rounds);
        // TODO: Propagate raf claim from Spartan
        let raf_evals = preprocessing.map_trace_to_pc(trace).collect::<Vec<u64>>();
        let raf_poly = MultilinearPolynomial::from(raf_evals);
        let raf_claim = raf_poly.evaluate(r_cycle);
        let raf_claim_shift = raf_poly.evaluate(r_shift);
        let mut previous_claim = raf_claim + challenge * raf_claim_shift;

        const DEGREE: usize = 2;
        let mut compressed_polys: Vec<CompressedUniPoly<F>> = Vec::with_capacity(num_rounds);

        for _ in 0..num_rounds {
            // Compute univariate polynomial evaluations for degree-2 sumcheck
            let univariate_poly_evals: [F; 2] = (0..ra_poly.len() / 2)
                .into_par_iter()
                .map(|i| {
                    let ra_evals = ra_poly.sumcheck_evals(i, DEGREE, BindingOrder::LowToHigh);
                    let ra_evals_shift =
                        ra_poly_shift.sumcheck_evals(i, DEGREE, BindingOrder::LowToHigh);
                    let int_evals = int_poly.sumcheck_evals(i, DEGREE, BindingOrder::LowToHigh);

                    // Compute the product evaluations
                    [
                        (ra_evals[0] + challenge * ra_evals_shift[0]) * int_evals[0],
                        (ra_evals[1] + challenge * ra_evals_shift[1]) * int_evals[1],
                    ]
                })
                .reduce(
                    || [F::zero(); 2],
                    |running, new| [running[0] + new[0], running[1] + new[1]],
                );

            // Construct univariate polynomial from evaluations at 0, 1, 2
            let univariate_poly = UniPoly::from_evals(&[
                univariate_poly_evals[0],
                previous_claim - univariate_poly_evals[0],
                univariate_poly_evals[1],
            ]);

            let compressed_poly = univariate_poly.compress();
            compressed_poly.append_to_transcript(transcript);
            compressed_polys.push(compressed_poly);

            let r_j = transcript.challenge_scalar::<F>();
            r_address.push(r_j);

            previous_claim = univariate_poly.evaluate(&r_j);

            rayon::join(
                || ra_poly.bind_parallel(r_j, BindingOrder::LowToHigh),
                || {
                    rayon::join(
                        || ra_poly_shift.bind_parallel(r_j, BindingOrder::LowToHigh),
                        || int_poly.bind_parallel(r_j, BindingOrder::LowToHigh),
                    )
                },
            );
        }

        let ra_claim = ra_poly.final_sumcheck_claim();
        let ra_claim_shift = ra_poly_shift.final_sumcheck_claim();

        Self {
            sumcheck_proof: SumcheckInstanceProof::new(compressed_polys),
            ra_claim,
            ra_claim_shift,
            raf_claim,
            raf_claim_shift,
        }
    }

    pub fn verify(
        &self,
        K: usize,
        challenge: F,
        transcript: &mut ProofTranscript,
    ) -> Result<Vec<F>, ProofVerifyError> {
        const DEGREE: usize = 2;

        // Verify the sumcheck proof
        let (sumcheck_claim, r_raf_sumcheck) = self.sumcheck_proof.verify(
            self.raf_claim + challenge * self.raf_claim_shift,
            K.log_2(),
            DEGREE,
            transcript,
        )?;

        let int = IdentityPolynomial::new(K.log_2()).evaluate(&r_raf_sumcheck);

        // Verify sumcheck_claim = int(r_raf_sumcheck) * ra(r_raf_sumcheck, r_cycle)
        let expected_product = int * (self.ra_claim + challenge * self.ra_claim_shift);
        if expected_product != sumcheck_claim {
            return Err(ProofVerifyError::InternalError);
        }

        Ok(r_raf_sumcheck)
    }
}<|MERGE_RESOLUTION|>--- conflicted
+++ resolved
@@ -202,19 +202,12 @@
                     running
                         .par_iter_mut()
                         .zip(new.into_par_iter())
-<<<<<<< HEAD
-                        .for_each(|(x, y)| {
-                            *x += y;
-                        });
-                    running
-=======
                         .for_each(|(x, y)| *x += y);
                     running_shift
                         .par_iter_mut()
                         .zip(new_shift.into_par_iter())
                         .for_each(|(x, y)| *x += y);
                     (running, running_shift)
->>>>>>> 3cf7b098
                 },
             );
         drop(_guard);
