--- conflicted
+++ resolved
@@ -206,28 +206,14 @@
             None
         }
     }
-<<<<<<< HEAD
     fn get_len(&self) -> usize {
         self.trace_oracle.get_len()
-=======
-
-    fn get_length(&self) -> usize {
-        self.trace_oracle.get_length()
->>>>>>> 810c4fb9
-    }
-
+    }
     fn get_step(&self) -> usize {
         self.trace_oracle.get_step()
     }
 }
 
-<<<<<<< HEAD
-pub struct Derived<F: JoltField> {
-    pub sum: F,
-}
-
-=======
->>>>>>> 810c4fb9
 #[derive(Debug, Clone, PartialEq, Serialize, Deserialize)]
 pub struct BytecodeRow {
     /// Memory address as read from the ELF.
