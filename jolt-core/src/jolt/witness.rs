--- conflicted
+++ resolved
@@ -1,7 +1,6 @@
 use rayon::prelude::*;
 use tracer::instruction::RV32IMCycle;
 
-<<<<<<< HEAD
 use crate::{
     field::JoltField,
     jolt::vm::{ram::remap_address, JoltProverPreprocessing},
@@ -49,17 +48,6 @@
     /// One-hot ra polynomial for the instruction lookups instance of Shout.
     /// There are four (d=4) of these polynomials, `InstructionRa(0) .. InstructionRa(3)`
     InstructionRa(usize),
-=======
-#[allow(dead_code)]
-pub struct CommittedPolynomials<F: JoltField> {
-    bytecode_ra: MultilinearPolynomial<F>,
-    rd_inc: MultilinearPolynomial<F>,
-    rd_wv: MultilinearPolynomial<F>,
-    ram_inc: MultilinearPolynomial<F>,
-    ram_wv: MultilinearPolynomial<F>,
-    ram_ra: MultilinearPolynomial<F>,
-    instruction_ra: [MultilinearPolynomial<F>; 4],
->>>>>>> 9c357998
 }
 
 pub const ALL_COMMITTED_POLYNOMIALS: [CommittedPolynomials; 7] = [
@@ -172,7 +160,7 @@
                             let is_jump =
                                 cycle.instruction().circuit_flags()[CircuitFlags::Jump as usize];
                             let do_not_update_pc = cycle.instruction().circuit_flags()
-                                [CircuitFlags::DoNotUpdatePC as usize];
+                                [CircuitFlags::DoNotUpdateUnexpandedPC as usize];
                             if is_jump {
                                 LookupQuery::<32>::to_lookup_output(cycle)
                             } else if do_not_update_pc {
