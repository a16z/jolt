#![allow(static_mut_refs)]

use itertools::Itertools;
use once_cell::sync::OnceCell;
use rayon::prelude::*;
use tracer::instruction::RV32IMCycle;

use crate::{
    field::JoltField,
    jolt::vm::{
        instruction_lookups,
        ram::{compute_d_parameter, remap_address, NUM_RA_I_VARS},
        JoltProverPreprocessing,
    },
    poly::{
        commitment::commitment_scheme::CommitmentScheme,
        multilinear_polynomial::MultilinearPolynomial, one_hot_polynomial::OneHotPolynomial,
    },
    utils::math::Math,
};

use super::instruction::{CircuitFlags, InstructionFlags, LookupQuery};

#[derive(Hash, PartialEq, Eq, Copy, Clone, Debug)]
pub enum CommittedPolynomial {
    /* R1CS aux variables */
    /// The "left" input to the current instruction. Typically either the
    /// rs1 value or the current program counter.
    LeftInstructionInput,
    /// The "right" input to the current instruction. Typically either the
    /// rs2 value or the immediate value.
    RightInstructionInput,
    /// Product of `LeftInstructionInput` and `RightInstructionInput`
    Product,
    /// Whether the current instruction should write the lookup output to
    /// the destination register
    WriteLookupOutputToRD,
    /// Whether the current instruction should write the program counter to
    /// the destination register
    WritePCtoRD,
    /// Whether the current instruction triggers a branch
    ShouldBranch,
    /// Whether the current instruction triggers a jump
    ShouldJump,
    /*  Twist/Shout witnesses */
    /// One-hot ra polynomial for the bytecode instance of Shout
    BytecodeRa(usize),
    /// One-hot ra/wa polynomial for the RAM instance of Twist
    /// Note that for RAM, ra and wa are the same polynomial because
    /// there is at most one load or store per cycle.
    RamRa(usize),
    /// Inc polynomial for the registers instance of Twist
    RdInc,
    /// Inc polynomial for the RAM instance of Twist
    RamInc,
    /// One-hot ra polynomial for the instruction lookups instance of Shout.
    /// There are d=8 of these polynomials, `InstructionRa(0) .. InstructionRa(7)`
    InstructionRa(usize),
}

<<<<<<< HEAD
pub const ALL_COMMITTED_POLYNOMIALS: [CommittedPolynomials; 20] = [
    CommittedPolynomials::LeftInstructionInput,
    CommittedPolynomials::RightInstructionInput,
    CommittedPolynomials::Product,
    CommittedPolynomials::WriteLookupOutputToRD,
    CommittedPolynomials::WritePCtoRD,
    CommittedPolynomials::ShouldBranch,
    CommittedPolynomials::ShouldJump,
    CommittedPolynomials::BytecodeRa(0),
    CommittedPolynomials::BytecodeRa(1),
    CommittedPolynomials::RamRa(0),
    CommittedPolynomials::RdInc,
    CommittedPolynomials::RamInc,
    CommittedPolynomials::InstructionRa(0),
    CommittedPolynomials::InstructionRa(1),
    CommittedPolynomials::InstructionRa(2),
    CommittedPolynomials::InstructionRa(3),
    CommittedPolynomials::InstructionRa(4),
    CommittedPolynomials::InstructionRa(5),
    CommittedPolynomials::InstructionRa(6),
    CommittedPolynomials::InstructionRa(7),
];

impl CommittedPolynomials {
    pub fn len() -> usize {
        ALL_COMMITTED_POLYNOMIALS.len()
=======
pub static mut ALL_COMMITTED_POLYNOMIALS: OnceCell<Vec<CommittedPolynomial>> = OnceCell::new();

pub struct AllCommittedPolynomials();
impl AllCommittedPolynomials {
    pub fn initialize(ram_K: usize) -> Self {
        let mut polynomials = vec![
            CommittedPolynomial::LeftInstructionInput,
            CommittedPolynomial::RightInstructionInput,
            CommittedPolynomial::Product,
            CommittedPolynomial::WriteLookupOutputToRD,
            CommittedPolynomial::WritePCtoRD,
            CommittedPolynomial::ShouldBranch,
            CommittedPolynomial::ShouldJump,
            CommittedPolynomial::BytecodeRa, // Will need to make this dynamic too
        ];
        let ram_d = compute_d_parameter(ram_K);
        for i in 0..ram_d {
            polynomials.push(CommittedPolynomial::RamRa(i));
        }
        polynomials.extend([
            CommittedPolynomial::RdInc,
            CommittedPolynomial::RamInc,
            CommittedPolynomial::InstructionRa(0),
            CommittedPolynomial::InstructionRa(1),
            CommittedPolynomial::InstructionRa(2),
            CommittedPolynomial::InstructionRa(3),
            CommittedPolynomial::InstructionRa(4),
            CommittedPolynomial::InstructionRa(5),
            CommittedPolynomial::InstructionRa(6),
            CommittedPolynomial::InstructionRa(7),
        ]);

        unsafe {
            ALL_COMMITTED_POLYNOMIALS
                .set(polynomials)
                .expect("ALL_COMMITTED_POLYNOMIALS is already initialized");
        }

        AllCommittedPolynomials()
>>>>>>> 788778b0
    }

    pub fn iter() -> impl Iterator<Item = &'static CommittedPolynomial> {
        unsafe {
            ALL_COMMITTED_POLYNOMIALS
                .get()
                .expect("ALL_COMMITTED_POLYNOMIALS is uninitialized")
                .iter()
        }
    }
}

impl Drop for AllCommittedPolynomials {
    fn drop(&mut self) {
        unsafe {
            ALL_COMMITTED_POLYNOMIALS
                .take()
                .expect("ALL_COMMITTED_POLYNOMIALS is uninitialized");
        }
    }
}

impl CommittedPolynomial {
    pub fn len() -> usize {
        unsafe {
            ALL_COMMITTED_POLYNOMIALS
                .get()
                .expect("ALL_COMMITTED_POLYNOMIALS is uninitialized")
                .len()
        }
    }

    pub fn to_index(&self) -> usize {
        unsafe {
            ALL_COMMITTED_POLYNOMIALS
                .get()
                .expect("ALL_COMMITTED_POLYNOMIALS is uninitialized")
                .iter()
                .find_position(|poly| *poly == self)
                .unwrap()
                .0
        }
    }

    fn ram_d(&self) -> usize {
        // this is kind of jank but fine for now ig
        unsafe {
            ALL_COMMITTED_POLYNOMIALS
                .get()
                .expect("ALL_COMMITTED_POLYNOMIALS is uninitialized")
                .iter()
                .filter(|poly| matches!(poly, CommittedPolynomial::RamRa(_)))
                .count()
        }
    }

    pub fn generate_witness<F, PCS>(
        &self,
        preprocessing: &JoltProverPreprocessing<F, PCS>,
        trace: &[RV32IMCycle],
    ) -> MultilinearPolynomial<F>
    where
        F: JoltField,
        PCS: CommitmentScheme<Field = F>,
    {
        match self {
            CommittedPolynomial::LeftInstructionInput => {
                let coeffs: Vec<u64> = trace
                    .par_iter()
                    .map(|cycle| LookupQuery::<32>::to_instruction_inputs(cycle).0)
                    .collect();
                coeffs.into()
            }
            CommittedPolynomial::RightInstructionInput => {
                let coeffs: Vec<i64> = trace
                    .par_iter()
                    .map(|cycle| LookupQuery::<32>::to_instruction_inputs(cycle).1)
                    .collect();
                coeffs.into()
            }
            CommittedPolynomial::Product => {
                let coeffs: Vec<u64> = trace
                    .par_iter()
                    .map(|cycle| {
                        let (left_input, right_input) =
                            LookupQuery::<32>::to_instruction_inputs(cycle);
                        left_input * right_input as u64
                    })
                    .collect();
                coeffs.into()
            }
            CommittedPolynomial::WriteLookupOutputToRD => {
                let coeffs: Vec<u8> = trace
                    .par_iter()
                    .map(|cycle| {
                        let flag = cycle.instruction().circuit_flags()
                            [CircuitFlags::WriteLookupOutputToRD as usize];
                        (cycle.rd_write().0 as u8) * (flag as u8)
                    })
                    .collect();
                coeffs.into()
            }
            CommittedPolynomial::WritePCtoRD => {
                let coeffs: Vec<u8> = trace
                    .par_iter()
                    .map(|cycle| {
                        let flag = cycle.instruction().circuit_flags()[CircuitFlags::Jump as usize];
                        (cycle.rd_write().0 as u8) * (flag as u8)
                    })
                    .collect();
                coeffs.into()
            }
            CommittedPolynomial::ShouldBranch => {
                let coeffs: Vec<u8> = trace
                    .par_iter()
                    .map(|cycle| {
                        let is_branch =
                            cycle.instruction().circuit_flags()[CircuitFlags::Branch as usize];
                        (LookupQuery::<32>::to_lookup_output(cycle) as u8) * is_branch as u8
                    })
                    .collect();
                coeffs.into()
            }
            CommittedPolynomial::ShouldJump => {
                let coeffs: Vec<u8> = trace
                    .par_iter()
                    .zip(
                        trace
                            .par_iter()
                            .skip(1)
                            .chain(rayon::iter::once(&RV32IMCycle::NoOp)),
                    )
                    .map(|(cycle, next_cycle)| {
                        let is_jump = cycle.instruction().circuit_flags()[CircuitFlags::Jump];
                        let is_next_noop =
                            next_cycle.instruction().circuit_flags()[CircuitFlags::IsNoop];
                        is_jump as u8 * (1 - is_next_noop as u8)
                    })
                    .collect();
                coeffs.into()
            }
<<<<<<< HEAD
            CommittedPolynomials::BytecodeRa(i) => {
                let d = preprocessing.shared.bytecode.d;
                let log_K = preprocessing.shared.bytecode.code_size.log_2();
                let log_K_chunk = log_K.div_ceil(d);
                let K_chunk = 1 << log_K_chunk;
                if *i > d {
                    panic!("Invalid index for bytecode ra: {i}");
                }
=======
            CommittedPolynomial::BytecodeRa => {
>>>>>>> 788778b0
                let addresses: Vec<usize> = trace
                    .par_iter()
                    .map(|cycle| {
                        let pc = preprocessing.shared.bytecode.get_pc(cycle);
                        (pc >> (log_K_chunk * (d - 1 - i))) % K_chunk
                    })
                    .collect();
                MultilinearPolynomial::OneHot(OneHotPolynomial::from_indices(addresses, K_chunk))
            }
            CommittedPolynomial::RamRa(i) => {
                let d = self.ram_d();
                debug_assert!(*i < d);
                let addresses: Vec<usize> = trace
                    .par_iter()
                    .map(|cycle| {
                        let address = remap_address(
                            cycle.ram_access().address() as u64,
                            &preprocessing.shared.memory_layout,
                        ) as usize;

                        // Get i'th chunk of the address
                        (address >> (NUM_RA_I_VARS * (d - 1 - i))) % (1 << NUM_RA_I_VARS)
                    })
                    .collect();
                MultilinearPolynomial::OneHot(OneHotPolynomial::from_indices(
                    addresses,
                    1 << NUM_RA_I_VARS,
                ))
            }
            CommittedPolynomial::RdInc => {
                let coeffs: Vec<i64> = trace
                    .par_iter()
                    .map(|cycle| {
                        let (_, pre_value, post_value) = cycle.rd_write();
                        post_value as i64 - pre_value as i64
                    })
                    .collect();
                coeffs.into()
            }
            CommittedPolynomial::RamInc => {
                let coeffs: Vec<i64> = trace
                    .par_iter()
                    .map(|cycle| {
                        let ram_op = cycle.ram_access();
                        match ram_op {
                            tracer::instruction::RAMAccess::Write(write) => {
                                write.post_value as i64 - write.pre_value as i64
                            }
                            _ => 0,
                        }
                    })
                    .collect();
                coeffs.into()
            }
            CommittedPolynomial::InstructionRa(i) => {
                if *i > instruction_lookups::D {
                    panic!("Unexpected i: {i}");
                }
                let addresses: Vec<usize> = trace
                    .par_iter()
                    .map(|cycle| {
                        let lookup_index = LookupQuery::<32>::to_lookup_index(cycle);
                        let k = (lookup_index
                            >> (instruction_lookups::LOG_K_CHUNK
                                * (instruction_lookups::D - 1 - i)))
                            % instruction_lookups::K_CHUNK as u64;
                        k as usize
                    })
                    .collect();
                MultilinearPolynomial::OneHot(OneHotPolynomial::from_indices(
                    addresses,
                    instruction_lookups::K_CHUNK,
                ))
            }
        }
    }
}

#[derive(Hash, PartialEq, Eq, Copy, Clone, Debug)]
pub enum VirtualPolynomial {
    SpartanAz,
    SpartanBz,
    SpartanCz,
    PC,
    UnexpandedPC,
    NextPC,
    NextUnexpandedPC,
    NextIsNoop,
    LeftLookupOperand,
    RightLookupOperand,
    Rd,
    Imm,
    Rs1Value,
    Rs2Value,
    RdWriteValue,
    Rs1Ra,
    Rs2Ra,
    RdWa,
    OpFlags(CircuitFlags),
    LookupOutput,
    InstructionRaf,
    InstructionRafFlag, // TODO(moodlezoup): Remove this
    LookupTableFlag(usize),
    RegistersVal,
    RamAddress,
    RamRa,
    RamReadValue,
    RamWriteValue,
    RamVal,
    RamValInit,
    RamValFinal,
}<|MERGE_RESOLUTION|>--- conflicted
+++ resolved
@@ -58,39 +58,11 @@
     InstructionRa(usize),
 }
 
-<<<<<<< HEAD
-pub const ALL_COMMITTED_POLYNOMIALS: [CommittedPolynomials; 20] = [
-    CommittedPolynomials::LeftInstructionInput,
-    CommittedPolynomials::RightInstructionInput,
-    CommittedPolynomials::Product,
-    CommittedPolynomials::WriteLookupOutputToRD,
-    CommittedPolynomials::WritePCtoRD,
-    CommittedPolynomials::ShouldBranch,
-    CommittedPolynomials::ShouldJump,
-    CommittedPolynomials::BytecodeRa(0),
-    CommittedPolynomials::BytecodeRa(1),
-    CommittedPolynomials::RamRa(0),
-    CommittedPolynomials::RdInc,
-    CommittedPolynomials::RamInc,
-    CommittedPolynomials::InstructionRa(0),
-    CommittedPolynomials::InstructionRa(1),
-    CommittedPolynomials::InstructionRa(2),
-    CommittedPolynomials::InstructionRa(3),
-    CommittedPolynomials::InstructionRa(4),
-    CommittedPolynomials::InstructionRa(5),
-    CommittedPolynomials::InstructionRa(6),
-    CommittedPolynomials::InstructionRa(7),
-];
-
-impl CommittedPolynomials {
-    pub fn len() -> usize {
-        ALL_COMMITTED_POLYNOMIALS.len()
-=======
 pub static mut ALL_COMMITTED_POLYNOMIALS: OnceCell<Vec<CommittedPolynomial>> = OnceCell::new();
 
 pub struct AllCommittedPolynomials();
 impl AllCommittedPolynomials {
-    pub fn initialize(ram_K: usize) -> Self {
+    pub fn initialize(ram_K: usize, bytecode_d: usize) -> Self {
         let mut polynomials = vec![
             CommittedPolynomial::LeftInstructionInput,
             CommittedPolynomial::RightInstructionInput,
@@ -99,11 +71,13 @@
             CommittedPolynomial::WritePCtoRD,
             CommittedPolynomial::ShouldBranch,
             CommittedPolynomial::ShouldJump,
-            CommittedPolynomial::BytecodeRa, // Will need to make this dynamic too
         ];
         let ram_d = compute_d_parameter(ram_K);
         for i in 0..ram_d {
             polynomials.push(CommittedPolynomial::RamRa(i));
+        }
+        for i in 0..bytecode_d {
+            polynomials.push(CommittedPolynomial::BytecodeRa(i));
         }
         polynomials.extend([
             CommittedPolynomial::RdInc,
@@ -125,7 +99,6 @@
         }
 
         AllCommittedPolynomials()
->>>>>>> 788778b0
     }
 
     pub fn iter() -> impl Iterator<Item = &'static CommittedPolynomial> {
@@ -267,8 +240,7 @@
                     .collect();
                 coeffs.into()
             }
-<<<<<<< HEAD
-            CommittedPolynomials::BytecodeRa(i) => {
+            CommittedPolynomial::BytecodeRa(i) => {
                 let d = preprocessing.shared.bytecode.d;
                 let log_K = preprocessing.shared.bytecode.code_size.log_2();
                 let log_K_chunk = log_K.div_ceil(d);
@@ -276,9 +248,6 @@
                 if *i > d {
                     panic!("Invalid index for bytecode ra: {i}");
                 }
-=======
-            CommittedPolynomial::BytecodeRa => {
->>>>>>> 788778b0
                 let addresses: Vec<usize> = trace
                     .par_iter()
                     .map(|cycle| {
