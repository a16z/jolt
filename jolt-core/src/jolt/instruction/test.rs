use crate::{
    field::JoltField,
    jolt::{
        instruction::{
            prefixes::{PrefixCheckpoint, Prefixes},
            suffixes::{SuffixEval, Suffixes},
        },
        vm::rv32i_vm::RV32I,
    },
    subprotocols::sparse_dense_shout::{LookupBits, PrefixSuffixDecomposition},
    utils::index_to_field_bitvector,
};
use ark_std::test_rng;
use common::constants::REGISTER_COUNT;
use rand::{rngs::StdRng, SeedableRng};
use rand_core::RngCore;
use strum::{EnumCount, IntoEnumIterator};
use tracer::{ELFInstruction, RVTraceRow, RegisterState, RV32IM};

use super::{JoltInstruction, VirtualInstructionSequence};

#[macro_export]
/// Tests the consistency of an instruction's `subtables``, `to_indices`, and `combine_lookups`
/// methods. In detail:
/// 1. Materializes each subtable in `subtables`
/// 2. Converts operands to subtable lookup indices using `to_indices`
/// 3. Combines the looked-up subtable entries using `combine_lookups`
/// 4. Checks that the result equals the expected value, given by the `lookup_output`
macro_rules! jolt_instruction_test {
    ($instr:expr) => {
        use $crate::field::JoltField;

        let subtable_lookup_indices = $instr.to_indices(C, ark_std::log2(M) as usize);

        let mut subtable_values: Vec<Fr> = vec![];
        for (subtable, dimension_indices) in $instr.subtables::<Fr>(C, M) {
            let materialized_subtable = subtable.materialize(M);
            for i in dimension_indices.iter() {
                subtable_values.push(Fr::from_u64(
                    materialized_subtable[subtable_lookup_indices[i]] as u64,
                ));
            }
        }

        let actual = $instr.combine_lookups(&subtable_values, C, M);
        let expected = Fr::from_u64($instr.lookup_entry());
        assert_eq!(actual, expected, "{:?}", $instr);
    };
}

/// Tests the consistency and correctness of a virtual instruction sequence.
/// In detail:
/// 1. Sets the registers to given values for `x` and `y`.
/// 2. Constructs an `RVTraceRow` with the provided opcode and register values.
/// 3. Generates the virtual instruction sequence using the specified instruction type.
/// 4. Iterates over each row in the virtual sequence and validates the state changes.
/// 5. Verifies that the registers `r_x` and `r_y` have not been modified (not clobbered).
/// 6. Ensures that the result of the instruction sequence is correctly written to the `rd` register.
/// 7. Checks that no unintended modifications have been made to other registers.
<<<<<<< HEAD
pub fn jolt_virtual_sequence_test<I: VirtualInstructionSequence>(opcode: RV32IM) {
    let mut rng = test_rng();

    for _ in 0..1000 {
=======
macro_rules! jolt_virtual_sequence_test {
    ($instr_type:ty, $opcode:expr) => {
        use ark_std::test_rng;
        use common::constants::REGISTER_COUNT;
        use rand_chacha::rand_core::RngCore;
        use $crate::jolt::vm::rv32i_vm::RV32I;

        let mut rng = test_rng();
>>>>>>> 137552a6
        let r_x = rng.next_u64() % 32;
        let r_y = rng.next_u64() % 32;
        let mut rd = rng.next_u64() % 32;
        while rd == 0 {
            rd = rng.next_u64() % 32;
        }
        let x = if r_x == 0 { 0 } else { rng.next_u32() as u64 };
        let y = if r_y == r_x {
            x
        } else if r_y == 0 {
            0
        } else {
            rng.next_u32() as u64
        };
        let result = I::sequence_output(x, y);

        let mut registers = vec![0u64; REGISTER_COUNT as usize];
        registers[r_x as usize] = x;
        registers[r_y as usize] = y;

        let trace_row = RVTraceRow {
            instruction: ELFInstruction {
                address: rng.next_u64(),
                opcode,
                rs1: Some(r_x),
                rs2: Some(r_y),
                rd: Some(rd),
                imm: None,
                virtual_sequence_remaining: None,
            },
            register_state: RegisterState {
                rs1_val: Some(x),
                rs2_val: Some(y),
                rd_post_val: Some(result),
            },
            memory_state: None,
            advice_value: None,
            precompile_input: None,
            precompile_output_address: None,
        };

        let virtual_sequence = I::virtual_trace(trace_row);
        assert_eq!(virtual_sequence.len(), I::SEQUENCE_LENGTH);

        for row in virtual_sequence {
            if let Some(rs1_val) = row.register_state.rs1_val {
                assert_eq!(
                    registers[row.instruction.rs1.unwrap() as usize],
                    rs1_val,
                    "{row:?}"
                );
            }
            if let Some(rs2_val) = row.register_state.rs2_val {
                assert_eq!(
                    registers[row.instruction.rs2.unwrap() as usize],
                    rs2_val,
                    "{row:?}"
                );
            }

            let lookup = RV32I::try_from(&row).unwrap();
            let output = lookup.lookup_entry();
            if let Some(rd) = row.instruction.rd {
                registers[rd as usize] = output;
                assert_eq!(
                    registers[rd as usize],
                    row.register_state.rd_post_val.unwrap(),
                    "{row:?}"
                );
            } else {
                assert!(output == 1, "{row:?}")
            }
        }

        for (index, val) in registers.iter().enumerate() {
            if index as u64 == r_x {
                if r_x != rd {
                    // Check that r_x hasn't been clobbered
                    assert_eq!(*val, x);
                }
            } else if index as u64 == r_y {
                if r_y != rd {
                    // Check that r_y hasn't been clobbered
                    assert_eq!(*val, y);
                }
            } else if index as u64 == rd {
                // Check that result was written to rd
                assert_eq!(*val, result as u64);
            } else if index < 32 {
                // None of the other "real" registers were touched
                assert_eq!(*val, 0, "Other 'real' registers should not be touched");
            }
        }
    }
}

pub fn instruction_mle_random_test<F: JoltField, I: JoltInstruction + Default>() {
    let mut rng = test_rng();

    for _ in 0..1000 {
        let index = rng.next_u64();
        assert_eq!(
            F::from_u64(I::default().materialize_entry(index)),
            I::default().evaluate_mle(&index_to_field_bitvector(index, 64)),
            "MLE did not match materialized table at index {index}",
        );
    }
}

pub fn instruction_mle_full_hypercube_test<F: JoltField, I: JoltInstruction + Default>() {
    let materialized = I::default().materialize();
    for (i, entry) in materialized.iter().enumerate() {
        assert_eq!(
            F::from_u64(*entry),
            I::default().evaluate_mle(&index_to_field_bitvector(i as u64, 16)),
            "MLE did not match materialized table at index {i}",
        );
    }
}

pub fn materialize_entry_test<F: JoltField, I: JoltInstruction + Default>() {
    let mut rng = StdRng::seed_from_u64(12345);
    for _ in 0..10000 {
        let instr = I::default().random(&mut rng);
        assert_eq!(
            instr.lookup_entry(),
            instr.materialize_entry(instr.to_lookup_index())
        );
    }
}

pub fn prefix_suffix_test<F: JoltField, I: PrefixSuffixDecomposition<32, F>>() {
    let mut rng = StdRng::seed_from_u64(12345);

    for _ in 0..1000 {
        let mut prefix_checkpoints: Vec<PrefixCheckpoint<F>> = vec![None.into(); Prefixes::COUNT];
        let instr = I::default().random(&mut rng);
        let lookup_index = instr.to_lookup_index();

        let result = F::from_u64(instr.materialize_entry(lookup_index));

        let mut j = 0;
        let mut r: Vec<u8> = vec![];
        for phase in 0..3 {
            let suffix_len = (3 - phase) * 16;
            let (mut prefix_bits, suffix_bits) =
                LookupBits::new(lookup_index, 64 - phase * 16).split(suffix_len);

            let suffix_evals: Vec<_> = Suffixes::iter()
                .map(|suffix| SuffixEval::from(F::from_u32(suffix.suffix_mle::<32>(suffix_bits))))
                .collect();

            for _ in 0..16 {
                let r_x = if j % 2 == 1 {
                    Some(F::from_u8(*r.last().unwrap()))
                } else {
                    None
                };

                let c = prefix_bits.pop_msb();

                let prefix_evals: Vec<_> = Prefixes::iter()
                    .map(|prefix| {
                        prefix.prefix_mle::<32, F>(
                            &prefix_checkpoints,
                            r_x,
                            c as u32,
                            prefix_bits,
                            j,
                        )
                    })
                    .collect();

                let combined = I::combine(&prefix_evals, &suffix_evals);
                if combined != result {
                    println!("{instr:?} -> {lookup_index}");
                    println!("{j} {prefix_bits} {suffix_bits}");
                    for (i, x) in prefix_evals.iter().enumerate() {
                        println!("prefix_evals[{i}] = {x}");
                    }
                    for (i, x) in suffix_evals.iter().enumerate() {
                        println!("suffix_evals[{i}] = {x}");
                    }
                }

                assert_eq!(combined, result);
                r.push(c);

                if r.len() % 2 == 0 {
                    Prefixes::update_checkpoints::<32, F>(
                        &mut prefix_checkpoints,
                        F::from_u8(r[r.len() - 2]),
                        F::from_u8(r[r.len() - 1]),
                        j,
                    );
                }

                j += 1;
            }
        }
    }
}<|MERGE_RESOLUTION|>--- conflicted
+++ resolved
@@ -57,21 +57,10 @@
 /// 5. Verifies that the registers `r_x` and `r_y` have not been modified (not clobbered).
 /// 6. Ensures that the result of the instruction sequence is correctly written to the `rd` register.
 /// 7. Checks that no unintended modifications have been made to other registers.
-<<<<<<< HEAD
 pub fn jolt_virtual_sequence_test<I: VirtualInstructionSequence>(opcode: RV32IM) {
     let mut rng = test_rng();
 
     for _ in 0..1000 {
-=======
-macro_rules! jolt_virtual_sequence_test {
-    ($instr_type:ty, $opcode:expr) => {
-        use ark_std::test_rng;
-        use common::constants::REGISTER_COUNT;
-        use rand_chacha::rand_core::RngCore;
-        use $crate::jolt::vm::rv32i_vm::RV32I;
-
-        let mut rng = test_rng();
->>>>>>> 137552a6
         let r_x = rng.next_u64() % 32;
         let r_y = rng.next_u64() % 32;
         let mut rd = rng.next_u64() % 32;
