--- conflicted
+++ resolved
@@ -1,123 +1,114 @@
 use super::sparse_mlpoly::SparseMatPolynomial;
 use super::Instance;
 use crate::field::JoltField;
-use crate::jolt::vm::JoltPolynomials;
-use crate::lasso::memory_checking::{
-    Initializable, NoExogenousOpenings, StructuredPolynomialData, VerifierComputedOpening,
-};
 use crate::poly::commitment::commitment_scheme::{BatchType, CommitShape, CommitmentScheme};
 use crate::r1cs::special_polys::SparsePolynomial;
 use crate::spartan::r1csinstance::R1CSInstance;
 use crate::spartan::sparse_mlpoly::CircuitConfig;
 use crate::spartan::sparse_mlpoly::SparseMatEntry;
-use crate::subprotocols::grand_product::BatchedGrandProduct;
 use crate::subprotocols::sumcheck::SumcheckInstanceProof;
 use crate::utils::math::Math;
-use crate::utils::mul_0_1_optimized;
 use crate::utils::transcript::{AppendToTranscript, Transcript};
 use crate::{
-    lasso::memory_checking::{MemoryCheckingProver, MemoryCheckingVerifier, MultisetHashes},
     poly::{dense_mlpoly::DensePolynomial, eq_poly::EqPolynomial},
     utils::errors::ProofVerifyError,
 };
 use ark_serialize::{CanonicalDeserialize, CanonicalSerialize};
-use itertools::interleave;
 use num_bigint::BigUint;
 use rayon::prelude::*;
 use std::fs::File;
 
-#[derive(Default, CanonicalSerialize, CanonicalDeserialize)]
-pub struct SpartanStuff<T: CanonicalSerialize + CanonicalDeserialize + Sync> {
-    pub(crate) witness: T,
-    pub(crate) read_cts_rows: Vec<T>,
-    pub(crate) read_cts_cols: Vec<T>,
-    pub(crate) final_cts_rows: Vec<T>,
-    pub(crate) final_cts_cols: Vec<T>,
-    pub(crate) rows: Vec<T>,
-    pub(crate) cols: Vec<T>,
-    pub(crate) vals: Vec<T>,
-    pub(crate) e_rx: Vec<T>,
-    pub(crate) e_ry: Vec<T>,
-    pub(crate) eq_rx: VerifierComputedOpening<T>,
-    pub(crate) eq_ry: VerifierComputedOpening<T>,
-    pub(crate) identity: VerifierComputedOpening<T>,
-}
-
-impl<T: CanonicalSerialize + CanonicalDeserialize + Sync> StructuredPolynomialData<T>
-    for SpartanStuff<T>
-{
-    fn read_write_values(&self) -> Vec<&T> {
-        self.read_cts_rows
-            .iter()
-            .chain(self.read_cts_cols.iter())
-            .chain(self.rows.iter())
-            .chain(self.cols.iter())
-            .chain(self.e_rx.iter())
-            .chain(self.e_ry.iter())
-            .collect()
-    }
-
-    fn init_final_values(&self) -> Vec<&T> {
-        self.final_cts_rows
-            .iter()
-            .chain(self.final_cts_cols.iter())
-            .collect()
-    }
-
-    fn init_final_values_mut(&mut self) -> Vec<&mut T> {
-        self.final_cts_rows
-            .iter_mut()
-            .chain(self.final_cts_cols.iter_mut())
-            .collect()
-    }
-
-    fn read_write_values_mut(&mut self) -> Vec<&mut T> {
-        self.read_cts_rows
-            .iter_mut()
-            .chain(self.read_cts_cols.iter_mut())
-            .chain(self.rows.iter_mut())
-            .chain(self.cols.iter_mut())
-            .chain(self.e_rx.iter_mut())
-            .chain(self.e_ry.iter_mut())
-            .collect()
-    }
-}
-
-pub type SpartanPolynomials<F: JoltField> = SpartanStuff<DensePolynomial<F>>;
-
-pub type SpartanOpenings<F: JoltField> = SpartanStuff<F>;
-
-pub type SpartanCommitments<PCS: CommitmentScheme<ProofTranscript>, ProofTranscript: Transcript> =
-    SpartanStuff<PCS::Commitment>;
-
-impl<F: JoltField, T: CanonicalSerialize + CanonicalDeserialize + Default>
-    Initializable<T, SpartanPreprocessing<F>> for SpartanStuff<T>
-{
-    fn initialize(_: &SpartanPreprocessing<F>) -> Self {
-        Self {
-            witness: T::default(),
-            read_cts_rows: std::iter::repeat_with(|| T::default()).take(3).collect(),
-            read_cts_cols: std::iter::repeat_with(|| T::default()).take(3).collect(),
-            final_cts_rows: std::iter::repeat_with(|| T::default()).take(3).collect(),
-            final_cts_cols: std::iter::repeat_with(|| T::default()).take(3).collect(),
-            rows: std::iter::repeat_with(|| T::default()).take(3).collect(),
-            cols: std::iter::repeat_with(|| T::default()).take(3).collect(),
-            vals: std::iter::repeat_with(|| T::default()).take(3).collect(),
-            e_rx: std::iter::repeat_with(|| T::default()).take(3).collect(),
-            e_ry: std::iter::repeat_with(|| T::default()).take(3).collect(),
-            eq_rx: None,
-            eq_ry: None,
-            identity: None,
-        }
-    }
-}
+// #[derive(Default, CanonicalSerialize, CanonicalDeserialize)]
+// pub struct SpartanStuff<T: CanonicalSerialize + CanonicalDeserialize + Sync> {
+//     pub(crate) witness: T,
+//     pub(crate) read_cts_rows: Vec<T>,
+//     pub(crate) read_cts_cols: Vec<T>,
+//     pub(crate) final_cts_rows: Vec<T>,
+//     pub(crate) final_cts_cols: Vec<T>,
+//     pub(crate) rows: Vec<T>,
+//     pub(crate) cols: Vec<T>,
+//     pub(crate) vals: Vec<T>,
+//     pub(crate) e_rx: Vec<T>,
+//     pub(crate) e_ry: Vec<T>,
+//     pub(crate) eq_rx: VerifierComputedOpening<T>,
+//     pub(crate) eq_ry: VerifierComputedOpening<T>,
+//     pub(crate) identity: VerifierComputedOpening<T>,
+// }
+
+// impl<T: CanonicalSerialize + CanonicalDeserialize + Sync> StructuredPolynomialData<T>
+//     for SpartanStuff<T>
+// {
+//     fn read_write_values(&self) -> Vec<&T> {
+//         self.read_cts_rows
+//             .iter()
+//             .chain(self.read_cts_cols.iter())
+//             .chain(self.rows.iter())
+//             .chain(self.cols.iter())
+//             .chain(self.e_rx.iter())
+//             .chain(self.e_ry.iter())
+//             .collect()
+//     }
+
+//     fn init_final_values(&self) -> Vec<&T> {
+//         self.final_cts_rows
+//             .iter()
+//             .chain(self.final_cts_cols.iter())
+//             .collect()
+//     }
+
+//     fn init_final_values_mut(&mut self) -> Vec<&mut T> {
+//         self.final_cts_rows
+//             .iter_mut()
+//             .chain(self.final_cts_cols.iter_mut())
+//             .collect()
+//     }
+
+//     fn read_write_values_mut(&mut self) -> Vec<&mut T> {
+//         self.read_cts_rows
+//             .iter_mut()
+//             .chain(self.read_cts_cols.iter_mut())
+//             .chain(self.rows.iter_mut())
+//             .chain(self.cols.iter_mut())
+//             .chain(self.e_rx.iter_mut())
+//             .chain(self.e_ry.iter_mut())
+//             .collect()
+//     }
+// }
+
+// pub type SpartanPolynomials<F: JoltField> = SpartanStuff<DensePolynomial<F>>;
+
+// pub type SpartanOpenings<F: JoltField> = SpartanStuff<F>;
+
+// pub type SpartanCommitments<PCS: CommitmentScheme<ProofTranscript>, ProofTranscript: Transcript> =
+//     SpartanStuff<PCS::Commitment>;
+
+// impl<F: JoltField, T: CanonicalSerialize + CanonicalDeserialize + Default>
+//     Initializable<T, SpartanPreprocessing<F>> for SpartanStuff<T>
+// {
+//     fn initialize(_: &SpartanPreprocessing<F>) -> Self {
+//         Self {
+//             witness: T::default(),
+//             read_cts_rows: std::iter::repeat_with(|| T::default()).take(3).collect(),
+//             read_cts_cols: std::iter::repeat_with(|| T::default()).take(3).collect(),
+//             final_cts_rows: std::iter::repeat_with(|| T::default()).take(3).collect(),
+//             final_cts_cols: std::iter::repeat_with(|| T::default()).take(3).collect(),
+//             rows: std::iter::repeat_with(|| T::default()).take(3).collect(),
+//             cols: std::iter::repeat_with(|| T::default()).take(3).collect(),
+//             vals: std::iter::repeat_with(|| T::default()).take(3).collect(),
+//             e_rx: std::iter::repeat_with(|| T::default()).take(3).collect(),
+//             e_ry: std::iter::repeat_with(|| T::default()).take(3).collect(),
+//             eq_rx: None,
+//             eq_ry: None,
+//             identity: None,
+//         }
+//     }
+// }
 
 #[derive(Clone)]
 pub struct SpartanPreprocessing<F: JoltField> {
     pub(crate) inst: Instance<F>,
     pub(crate) vars: Vec<F>,
     pub(crate) inputs: Vec<F>,
-    // pub(crate) rx_ry: Option<Vec<F>>,
 }
 
 impl<F: JoltField> SpartanPreprocessing<F> {
@@ -232,380 +223,380 @@
     }
 }
 
-impl<F, PCS, ProofTranscript> MemoryCheckingProver<F, PCS, ProofTranscript>
-    for SpartanProof<F, PCS, ProofTranscript>
-where
-    F: JoltField,
-    PCS: CommitmentScheme<ProofTranscript, Field = F>,
-    ProofTranscript: Transcript,
-{
-    type Polynomials = SpartanPolynomials<F>;
-    type Openings = SpartanOpenings<F>;
-
-    type Preprocessing = SpartanPreprocessing<F>;
-
-    type Commitments = SpartanCommitments<PCS, ProofTranscript>;
-    type MemoryTuple = (F, F, F);
-
-    fn fingerprint(inputs: &(F, F, F), gamma: &F, tau: &F) -> F {
-        let (a, v, t) = *inputs;
-        t * gamma.square() + v * *gamma + a - *tau
-    }
-
-    #[tracing::instrument(skip_all, name = "SpartanPolynomials::compute_leaves")]
-    fn compute_leaves(
-        _: &SpartanPreprocessing<F>,
-        polynomials: &Self::Polynomials,
-        _: &JoltPolynomials<F>,
-        gamma: &F,
-        tau: &F,
-    ) -> (
-        <Self::ReadWriteGrandProduct as BatchedGrandProduct<F, PCS, ProofTranscript>>::Leaves,
-        <Self::InitFinalGrandProduct as BatchedGrandProduct<F, PCS, ProofTranscript>>::Leaves,
-    ) {
-        //Assuming the sparsity of all the matrices are the same, their read_ts count will be the same for rows and columns.
-        let n_reads = polynomials.rows[0].len();
-        let read_cts_rows = &polynomials.read_cts_rows;
-        let read_cts_cols = &polynomials.read_cts_cols;
-        let final_cts_rows = &polynomials.final_cts_rows;
-        let final_cts_cols = &polynomials.final_cts_cols;
-        let rows = &polynomials.rows;
-        let cols = &polynomials.cols;
-        let e_rx = &polynomials.e_rx;
-        let e_ry = &polynomials.e_ry;
-        let eq_rx = match &polynomials.eq_rx {
-            Some(eq) => eq,
-            None => panic!(),
-        };
-        let eq_ry = match &polynomials.eq_ry {
-            Some(eq) => eq,
-            None => panic!(),
-        };
-
-        (0..read_cts_rows.len()).for_each(|idx| {
-            assert_eq!(read_cts_rows[idx].len(), n_reads);
-            assert_eq!(read_cts_cols[idx].len(), n_reads);
-            assert_eq!(rows[idx].len(), n_reads);
-            assert_eq!(cols[idx].len(), n_reads);
-            assert_eq!(e_rx[idx].len(), n_reads);
-            assert_eq!(e_ry[idx].len(), n_reads);
-        });
-
-        let gamma_squared = gamma.square();
-
-        //Interleaved A_row_reads B_row_reads C_row_reads A_col_reads B_col_reads C_col_reads
-        let read_write_row: Vec<F> = (0..3)
-            .into_par_iter()
-            .flat_map(|i| {
-                let read_fingerprints: Vec<F> = (0..n_reads)
-                    .map(|j| {
-                        let a = &rows[i][j];
-                        let v = &e_rx[i][j];
-                        let t = &read_cts_rows[i][j];
-                        mul_0_1_optimized(t, &gamma_squared) + mul_0_1_optimized(v, gamma) + *a
-                            - *tau
-                    })
-                    .collect();
-                let write_fingerprints = read_fingerprints
-                    .iter()
-                    .map(|read_fingerprint| *read_fingerprint + gamma_squared)
-                    .collect();
-                [read_fingerprints, write_fingerprints].concat()
-            })
-            .collect();
-
-        let read_write_col: Vec<F> = (0..3)
-            .into_par_iter()
-            .flat_map(|i| {
-                let read_fingerprints: Vec<F> = (0..n_reads)
-                    .into_par_iter()
-                    .map(|j| {
-                        let a = &cols[i][j];
-                        let v = &e_ry[i][j];
-                        let t = &read_cts_cols[i][j];
-                        mul_0_1_optimized(t, &gamma_squared) + mul_0_1_optimized(v, gamma) + *a
-                            - *tau
-                    })
-                    .collect();
-                let write_fingerprints = read_fingerprints
-                    .iter()
-                    .map(|read_fingerprint| *read_fingerprint + gamma_squared)
-                    .collect();
-                [read_fingerprints, write_fingerprints].concat()
-            })
-            .collect();
-
-        let init_final_row: Vec<F> = {
-            let init_fingerprints: Vec<F> = (0..eq_rx.len())
-                .into_par_iter()
-                .map(|i| {
-                    let a = &F::from_u64(i as u64).unwrap();
-                    let v = &eq_rx[i];
-                    mul_0_1_optimized(v, gamma) + *a - *tau
-                })
-                .collect();
-            let final_fingerprits: Vec<F> = (0..3)
-                .into_par_iter()
-                .flat_map(|i| {
-                    init_fingerprints
-                        .iter()
-                        .enumerate()
-                        .map(|(j, init_fingerprint)| {
-                            let t = &final_cts_rows[i][j];
-                            *init_fingerprint + mul_0_1_optimized(t, &gamma_squared)
-                        })
-                        .collect::<Vec<F>>()
-                })
-                .collect();
-            [init_fingerprints, final_fingerprits].concat()
-        };
-
-        let init_final_col: Vec<F> = {
-            let init_fingerprints: Vec<F> = (0..eq_ry.len())
-                .into_par_iter()
-                .map(|i| {
-                    let a = &F::from_u64(i as u64).unwrap();
-                    let v = &eq_ry[i];
-                    mul_0_1_optimized(v, gamma) + *a - *tau
-                })
-                .collect();
-            let final_fingerprits: Vec<F> = (0..3)
-                .into_par_iter()
-                .flat_map(|i| {
-                    init_fingerprints
-                        .iter()
-                        .enumerate()
-                        .map(|(j, init_fingerprint)| {
-                            let t = &final_cts_cols[i][j];
-                            *init_fingerprint + mul_0_1_optimized(t, &gamma_squared)
-                        })
-                        .collect::<Vec<F>>()
-                })
-                .collect();
-            [init_fingerprints, final_fingerprits].concat()
-        };
-
-        let read_write_leaves = vec![read_write_row, read_write_col].concat();
-        let init_final_leaves = vec![init_final_row, init_final_col].concat();
-
-        ((read_write_leaves, 12), (init_final_leaves, 8))
-    }
-
-    fn interleave<T: Copy + Clone>(
-        _: &SpartanPreprocessing<F>,
-        read_values: &Vec<T>,
-        write_values: &Vec<T>,
-        init_values: &Vec<T>,
-        final_values: &Vec<T>,
-    ) -> (Vec<T>, Vec<T>) {
-        let read_write_values = interleave(read_values, write_values).cloned().collect();
-
-        let init_final_values: Vec<T> = init_values
-            .iter()
-            .zip(final_values.chunks(3))
-            .flat_map(|(init, final_vals)| [*init, final_vals[0], final_vals[1], final_vals[2]])
-            .collect();
-
-        (read_write_values, init_final_values)
-    }
-
-    fn uninterleave_hashes(
-        _: &SpartanPreprocessing<F>,
-        read_write_hashes: Vec<F>,
-        init_final_hashes: Vec<F>,
-    ) -> MultisetHashes<F> {
-        let mut read_hashes = Vec::with_capacity(6);
-        let mut write_hashes = Vec::with_capacity(6);
-
-        for i in 0..6 {
-            read_hashes.push(read_write_hashes[2 * i]);
-            write_hashes.push(read_write_hashes[2 * i + 1]);
-        }
-
-        let mut init_hashes = Vec::with_capacity(2);
-        let mut final_hashes = Vec::with_capacity(6);
-        for i in 0..2 {
-            init_hashes.push(init_final_hashes[4 * i]);
-            final_hashes.push(init_final_hashes[4 * i + 1]);
-            final_hashes.push(init_final_hashes[4 * i + 2]);
-            final_hashes.push(init_final_hashes[4 * i + 3]);
-        }
-
-        MultisetHashes {
-            read_hashes,
-            write_hashes,
-            init_hashes,
-            final_hashes,
-        }
-    }
-
-    fn check_multiset_equality(_: &SpartanPreprocessing<F>, multiset_hashes: &MultisetHashes<F>) {
-        assert_eq!(multiset_hashes.final_hashes.len(), 6);
-        assert_eq!(multiset_hashes.write_hashes.len(), 6);
-        assert_eq!(multiset_hashes.init_hashes.len(), 2);
-
-        (0..3).into_iter().for_each(|i| {
-            let read_hash = multiset_hashes.read_hashes[i];
-            let write_hash = multiset_hashes.write_hashes[i];
-            let init_hash = multiset_hashes.init_hashes[0]; //row_init hash
-            let final_hash = multiset_hashes.final_hashes[i];
-            assert_eq!(
-                init_hash * write_hash,
-                final_hash * read_hash,
-                "Multiset hashes don't match"
-            );
-        });
-        (0..3).into_iter().for_each(|i| {
-            let read_hash = multiset_hashes.read_hashes[3 + i];
-            let write_hash = multiset_hashes.write_hashes[3 + i];
-            let init_hash = multiset_hashes.init_hashes[1]; //col_init hash
-            let final_hash = multiset_hashes.final_hashes[3 + i];
-            assert_eq!(
-                init_hash * write_hash,
-                final_hash * read_hash,
-                "Multiset hashes don't match"
-            );
-        });
-    }
-
-    fn protocol_name() -> &'static [u8] {
-        b"Spartan Validity Proof"
-    }
-}
-
-impl<F, PCS, ProofTranscript> MemoryCheckingVerifier<F, PCS, ProofTranscript>
-    for SpartanProof<F, PCS, ProofTranscript>
-where
-    F: JoltField,
-    PCS: CommitmentScheme<ProofTranscript, Field = F>,
-    ProofTranscript: Transcript,
-{
-    fn compute_verifier_openings(
-        openings: &mut Self::Openings,
-        preprocessing: &SpartanPreprocessing<F>,
-        _: &[F],
-        r_init_final: &[F],
-    ) {
-        unimplemented!("")
-        // let binding = preprocessing.rx_ry.clone().unwrap();
-        // let (rx, ry) = binding.split_at(binding.len() / 2);
-
-        // let eq_rx = EqPolynomial::new(rx.to_vec());
-        // let eq_ry = EqPolynomial::new(ry.to_vec());
-
-        // openings.eq_rx = Some(eq_rx.evaluate(r_init_final));
-        // openings.eq_ry = Some(eq_ry.evaluate(r_init_final));
-        // openings.identity =
-        //     Some(IdentityPolynomial::new(r_init_final.len()).evaluate(r_init_final));
-    }
-
-    fn read_tuples(
-        _: &SpartanPreprocessing<F>,
-        openings: &Self::Openings,
-        _: &NoExogenousOpenings,
-    ) -> Vec<Self::MemoryTuple> {
-        let read_cts_rows_opening = &openings.read_cts_rows;
-        let read_cts_cols_opening = &openings.read_cts_cols;
-        let rows_opening = &openings.rows;
-        let cols_opening = &openings.cols;
-        let e_rx_opening = &openings.e_rx;
-        let e_ry_opening = &openings.e_ry;
-
-        let mut read_tuples = Vec::new();
-
-        for i in 0..3 {
-            read_tuples.push((rows_opening[i], e_rx_opening[i], read_cts_rows_opening[i]))
-        }
-        for i in 0..3 {
-            read_tuples.push((cols_opening[i], e_ry_opening[i], read_cts_cols_opening[i]))
-        }
-
-        read_tuples
-    }
-
-    fn write_tuples(
-        _: &SpartanPreprocessing<F>,
-        openings: &Self::Openings,
-        _: &NoExogenousOpenings,
-    ) -> Vec<Self::MemoryTuple> {
-        let read_cts_rows_opening = &openings.read_cts_rows;
-        let read_cts_cols_opening = &openings.read_cts_cols;
-        let rows_opening = &openings.rows;
-        let cols_opening = &openings.cols;
-        let e_rx_opening = &openings.e_rx;
-        let e_ry_opening = &openings.e_ry;
-
-        let mut write_tuples = Vec::new();
-
-        for i in 0..3 {
-            write_tuples.push((
-                rows_opening[i],
-                e_rx_opening[i],
-                read_cts_rows_opening[i] + F::one(),
-            ))
-        }
-        for i in 0..3 {
-            write_tuples.push((
-                cols_opening[i],
-                e_ry_opening[i],
-                read_cts_cols_opening[i] + F::one(),
-            ))
-        }
-
-        write_tuples
-    }
-
-    fn init_tuples(
-        _: &SpartanPreprocessing<F>,
-        openings: &Self::Openings,
-        _: &NoExogenousOpenings,
-    ) -> Vec<Self::MemoryTuple> {
-        vec![
-            (
-                openings
-                    .identity
-                    .expect("Expected identity polynomial evaluation"),
-                openings.eq_rx.expect("Expected eq polynomial evaluation"),
-                F::zero(),
-            ),
-            (
-                openings
-                    .identity
-                    .expect("Expected identity polynomial evaluation"),
-                openings.eq_ry.expect("Expected eq polynomial evaluation"),
-                F::zero(),
-            ),
-        ]
-    }
-
-    fn final_tuples(
-        _: &SpartanPreprocessing<F>,
-        openings: &Self::Openings,
-        _: &NoExogenousOpenings,
-    ) -> Vec<Self::MemoryTuple> {
-        let mut final_tuples = Vec::new();
-
-        for i in 0..3 {
-            final_tuples.push((
-                openings
-                    .identity
-                    .expect("Expected identity polynomial evaluation"),
-                openings.eq_rx.expect("Expected eq polynomial evaluation"),
-                openings.final_cts_rows[i],
-            ))
-        }
-        for i in 0..3 {
-            final_tuples.push((
-                openings
-                    .identity
-                    .expect("Expected identity polynomial evaluation"),
-                openings.eq_ry.expect("Expected eq polynomial evaluation"),
-                openings.final_cts_cols[i],
-            ))
-        }
-        final_tuples
-    }
-}
+// impl<F, PCS, ProofTranscript> MemoryCheckingProver<F, PCS, ProofTranscript>
+//     for SpartanProof<F, PCS, ProofTranscript>
+// where
+//     F: JoltField,
+//     PCS: CommitmentScheme<ProofTranscript, Field = F>,
+//     ProofTranscript: Transcript,
+// {
+//     type Polynomials = SpartanPolynomials<F>;
+//     type Openings = SpartanOpenings<F>;
+
+//     type Preprocessing = SpartanPreprocessing<F>;
+
+//     type Commitments = SpartanCommitments<PCS, ProofTranscript>;
+//     type MemoryTuple = (F, F, F);
+
+//     fn fingerprint(inputs: &(F, F, F), gamma: &F, tau: &F) -> F {
+//         let (a, v, t) = *inputs;
+//         t * gamma.square() + v * *gamma + a - *tau
+//     }
+
+//     #[tracing::instrument(skip_all, name = "SpartanPolynomials::compute_leaves")]
+//     fn compute_leaves(
+//         _: &SpartanPreprocessing<F>,
+//         polynomials: &Self::Polynomials,
+//         _: &JoltPolynomials<F>,
+//         gamma: &F,
+//         tau: &F,
+//     ) -> (
+//         <Self::ReadWriteGrandProduct as BatchedGrandProduct<F, PCS, ProofTranscript>>::Leaves,
+//         <Self::InitFinalGrandProduct as BatchedGrandProduct<F, PCS, ProofTranscript>>::Leaves,
+//     ) {
+//         //Assuming the sparsity of all the matrices are the same, their read_ts count will be the same for rows and columns.
+//         let n_reads = polynomials.rows[0].len();
+//         let read_cts_rows = &polynomials.read_cts_rows;
+//         let read_cts_cols = &polynomials.read_cts_cols;
+//         let final_cts_rows = &polynomials.final_cts_rows;
+//         let final_cts_cols = &polynomials.final_cts_cols;
+//         let rows = &polynomials.rows;
+//         let cols = &polynomials.cols;
+//         let e_rx = &polynomials.e_rx;
+//         let e_ry = &polynomials.e_ry;
+//         let eq_rx = match &polynomials.eq_rx {
+//             Some(eq) => eq,
+//             None => panic!(),
+//         };
+//         let eq_ry = match &polynomials.eq_ry {
+//             Some(eq) => eq,
+//             None => panic!(),
+//         };
+
+//         (0..read_cts_rows.len()).for_each(|idx| {
+//             assert_eq!(read_cts_rows[idx].len(), n_reads);
+//             assert_eq!(read_cts_cols[idx].len(), n_reads);
+//             assert_eq!(rows[idx].len(), n_reads);
+//             assert_eq!(cols[idx].len(), n_reads);
+//             assert_eq!(e_rx[idx].len(), n_reads);
+//             assert_eq!(e_ry[idx].len(), n_reads);
+//         });
+
+//         let gamma_squared = gamma.square();
+
+//         //Interleaved A_row_reads B_row_reads C_row_reads A_col_reads B_col_reads C_col_reads
+//         let read_write_row: Vec<F> = (0..3)
+//             .into_par_iter()
+//             .flat_map(|i| {
+//                 let read_fingerprints: Vec<F> = (0..n_reads)
+//                     .map(|j| {
+//                         let a = &rows[i][j];
+//                         let v = &e_rx[i][j];
+//                         let t = &read_cts_rows[i][j];
+//                         mul_0_1_optimized(t, &gamma_squared) + mul_0_1_optimized(v, gamma) + *a
+//                             - *tau
+//                     })
+//                     .collect();
+//                 let write_fingerprints = read_fingerprints
+//                     .iter()
+//                     .map(|read_fingerprint| *read_fingerprint + gamma_squared)
+//                     .collect();
+//                 [read_fingerprints, write_fingerprints].concat()
+//             })
+//             .collect();
+
+//         let read_write_col: Vec<F> = (0..3)
+//             .into_par_iter()
+//             .flat_map(|i| {
+//                 let read_fingerprints: Vec<F> = (0..n_reads)
+//                     .into_par_iter()
+//                     .map(|j| {
+//                         let a = &cols[i][j];
+//                         let v = &e_ry[i][j];
+//                         let t = &read_cts_cols[i][j];
+//                         mul_0_1_optimized(t, &gamma_squared) + mul_0_1_optimized(v, gamma) + *a
+//                             - *tau
+//                     })
+//                     .collect();
+//                 let write_fingerprints = read_fingerprints
+//                     .iter()
+//                     .map(|read_fingerprint| *read_fingerprint + gamma_squared)
+//                     .collect();
+//                 [read_fingerprints, write_fingerprints].concat()
+//             })
+//             .collect();
+
+//         let init_final_row: Vec<F> = {
+//             let init_fingerprints: Vec<F> = (0..eq_rx.len())
+//                 .into_par_iter()
+//                 .map(|i| {
+//                     let a = &F::from_u64(i as u64).unwrap();
+//                     let v = &eq_rx[i];
+//                     mul_0_1_optimized(v, gamma) + *a - *tau
+//                 })
+//                 .collect();
+//             let final_fingerprits: Vec<F> = (0..3)
+//                 .into_par_iter()
+//                 .flat_map(|i| {
+//                     init_fingerprints
+//                         .iter()
+//                         .enumerate()
+//                         .map(|(j, init_fingerprint)| {
+//                             let t = &final_cts_rows[i][j];
+//                             *init_fingerprint + mul_0_1_optimized(t, &gamma_squared)
+//                         })
+//                         .collect::<Vec<F>>()
+//                 })
+//                 .collect();
+//             [init_fingerprints, final_fingerprits].concat()
+//         };
+
+//         let init_final_col: Vec<F> = {
+//             let init_fingerprints: Vec<F> = (0..eq_ry.len())
+//                 .into_par_iter()
+//                 .map(|i| {
+//                     let a = &F::from_u64(i as u64).unwrap();
+//                     let v = &eq_ry[i];
+//                     mul_0_1_optimized(v, gamma) + *a - *tau
+//                 })
+//                 .collect();
+//             let final_fingerprits: Vec<F> = (0..3)
+//                 .into_par_iter()
+//                 .flat_map(|i| {
+//                     init_fingerprints
+//                         .iter()
+//                         .enumerate()
+//                         .map(|(j, init_fingerprint)| {
+//                             let t = &final_cts_cols[i][j];
+//                             *init_fingerprint + mul_0_1_optimized(t, &gamma_squared)
+//                         })
+//                         .collect::<Vec<F>>()
+//                 })
+//                 .collect();
+//             [init_fingerprints, final_fingerprits].concat()
+//         };
+
+//         let read_write_leaves = vec![read_write_row, read_write_col].concat();
+//         let init_final_leaves = vec![init_final_row, init_final_col].concat();
+
+//         ((read_write_leaves, 12), (init_final_leaves, 8))
+//     }
+
+//     fn interleave<T: Copy + Clone>(
+//         _: &SpartanPreprocessing<F>,
+//         read_values: &Vec<T>,
+//         write_values: &Vec<T>,
+//         init_values: &Vec<T>,
+//         final_values: &Vec<T>,
+//     ) -> (Vec<T>, Vec<T>) {
+//         let read_write_values = interleave(read_values, write_values).cloned().collect();
+
+//         let init_final_values: Vec<T> = init_values
+//             .iter()
+//             .zip(final_values.chunks(3))
+//             .flat_map(|(init, final_vals)| [*init, final_vals[0], final_vals[1], final_vals[2]])
+//             .collect();
+
+//         (read_write_values, init_final_values)
+//     }
+
+//     fn uninterleave_hashes(
+//         _: &SpartanPreprocessing<F>,
+//         read_write_hashes: Vec<F>,
+//         init_final_hashes: Vec<F>,
+//     ) -> MultisetHashes<F> {
+//         let mut read_hashes = Vec::with_capacity(6);
+//         let mut write_hashes = Vec::with_capacity(6);
+
+//         for i in 0..6 {
+//             read_hashes.push(read_write_hashes[2 * i]);
+//             write_hashes.push(read_write_hashes[2 * i + 1]);
+//         }
+
+//         let mut init_hashes = Vec::with_capacity(2);
+//         let mut final_hashes = Vec::with_capacity(6);
+//         for i in 0..2 {
+//             init_hashes.push(init_final_hashes[4 * i]);
+//             final_hashes.push(init_final_hashes[4 * i + 1]);
+//             final_hashes.push(init_final_hashes[4 * i + 2]);
+//             final_hashes.push(init_final_hashes[4 * i + 3]);
+//         }
+
+//         MultisetHashes {
+//             read_hashes,
+//             write_hashes,
+//             init_hashes,
+//             final_hashes,
+//         }
+//     }
+
+//     fn check_multiset_equality(_: &SpartanPreprocessing<F>, multiset_hashes: &MultisetHashes<F>) {
+//         assert_eq!(multiset_hashes.final_hashes.len(), 6);
+//         assert_eq!(multiset_hashes.write_hashes.len(), 6);
+//         assert_eq!(multiset_hashes.init_hashes.len(), 2);
+
+//         (0..3).into_iter().for_each(|i| {
+//             let read_hash = multiset_hashes.read_hashes[i];
+//             let write_hash = multiset_hashes.write_hashes[i];
+//             let init_hash = multiset_hashes.init_hashes[0]; //row_init hash
+//             let final_hash = multiset_hashes.final_hashes[i];
+//             assert_eq!(
+//                 init_hash * write_hash,
+//                 final_hash * read_hash,
+//                 "Multiset hashes don't match"
+//             );
+//         });
+//         (0..3).into_iter().for_each(|i| {
+//             let read_hash = multiset_hashes.read_hashes[3 + i];
+//             let write_hash = multiset_hashes.write_hashes[3 + i];
+//             let init_hash = multiset_hashes.init_hashes[1]; //col_init hash
+//             let final_hash = multiset_hashes.final_hashes[3 + i];
+//             assert_eq!(
+//                 init_hash * write_hash,
+//                 final_hash * read_hash,
+//                 "Multiset hashes don't match"
+//             );
+//         });
+//     }
+
+//     fn protocol_name() -> &'static [u8] {
+//         b"Spartan Validity Proof"
+//     }
+// }
+
+// impl<F, PCS, ProofTranscript> MemoryCheckingVerifier<F, PCS, ProofTranscript>
+//     for SpartanProof<F, PCS, ProofTranscript>
+// where
+//     F: JoltField,
+//     PCS: CommitmentScheme<ProofTranscript, Field = F>,
+//     ProofTranscript: Transcript,
+// {
+//     fn compute_verifier_openings(
+//         openings: &mut Self::Openings,
+//         preprocessing: &SpartanPreprocessing<F>,
+//         _: &[F],
+//         r_init_final: &[F],
+//     ) {
+//         unimplemented!("")
+//         // let binding = preprocessing.rx_ry.clone().unwrap();
+//         // let (rx, ry) = binding.split_at(binding.len() / 2);
+
+//         // let eq_rx = EqPolynomial::new(rx.to_vec());
+//         // let eq_ry = EqPolynomial::new(ry.to_vec());
+
+//         // openings.eq_rx = Some(eq_rx.evaluate(r_init_final));
+//         // openings.eq_ry = Some(eq_ry.evaluate(r_init_final));
+//         // openings.identity =
+//         //     Some(IdentityPolynomial::new(r_init_final.len()).evaluate(r_init_final));
+//     }
+
+//     fn read_tuples(
+//         _: &SpartanPreprocessing<F>,
+//         openings: &Self::Openings,
+//         _: &NoExogenousOpenings,
+//     ) -> Vec<Self::MemoryTuple> {
+//         let read_cts_rows_opening = &openings.read_cts_rows;
+//         let read_cts_cols_opening = &openings.read_cts_cols;
+//         let rows_opening = &openings.rows;
+//         let cols_opening = &openings.cols;
+//         let e_rx_opening = &openings.e_rx;
+//         let e_ry_opening = &openings.e_ry;
+
+//         let mut read_tuples = Vec::new();
+
+//         for i in 0..3 {
+//             read_tuples.push((rows_opening[i], e_rx_opening[i], read_cts_rows_opening[i]))
+//         }
+//         for i in 0..3 {
+//             read_tuples.push((cols_opening[i], e_ry_opening[i], read_cts_cols_opening[i]))
+//         }
+
+//         read_tuples
+//     }
+
+//     fn write_tuples(
+//         _: &SpartanPreprocessing<F>,
+//         openings: &Self::Openings,
+//         _: &NoExogenousOpenings,
+//     ) -> Vec<Self::MemoryTuple> {
+//         let read_cts_rows_opening = &openings.read_cts_rows;
+//         let read_cts_cols_opening = &openings.read_cts_cols;
+//         let rows_opening = &openings.rows;
+//         let cols_opening = &openings.cols;
+//         let e_rx_opening = &openings.e_rx;
+//         let e_ry_opening = &openings.e_ry;
+
+//         let mut write_tuples = Vec::new();
+
+//         for i in 0..3 {
+//             write_tuples.push((
+//                 rows_opening[i],
+//                 e_rx_opening[i],
+//                 read_cts_rows_opening[i] + F::one(),
+//             ))
+//         }
+//         for i in 0..3 {
+//             write_tuples.push((
+//                 cols_opening[i],
+//                 e_ry_opening[i],
+//                 read_cts_cols_opening[i] + F::one(),
+//             ))
+//         }
+
+//         write_tuples
+//     }
+
+//     fn init_tuples(
+//         _: &SpartanPreprocessing<F>,
+//         openings: &Self::Openings,
+//         _: &NoExogenousOpenings,
+//     ) -> Vec<Self::MemoryTuple> {
+//         vec![
+//             (
+//                 openings
+//                     .identity
+//                     .expect("Expected identity polynomial evaluation"),
+//                 openings.eq_rx.expect("Expected eq polynomial evaluation"),
+//                 F::zero(),
+//             ),
+//             (
+//                 openings
+//                     .identity
+//                     .expect("Expected identity polynomial evaluation"),
+//                 openings.eq_ry.expect("Expected eq polynomial evaluation"),
+//                 F::zero(),
+//             ),
+//         ]
+//     }
+
+//     fn final_tuples(
+//         _: &SpartanPreprocessing<F>,
+//         openings: &Self::Openings,
+//         _: &NoExogenousOpenings,
+//     ) -> Vec<Self::MemoryTuple> {
+//         let mut final_tuples = Vec::new();
+
+//         for i in 0..3 {
+//             final_tuples.push((
+//                 openings
+//                     .identity
+//                     .expect("Expected identity polynomial evaluation"),
+//                 openings.eq_rx.expect("Expected eq polynomial evaluation"),
+//                 openings.final_cts_rows[i],
+//             ))
+//         }
+//         for i in 0..3 {
+//             final_tuples.push((
+//                 openings
+//                     .identity
+//                     .expect("Expected identity polynomial evaluation"),
+//                 openings.eq_ry.expect("Expected eq polynomial evaluation"),
+//                 openings.final_cts_cols[i],
+//             ))
+//         }
+//         final_tuples
+//     }
+// }
 
 #[derive(CanonicalSerialize, CanonicalDeserialize)]
 pub struct SpartanProof<F, PCS, ProofTranscript>
@@ -616,16 +607,11 @@
 {
     pub(crate) outer_sumcheck_proof: SumcheckInstanceProof<F, ProofTranscript>,
     pub(crate) inner_sumcheck_proof: SumcheckInstanceProof<F, ProofTranscript>,
-    // pub(crate) spark_sumcheck_proof: SumcheckInstanceProof<F, ProofTranscript>,
     pub(crate) outer_sumcheck_claims: (F, F, F),
     pub(crate) inner_sumcheck_claims: (F, F, F, F),
-    // pub(crate) spark_sumcheck_claims: [F; 9],
-    // pub(crate) memory_checking:
-    //     MemoryCheckingProof<F, PCS, SpartanOpenings<F>, NoExogenousOpenings, ProofTranscript>,
-    // pub(crate) opening_proof: ReducedOpeningProof<F, PCS, ProofTranscript>,
     pub(crate) witness_commit: PCS::Commitment,
     pub(crate) pcs_proof: PCS::Proof,
-    pub(crate) pi_eval: F, //This is required for the check in circom.
+    pub(crate) pi_eval: F,
 }
 
 impl<F, PCS, ProofTranscript> SpartanProof<F, PCS, ProofTranscript>
@@ -634,88 +620,71 @@
     PCS: CommitmentScheme<ProofTranscript, Field = F>,
     ProofTranscript: Transcript,
 {
-    #[tracing::instrument(skip_all, name = "SpartanProof::generate_witness")]
-    pub fn generate_witness(
-        preprocessing: &SpartanPreprocessing<F>,
-        pcs_setup: &PCS::Setup,
-    ) -> (
-        SpartanPolynomials<F>,
-        SpartanCommitments<PCS, ProofTranscript>,
-    ) {
-        let r1cs_instance = &preprocessing.inst.inst;
-        let matrices = r1cs_instance.get_matrices();
-        let (read_cts_rows, read_cts_cols, final_cts_rows, final_cts_cols, rows, cols, vals) =
-            SparseMatPolynomial::multi_sparse_to_dense_rep(&matrices);
-        let polys = SpartanPolynomials {
-            witness: DensePolynomial::default(),
-            read_cts_rows,
-            read_cts_cols,
-            final_cts_rows,
-            final_cts_cols,
-            vals,
-            rows,
-            cols,
-            e_rx: std::iter::repeat_with(|| DensePolynomial::default())
-                .take(3)
-                .collect(),
-            e_ry: std::iter::repeat_with(|| DensePolynomial::default())
-                .take(3)
-                .collect(),
-            eq_rx: None,
-            eq_ry: None,
-            identity: None,
-        };
-        let commits = SpartanCommitments::<PCS, ProofTranscript> {
-            witness: PCS::Commitment::default(),
-            read_cts_rows: PCS::batch_commit_polys(&polys.read_cts_rows, pcs_setup, BatchType::Big),
-            read_cts_cols: PCS::batch_commit_polys(&polys.read_cts_cols, pcs_setup, BatchType::Big),
-            final_cts_rows: PCS::batch_commit_polys(
-                &polys.final_cts_rows,
-                pcs_setup,
-                BatchType::Big,
-            ),
-            final_cts_cols: PCS::batch_commit_polys(
-                &polys.final_cts_cols,
-                pcs_setup,
-                BatchType::Big,
-            ),
-            vals: PCS::batch_commit_polys(&polys.vals, pcs_setup, BatchType::Big),
-            rows: PCS::batch_commit_polys(&polys.rows, pcs_setup, BatchType::Big),
-            cols: PCS::batch_commit_polys(&polys.cols, pcs_setup, BatchType::Big),
-            e_rx: std::iter::repeat_with(|| PCS::Commitment::default())
-                .take(3)
-                .collect(),
-            e_ry: std::iter::repeat_with(|| PCS::Commitment::default())
-                .take(3)
-                .collect(),
-            eq_rx: None,
-            eq_ry: None,
-            identity: None,
-        };
-        (polys, commits)
-    }
+    // #[tracing::instrument(skip_all, name = "SpartanProof::generate_witness")]
+    // pub fn generate_witness(
+    //     preprocessing: &SpartanPreprocessing<F>,
+    //     pcs_setup: &PCS::Setup,
+    // ) -> (
+    //     SpartanPolynomials<F>,
+    //     SpartanCommitments<PCS, ProofTranscript>,
+    // ) {
+    //     let r1cs_instance = &preprocessing.inst.inst;
+    //     let matrices = r1cs_instance.get_matrices();
+    //     let (read_cts_rows, read_cts_cols, final_cts_rows, final_cts_cols, rows, cols, vals) =
+    //         SparseMatPolynomial::multi_sparse_to_dense_rep(&matrices);
+    //     let polys = SpartanPolynomials {
+    //         witness: DensePolynomial::default(),
+    //         read_cts_rows,
+    //         read_cts_cols,
+    //         final_cts_rows,
+    //         final_cts_cols,
+    //         vals,
+    //         rows,
+    //         cols,
+    //         e_rx: std::iter::repeat_with(|| DensePolynomial::default())
+    //             .take(3)
+    //             .collect(),
+    //         e_ry: std::iter::repeat_with(|| DensePolynomial::default())
+    //             .take(3)
+    //             .collect(),
+    //         eq_rx: None,
+    //         eq_ry: None,
+    //         identity: None,
+    //     };
+    //     let commits = SpartanCommitments::<PCS, ProofTranscript> {
+    //         witness: PCS::Commitment::default(),
+    //         read_cts_rows: PCS::batch_commit_polys(&polys.read_cts_rows, pcs_setup, BatchType::Big),
+    //         read_cts_cols: PCS::batch_commit_polys(&polys.read_cts_cols, pcs_setup, BatchType::Big),
+    //         final_cts_rows: PCS::batch_commit_polys(
+    //             &polys.final_cts_rows,
+    //             pcs_setup,
+    //             BatchType::Big,
+    //         ),
+    //         final_cts_cols: PCS::batch_commit_polys(
+    //             &polys.final_cts_cols,
+    //             pcs_setup,
+    //             BatchType::Big,
+    //         ),
+    //         vals: PCS::batch_commit_polys(&polys.vals, pcs_setup, BatchType::Big),
+    //         rows: PCS::batch_commit_polys(&polys.rows, pcs_setup, BatchType::Big),
+    //         cols: PCS::batch_commit_polys(&polys.cols, pcs_setup, BatchType::Big),
+    //         e_rx: std::iter::repeat_with(|| PCS::Commitment::default())
+    //             .take(3)
+    //             .collect(),
+    //         e_ry: std::iter::repeat_with(|| PCS::Commitment::default())
+    //             .take(3)
+    //             .collect(),
+    //         eq_rx: None,
+    //         eq_ry: None,
+    //         identity: None,
+    //     };
+    //     (polys, commits)
+    // }
 
     #[tracing::instrument(skip_all, name = "SpartanProof::prove")]
-    pub fn prove<'a>(
-        pcs_setup: &PCS::Setup,
-        // polynomials: &mut SpartanPolynomials<F>,
-        // commitments: &mut SpartanCommitments<PCS, ProofTranscript>,
-        preprocessing: &mut SpartanPreprocessing<F>,
-    ) -> Self {
-        let mut transcript = ProofTranscript::new(b"Spartan transcript");
-
-        // for idx in 0..3 {
-        //     commitments.rows[idx].append_to_transcript(&mut transcript);
-        //     commitments.cols[idx].append_to_transcript(&mut transcript);
-        //     commitments.vals[idx].append_to_transcript(&mut transcript);
-        //     commitments.read_cts_rows[idx].append_to_transcript(&mut transcript);
-        //     commitments.read_cts_cols[idx].append_to_transcript(&mut transcript);
-        //     commitments.final_cts_rows[idx].append_to_transcript(&mut transcript);
-        //     commitments.final_cts_cols[idx].append_to_transcript(&mut transcript);
-        // }
-
-        // let mut opening_accumulator: ProverOpeningAccumulator<F, ProofTranscript> =
-        //     ProverOpeningAccumulator::new();
+    pub fn prove<'a>(pcs_setup: &PCS::Setup, preprocessing: &SpartanPreprocessing<F>) -> Self {
+        let protocol_name = Self::protocol_name();
+        let mut transcript = ProofTranscript::new(protocol_name);
 
         let num_inputs = preprocessing.inputs.len();
         let num_vars = preprocessing.vars.len();
@@ -735,7 +704,6 @@
         };
         let var_poly = DensePolynomial::new(preprocessing.vars.clone());
 
-        // commitments.witness = PCS::commit(&var_poly, pcs_setup);
         let witness_commit = PCS::commit(&var_poly, pcs_setup);
         witness_commit.append_to_transcript(&mut transcript);
 
@@ -843,133 +811,15 @@
                 .evaluate(&inner_sumcheck_r[1..])
         };
 
-        // let eq_inner_sumcheck = DensePolynomial::new(EqPolynomial::evals(&inner_sumcheck_r[1..]));
-        // opening_accumulator.append(
-        //     &[&var_poly],
-        //     eq_inner_sumcheck,
-        //     inner_sumcheck_r[1..].to_vec(),
-        //     &[&eval_vars_at_ry],
-        //     &mut transcript,
-        // );
-
-        // let eq_rx = EqPolynomial::evals(&outer_sumcheck_r);
-        // let eq_ry = EqPolynomial::evals(&inner_sumcheck_r);
-
-        // preprocessing.rx_ry = Some([outer_sumcheck_r, inner_sumcheck_r].concat());
-
-        // polynomials.e_rx = polynomials
-        //     .rows
-        //     .clone()
-        //     .into_par_iter()
-        //     .map(|row| {
-        //         DensePolynomial::new(
-        //             row.Z
-        //                 .iter()
-        //                 .map(|entry| eq_rx[F::to_u64(entry).unwrap() as usize])
-        //                 .collect_vec(),
-        //         )
-        //     })
-        //     .collect();
-
-        // polynomials.e_ry = polynomials
-        //     .cols
-        //     .clone()
-        //     .into_par_iter()
-        //     .map(|col| {
-        //         DensePolynomial::new(
-        //             col.Z
-        //                 .iter()
-        //                 .map(|entry| eq_ry[F::to_u64(entry).unwrap() as usize])
-        //                 .collect_vec(),
-        //         )
-        //     })
-        //     .collect();
-
-        // polynomials.eq_rx = Some(DensePolynomial::new(eq_rx));
-        // polynomials.eq_ry = Some(DensePolynomial::new(eq_ry));
-
-        // commitments.e_rx = PCS::batch_commit_polys(&polynomials.e_rx, pcs_setup, BatchType::Big);
-        // commitments.e_ry = PCS::batch_commit_polys(&polynomials.e_ry, pcs_setup, BatchType::Big);
-
-        // //Appending commitments to the transcript
-        // for i in 0..3 {
-        //     commitments.e_rx[i].append_to_transcript(&mut transcript);
-        //     commitments.e_ry[i].append_to_transcript(&mut transcript);
-        // }
-
-        // //batching scalar for the spark sum check
-        // let batching_scalar = transcript.challenge_scalar_powers(3);
-        // println!("polynomials
-        //     .e_rx len is {:?}", polynomials
-        //     .e_rx[0].len());
-        // //Flattened vec of polynomials required for spark.
-        // let mut spark_polys = polynomials
-        //     .e_rx
-        //     .iter()
-        //     .chain(polynomials.e_ry.iter())
-        //     .chain(polynomials.vals.iter())
-        //     .cloned()
-        //     .collect_vec();
-
-        // let spark_func = |polys: &[F]| -> F {
-        //     (0..3).fold(F::zero(), |acc, idx| {
-        //         acc + (polys[idx] * polys[idx + 3] * polys[idx + 6])
-        //             .mul_01_optimized(batching_scalar[idx])
-        //     })
-        // };
-
-        // let (spark_sumcheck_proof, spark_sumcheck_r, spark_claims) =
-        //     SumcheckInstanceProof::prove_arbitrary(
-        //         &F::zero(), //passsing zero since it is not required.
-        //         polynomials.e_rx[0].len().log_2(),
-        //         &mut spark_polys,
-        //         spark_func,
-        //         3,
-        //         &mut transcript,
-        //     );
-
-        // transcript.append_scalars(&spark_claims);
-
-        // let spark_claim_refs: Vec<&F> = spark_claims.iter().map(|claim| claim).collect();
-        // let spark_eq = DensePolynomial::new(EqPolynomial::evals(&spark_sumcheck_r));
-
-        // opening_accumulator.append(
-        //     &polynomials
-        //         .e_rx
-        //         .iter()
-        //         .chain(polynomials.e_ry.iter())
-        //         .chain(polynomials.vals.iter())
-        //         .collect_vec(),
-        //     spark_eq,
-        //     spark_sumcheck_r,
-        //     &spark_claim_refs,
-        //     &mut transcript,
-        // );
-
-        // let memory_checking = Self::prove_memory_checking(
-        //     pcs_setup,
-        //     preprocessing,
-        //     &polynomials,
-        //     &JoltPolynomials::default(),
-        //     &mut opening_accumulator,
-        //     &mut transcript,
-        // );
-
-        // let opening_proof = opening_accumulator.reduce_and_prove::<PCS>(pcs_setup, &mut transcript);
-
         SpartanProof {
             outer_sumcheck_proof,
             inner_sumcheck_proof,
-            // spark_sumcheck_proof,
             outer_sumcheck_claims: (
                 outer_sumcheck_claims[1],
                 outer_sumcheck_claims[2],
                 outer_sumcheck_claims[3],
             ),
             inner_sumcheck_claims: (Ar, Br, Cr, eval_vars_at_ry),
-            // spark_sumcheck_claims: array::from_fn(|i| spark_claims[i]),
-            // memory_checking,
-            // opening_proof,
             witness_commit,
             pcs_proof,
             pi_eval,
@@ -979,26 +829,13 @@
     pub fn verify(
         pcs_setup: &PCS::Setup,
         preprocessing: &SpartanPreprocessing<F>,
-        // commitments: &SpartanCommitments<PCS, ProofTranscript>,
         proof: &SpartanProof<F, PCS, ProofTranscript>,
     ) -> Result<(), ProofVerifyError> {
         let num_vars = preprocessing.vars.len();
-        let mut transcript = ProofTranscript::new(b"Spartan transcript");
+        let protocol_name = Self::protocol_name();
+        let mut transcript = ProofTranscript::new(protocol_name);
 
         proof.witness_commit.append_to_transcript(&mut transcript);
-
-        // for idx in 0..3 {
-        //     commitments.rows[idx].append_to_transcript(&mut transcript);
-        //     commitments.cols[idx].append_to_transcript(&mut transcript);
-        //     commitments.vals[idx].append_to_transcript(&mut transcript);
-        //     commitments.read_cts_rows[idx].append_to_transcript(&mut transcript);
-        //     commitments.read_cts_cols[idx].append_to_transcript(&mut transcript);
-        //     commitments.final_cts_rows[idx].append_to_transcript(&mut transcript);
-        //     commitments.final_cts_cols[idx].append_to_transcript(&mut transcript);
-        // }
-        // input.append_to_transcript(b"input", transcript);
-        // let mut opening_accumulator: VerifierOpeningAccumulator<F, PCS, ProofTranscript> =
-        //     VerifierOpeningAccumulator::new();
 
         let (num_rounds_x, num_rounds_y) = (
             (preprocessing.inst.inst.get_num_cons()).log_2(),
@@ -1008,7 +845,6 @@
         let tau = transcript.challenge_vector(num_rounds_x);
 
         // verify the first sum-check instance
-
         let (claim_outer_final, r_x) = proof
             .outer_sumcheck_proof
             .verify(F::zero(), num_rounds_x, 3, &mut transcript)
@@ -1088,85 +924,6 @@
             &claim_w,
             &proof.witness_commit,
         )?;
-        // opening_accumulator.append(
-        //     &[&commitments.witness],
-        //     inner_sumcheck_r[1..].to_vec(),
-        //     &[&claim_w],
-        //     &mut transcript,
-        // );
-
-        // assert_eq!(
-        //     preprocessing.rx_ry.clone().unwrap(),
-        //     [r_x, inner_sumcheck_r].concat(),
-        // );
-
-        // for i in 0..3 {
-        //     commitments.e_rx[i].append_to_transcript(&mut transcript);
-        //     commitments.e_ry[i].append_to_transcript(&mut transcript);
-        // }
-
-        // let batching_scalar = transcript.challenge_scalar_powers(3);
-        // let spark_sumcheck_rounds =   preprocessing.inst.inst.get_matrices().iter() .map(|sparse_poly| sparse_poly.get_num_nz_entries())
-        // .max()
-        // .unwrap().log_2();
-
-        // let spark_claim = claim_A + batching_scalar[1] * claim_B + batching_scalar[2] * claim_C;
-        // let (claim_spark_final, spark_sumcheck_r) = proof
-        //     .spark_sumcheck_proof
-        //     .verify(
-        //         spark_claim,
-        //         spark_sumcheck_rounds,
-        //         3,
-        //         &mut transcript,
-        //     )
-        //     .map_err(|e| e)?;
-
-        // transcript.append_scalars(&proof.spark_sumcheck_claims);
-
-        // let expected_spark_claim = (0..3).fold(F::zero(), |acc, idx| {
-        //     acc + (proof.spark_sumcheck_claims[idx]
-        //         * proof.spark_sumcheck_claims[idx + 3]
-        //         * proof.spark_sumcheck_claims[idx + 6])
-        //         .mul_01_optimized(batching_scalar[idx])
-        // });
-
-        // if claim_spark_final != expected_spark_claim {
-        //     return Err(ProofVerifyError::SpartanError(
-        //         "Invalid Spark Sumcheck Claim".to_string(),
-        //     ));
-        // }
-
-        // let spark_commitment_refs: Vec<&<PCS as CommitmentScheme<ProofTranscript>>::Commitment> =
-        //     chain![
-        //         commitments.e_rx.iter().map(|reference| reference),
-        //         commitments.e_ry.iter().map(|reference| reference),
-        //         commitments.vals.iter().map(|reference| reference),
-        //     ]
-        //     .collect();
-
-        // let spark_claims_refs: Vec<&F> = proof
-        //     .spark_sumcheck_claims
-        //     .iter()
-        //     .map(|reference| reference)
-        //     .collect();
-        // opening_accumulator.append(
-        //     &spark_commitment_refs,
-        //     spark_sumcheck_r,
-        //     &spark_claims_refs,
-        //     &mut transcript,
-        // );
-        // Self::verify_memory_checking(
-        //     preprocessing,
-        //     pcs_setup,
-        //     proof.memory_checking,
-        //     &commitments,
-        //     &JoltCommitments::<PCS, ProofTranscript>::default(),
-        //     &mut opening_accumulator,
-        //     &mut transcript,
-        // )?;
-
-        // Batch-verify all openings
-        // opening_accumulator.reduce_and_verify(pcs_setup, &proof.opening_proof, &mut transcript)?;
         Ok(())
     }
 
@@ -1183,2060 +940,25 @@
 }
 #[cfg(test)]
 pub mod tests {
-    use std::io::Write;
-
     use super::*;
-    use crate::poly::commitment::hyperkzg::{HyperKZGCommitment, HyperKZGProof};
-    use crate::poly::commitment::hyrax::{HyraxCommitment, HyraxGenerators, HyraxOpeningProof};
-    use crate::poly::commitment::kzg::KZGVerifierKey;
-    use crate::poly::commitment::pedersen::PedersenGenerators;
-    use crate::poly::unipoly::UniPoly;
     use crate::{
-        jolt::vm::{
-            bytecode::BytecodeStuff,
-            instruction_lookups::InstructionLookupStuff,
-            read_write_memory::ReadWriteMemoryStuff,
-            rv32i_vm::{RV32ISubtables, C, M, RV32I},
-            timestamp_range_check::TimestampRangeCheckStuff,
-            JoltPreprocessing, JoltProof, JoltStuff,
-        },
-        r1cs::inputs::R1CSStuff,
+        poly::commitment::hyperkzg::HyperKZG, utils::poseidon_transcript::PoseidonTranscript,
     };
-    use crate::{
-        poly::commitment::{
-            hyperkzg::{HyperKZG, HyperKZGVerifierKey},
-            hyrax::HyraxScheme,
-        },
-        utils::poseidon_transcript::PoseidonTranscript,
-    };
-    use ark_ec::{AffineRepr, CurveGroup};
-    use ark_ff::{AdditiveGroup, PrimeField};
-    use serde::Serialize;
-<<<<<<< HEAD
-    use serde_json::json;
-    type Fr = ark_bn254::Fr;
-    type Fq = ark_bn254::Fq;
-=======
-    use serde_json::json;
     type Fr = ark_bn254::Fr;
     type Fq = ark_bn254::Fq;
     pub type ProofTranscript = PoseidonTranscript<Fr, Fq>;
     pub type PCS = HyperKZG<ark_bn254::Bn254, ProofTranscript>;
 
-    // type Fr = ark_grumpkin::Fr;
-    // type Fq = ark_grumpkin::Fq;
-    // pub type PCS = HyraxScheme<ark_grumpkin::Projective, ProofTranscript>;
-
-    trait Circomfmt {
-        fn format(&self) -> serde_json::Value;
-
-        fn format_nn(&self) -> serde_json::Value {
-            self.format()
-        }
-
-        fn format_embeded(&self) -> serde_json::Value {
-            self.format()
-        }
-
-        fn format_setup(&self, _size: usize) -> serde_json::Value {
-            unimplemented!("added for setup")
-        }
-    }
-
-    // TODO: Jolt has these constants too. Import from appropraite places.
-    const NUM_MEMORIES: usize = 54;
-    const NUM_INSTRUCTIONS: usize = 26;
-    const MEMORY_OPS_PER_INSTRUCTION: usize = 4;
-    static chunks_x_size: usize = 4;
-    static chunks_y_size: usize = 4;
-    const NUM_CIRCUIT_FLAGS: usize = 11;
-    static relevant_y_chunks_len: usize = 4;
-
-    pub fn convert_to_3_limbs(r: Fr) -> [Fq; 3] {
-        let mut limbs = [Fq::ZERO; 3];
-
-        let mask = BigUint::from((1u128 << 125) - 1);
-        limbs[0] = Fq::from(BigUint::from(r.into_bigint()) & mask.clone());
-
-        limbs[1] = Fq::from((BigUint::from(r.into_bigint()) >> 125) & mask.clone());
-
-        limbs[2] = Fq::from((BigUint::from(r.into_bigint()) >> 250) & mask.clone());
-
-        limbs
-    }
-
-    pub fn break_in_3(r: Fq) -> [Fq; 3] {
-        let mut limbs = [Fq::ZERO; 3];
-
-        let mask = BigUint::from((1u128 << 125) - 1);
-        limbs[0] = Fq::from(BigUint::from(r.into_bigint()) & mask.clone());
-
-        limbs[1] = Fq::from((BigUint::from(r.into_bigint()) >> 125) & mask.clone());
-
-        limbs[2] = Fq::from((BigUint::from(r.into_bigint()) >> 250) & mask.clone());
-
-        limbs
-    }
-
-    impl Circomfmt for Fr {
-        fn format(&self) -> serde_json::Value {
-            let limbs = convert_to_3_limbs(*self);
-            json!({
-                "limbs": [limbs[0].to_string(), limbs[1].to_string(), limbs[2].to_string()]
-            })
-        }
-    }
-
-    // TODO: Import this from where ever it is defined in Jolt.
-    pub struct JoltPreprocessingNew {
-        pub v_init_final_hash: Fr,
-        pub bytecode_words_hash: Fr,
-    }
-
-    impl JoltPreprocessingNew {
-        fn new(witness: Vec<Fr>) -> JoltPreprocessingNew {
-            let bytecode_stuff_size = 6 * 9;
-            let read_write_memory_stuff_size = 6 * 13;
-            let instruction_lookups_stuff_size = 6 * (C + 3 * NUM_MEMORIES + NUM_INSTRUCTIONS + 1);
-            let timestamp_range_check_stuff_size = 6 * (4 * MEMORY_OPS_PER_INSTRUCTION);
-            let aux_variable_stuff_size = 6 * (8 + relevant_y_chunks_len);
-            let r1cs_stuff_size =
-                6 * (chunks_x_size + chunks_y_size + NUM_CIRCUIT_FLAGS) + aux_variable_stuff_size;
-            let jolt_stuff_size = bytecode_stuff_size
-                + read_write_memory_stuff_size
-                + instruction_lookups_stuff_size
-                + timestamp_range_check_stuff_size
-                + r1cs_stuff_size;
-
-            let pub_in_start = 1 + jolt_stuff_size + 15;
-
-            JoltPreprocessingNew {
-                v_init_final_hash: witness[pub_in_start],
-                bytecode_words_hash: witness[pub_in_start + 1],
-            }
-        }
-    }
-
-    pub struct BytecodeCombiners {
-        pub rho: [Fr; 2],
-    }
-
-    pub struct InstructionLookupCombiners {
-        pub rho: [Fr; 3],
-    }
-
-    pub struct ReadWriteOutputTimestampCombiners {
-        pub rho: [Fr; 4],
-    }
-
-    pub struct R1CSCombiners {
-        pub rho: Fr,
-    }
-
-    pub struct OpeningCombiners {
-        pub bytecode_combiners: BytecodeCombiners,
-        pub instruction_lookup_combiners: InstructionLookupCombiners,
-        pub read_write_output_timestamp_combiners: ReadWriteOutputTimestampCombiners,
-        pub r1cs_combiners: R1CSCombiners,
-        pub coefficient: Fr,
-    }
-
-    pub struct HyperKzgVerifierAdvice {
-        pub r: Fr,
-        pub d_0: Fr,
-        pub v: Fr,
-        pub q_power: Fr,
-    }
-
-    pub struct LinkingStuff1<T: CanonicalSerialize + CanonicalDeserialize + Sync> {
-        pub commitments: JoltStuff<T>,
-        pub opening_combiners: OpeningCombiners,
-        pub hyper_kzg_verifier_advice: HyperKzgVerifierAdvice,
-    }
-
-    impl<T: CanonicalSerialize + CanonicalDeserialize + Sync> LinkingStuff1<T> {
-        fn new(commitments: JoltStuff<T>, witness: Vec<Fr>) -> LinkingStuff1<T> {
-            let bytecode_stuff_size = 6 * 9;
-            let read_write_memory_stuff_size = 6 * 13;
-            let instruction_lookups_stuff_size = 6 * (C + 3 * NUM_MEMORIES + NUM_INSTRUCTIONS + 1);
-            let timestamp_range_check_stuff_size = 6 * (4 * MEMORY_OPS_PER_INSTRUCTION);
-            let aux_variable_stuff_size = 6 * (8 + relevant_y_chunks_len);
-            let r1cs_stuff_size =
-                6 * (chunks_x_size + chunks_y_size + NUM_CIRCUIT_FLAGS) + aux_variable_stuff_size;
-            let jolt_stuff_size = bytecode_stuff_size
-                + read_write_memory_stuff_size
-                + instruction_lookups_stuff_size
-                + timestamp_range_check_stuff_size
-                + r1cs_stuff_size;
-
-            let mut idx = 1 + jolt_stuff_size;
-            let bytecode_combiners = BytecodeCombiners {
-                rho: [witness[idx], witness[idx + 1]],
-            };
-
-            idx += 2;
-            let instruction_lookup_combiners = InstructionLookupCombiners {
-                rho: [witness[idx], witness[idx + 1], witness[idx + 2]],
-            };
-
-            idx += 3;
-            let read_write_output_timestamp_combiners = ReadWriteOutputTimestampCombiners {
-                rho: [
-                    witness[idx],
-                    witness[idx + 1],
-                    witness[idx + 2],
-                    witness[idx + 3],
-                ],
-            };
-
-            idx += 4;
-            let r1cs_combiners = R1CSCombiners { rho: witness[idx] };
-
-            idx += 1;
-
-            let opening_combiners = OpeningCombiners {
-                bytecode_combiners,
-                instruction_lookup_combiners,
-                read_write_output_timestamp_combiners,
-                r1cs_combiners,
-                coefficient: witness[idx],
-            };
-
-            idx += 1;
-            let hyper_kzg_verifier_advice = HyperKzgVerifierAdvice {
-                r: witness[idx],
-                d_0: witness[idx + 1],
-                v: witness[idx + 2],
-                q_power: witness[idx + 3],
-            };
-
-            LinkingStuff1 {
-                commitments,
-                opening_combiners,
-                hyper_kzg_verifier_advice,
-            }
-        }
-    }
-
-    // TODO: Change bytecode_hash to bytecode_words_hash in circom.
-    impl Circomfmt for JoltPreprocessingNew {
-        fn format(&self) -> serde_json::Value {
-            json!({
-                "v_init_final_hash": self.v_init_final_hash.format(),
-                "bytecode_hash": self.bytecode_words_hash.format(),
-
-            })
-        }
-    }
-
-    impl Circomfmt for BytecodeCombiners {
-        fn format(&self) -> serde_json::Value {
-            json!({
-                "rho": [self.rho[0].format(), self.rho[1].format()]
-            })
-        }
-    }
-
-    impl Circomfmt for InstructionLookupCombiners {
-        fn format(&self) -> serde_json::Value {
-            json!({
-                "rho": [self.rho[0].format(), self.rho[1].format(), self.rho[2].format()]
-            })
-        }
-    }
-
-    impl Circomfmt for ReadWriteOutputTimestampCombiners {
-        fn format(&self) -> serde_json::Value {
-            json!({
-                "rho": [self.rho[0].format(), self.rho[1].format(), self.rho[2].format(), self.rho[3].format()]
-            })
-        }
-    }
-
-    impl Circomfmt for R1CSCombiners {
-        fn format(&self) -> serde_json::Value {
-            json!({
-                "rho": self.rho.format()
-            })
-        }
-    }
-
-    impl Circomfmt for OpeningCombiners {
-        fn format(&self) -> serde_json::Value {
-            json!({
-                "bytecodecombiners": self.bytecode_combiners.format(),
-                "instructionlookupcombiners": self.instruction_lookup_combiners.format(),
-                "readwriteoutputtimestampcombiners": self.read_write_output_timestamp_combiners.format(),
-                "spartancombiners": self.r1cs_combiners.format(),
-                "coefficient": self.coefficient.format()
-            })
-        }
-    }
-
-    impl Circomfmt for HyperKzgVerifierAdvice {
-        fn format(&self) -> serde_json::Value {
-            json!({
-                "r": self.r.format(),
-                "d_0": self.d_0.format(),
-                "v": self.v.format(),
-                "q_power": self.q_power.format()
-            })
-        }
-    }
-
-    impl Circomfmt for LinkingStuff1<HyperKZGCommitment<ark_bn254::Bn254>> {
-        fn format(&self) -> serde_json::Value {
-            json!({
-                "commitments": self.commitments.format_embeded(),
-                "openingcombiners": self.opening_combiners.format(),
-                "hyperkzgverifieradvice": self.hyper_kzg_verifier_advice.format()
-            })
-        }
-    }
-
-    impl Circomfmt for HyperKZGVerifierKey<ark_bn254::Bn254> {
-        fn format(&self) -> serde_json::Value {
-            json!({
-                "kzg_vk": self.kzg_vk.format()
-            })
-        }
-    }
-
-    impl Circomfmt for KZGVerifierKey<ark_bn254::Bn254> {
-        fn format(&self) -> serde_json::Value {
-            json!({
-                "g1": self.g1.format(),
-                "g2":{ "x": {"x": self.g2.x.c0.to_string(),
-                            "y": self.g2.x.c1.to_string()
-                        },
-
-                        "y": {"x": self.g2.y.c0.to_string(),
-                             "y": self.g2.y.c1.to_string()
-                        },
-                    },
-                "beta_g2": {"x": {"x": self.beta_g2.x.c0.to_string(),
-                                  "y": self.beta_g2.x.c1.to_string()},
-
-                            "y": {"x": self.beta_g2.y.c0.to_string(),
-                                  "y": self.beta_g2.y.c1.to_string()}
-                            }
-            })
-        }
-    }
-
-    impl Circomfmt for ark_bn254::G1Affine {
-        fn format(&self) -> serde_json::Value {
-            json!({
-                "x": self.x.to_string(),
-                "y": self.y.to_string()
-            })
-        }
-
-        fn format_embeded(&self) -> serde_json::Value {
-            let x_nn = break_in_3(self.x);
-            let y_nn = break_in_3(self.y);
-            json!({
-                "x": {
-                    "limbs": [x_nn[0].to_string(), x_nn[1].to_string(), x_nn[2].to_string()]
-                },
-                "y": {
-                    "limbs": [y_nn[0].to_string(), y_nn[1].to_string(), y_nn[2].to_string()]
-                }
-            })
-        }
-    }
-
-    impl Circomfmt for SpartanProof<Fr, PCS, ProofTranscript> {
-        fn format(&self) -> serde_json::Value {
-            json!({
-                "outer_sumcheck_proof": self.outer_sumcheck_proof.format(),
-                "outer_sumcheck_claims": [self.outer_sumcheck_claims.0.format(),self.outer_sumcheck_claims.1.format(),self.outer_sumcheck_claims.2.format()],
-                "inner_sumcheck_proof": self.inner_sumcheck_proof.format(),
-                "inner_sumcheck_claims": [self.inner_sumcheck_claims.0.format(),self.inner_sumcheck_claims.1.format(),self.inner_sumcheck_claims.2.format(),self.inner_sumcheck_claims.3.format()],
-                "pub_io_eval": self.pi_eval.format(),
-                "joint_opening_proof": self.pcs_proof.format()
-            })
-        }
-    }
-
-    impl Circomfmt for HyperKZGProof<ark_bn254::Bn254> {
-        fn format(&self) -> serde_json::Value {
-            let com: Vec<serde_json::Value> = self.com.iter().map(|c| c.format()).collect();
-            let w: Vec<serde_json::Value> = self.w.iter().map(|c| c.format()).collect();
-            let v: Vec<Vec<serde_json::Value>> = self
-                .v
-                .iter()
-                .map(|v_inner| v_inner.iter().map(|elem| elem.format()).collect())
-                .collect();
-            json!({
-                "com": com,
-                "w": w,
-                "v": v,
-            })
-        }
-    }
-
-    impl Circomfmt for SumcheckInstanceProof<Fr, ProofTranscript> {
-        fn format(&self) -> serde_json::Value {
-            let uni_polys: Vec<serde_json::Value> =
-                self.uni_polys.iter().map(|poly| poly.format()).collect();
-            json!({
-                "uni_polys": uni_polys,
-            })
-        }
-    }
-
-    impl Circomfmt for UniPoly<Fr> {
-        fn format(&self) -> serde_json::Value {
-            let coeffs: Vec<serde_json::Value> =
-                self.coeffs.iter().map(|coeff| coeff.format()).collect();
-            json!({
-                "coeffs": coeffs,
-            })
-        }
-    }
-
-    impl Circomfmt for HyperKZGCommitment<ark_bn254::Bn254> {
-        fn format(&self) -> serde_json::Value {
-            json!({
-                "commitment": self.0.format(),
-            })
-        }
-
-        fn format_nn(&self) -> serde_json::Value {
-            json!({
-                "commitment": self.0.format_nn(),
-            })
-        }
-
-        fn format_embeded(&self) -> serde_json::Value {
-            json!({
-                "commitment": self.0.format_embeded(),
-            })
-        }
-    }
-
-    impl Circomfmt for BytecodeStuff<HyperKZGCommitment<ark_bn254::Bn254>> {
-        fn format(&self) -> serde_json::Value {
-            let v_read_write: Vec<serde_json::Value> =
-                self.v_read_write.iter().map(|v| v.format()).collect();
-            json!({
-                "a_read_write": self.a_read_write.format(),
-                "v_read_write": v_read_write,
-                "t_read": self.t_read.format(),
-                "t_final": self.t_final.format()
-            })
-        }
-
-        fn format_embeded(&self) -> serde_json::Value {
-            let v_read_write: Vec<serde_json::Value> = self
-                .v_read_write
-                .iter()
-                .map(|v| v.format_embeded())
-                .collect();
-            json!({
-                "a_read_write": self.a_read_write.format_embeded(),
-                "v_read_write": v_read_write,
-                "t_read": self.t_read.format_embeded(),
-                "t_final": self.t_final.format_embeded()
-            })
-        }
-    }
-
-    impl Circomfmt for ReadWriteMemoryStuff<HyperKZGCommitment<ark_bn254::Bn254>> {
-        fn format(&self) -> serde_json::Value {
-            json!({
-                "a_ram": self.a_ram.format(),
-                    "v_read_rd": self.v_read_rd.format(),
-                    "v_read_rs1": self.v_read_rs1.format(),
-                    "v_read_rs2": self.v_read_rs2.format(),
-                    "v_read_ram": self.v_read_ram.format(),
-                    "v_write_rd": self.v_write_rd.format(),
-                    "v_write_ram": self.v_write_ram.format(),
-                    "v_final": self.v_final.format(),
-                    "t_read_rd": self.t_read_rd.format(),
-                    "t_read_rs1": self.t_read_rs1.format(),
-                    "t_read_rs2": self.t_read_rs2.format(),
-                    "t_read_ram": self.t_read_ram.format(),
-                    "t_final": self.t_final.format()
-            })
-        }
-
-        fn format_embeded(&self) -> serde_json::Value {
-            json!({
-                "a_ram": self.a_ram.format_embeded(),
-                    "v_read_rd": self.v_read_rd.format_embeded(),
-                    "v_read_rs1": self.v_read_rs1.format_embeded(),
-                    "v_read_rs2": self.v_read_rs2.format_embeded(),
-                    "v_read_ram": self.v_read_ram.format_embeded(),
-                    "v_write_rd": self.v_write_rd.format_embeded(),
-                    "v_write_ram": self.v_write_ram.format_embeded(),
-                    "v_final": self.v_final.format_embeded(),
-                    "t_read_rd": self.t_read_rd.format_embeded(),
-                    "t_read_rs1": self.t_read_rs1.format_embeded(),
-                    "t_read_rs2": self.t_read_rs2.format_embeded(),
-                    "t_read_ram": self.t_read_ram.format_embeded(),
-                    "t_final": self.t_final.format_embeded()
-            })
-        }
-    }
-
-    impl Circomfmt for InstructionLookupStuff<HyperKZGCommitment<ark_bn254::Bn254>> {
-        fn format(&self) -> serde_json::Value {
-            let dim: Vec<serde_json::Value> = self.dim.iter().map(|com| com.format()).collect();
-            let read_cts: Vec<serde_json::Value> =
-                self.read_cts.iter().map(|com| com.format()).collect();
-            let final_cts: Vec<serde_json::Value> =
-                self.final_cts.iter().map(|com| com.format()).collect();
-            let E_polys: Vec<serde_json::Value> =
-                self.E_polys.iter().map(|com| com.format()).collect();
-            let instruction_flags: Vec<serde_json::Value> = self
-                .instruction_flags
-                .iter()
-                .map(|com| com.format())
-                .collect();
-            json!({
-                "dim": dim,
-                "read_cts": read_cts,
-                "final_cts": final_cts,
-                "E_polys": E_polys,
-                "instruction_flags": instruction_flags,
-                "lookup_outputs": self.lookup_outputs.format()
-            })
-        }
-
-        fn format_embeded(&self) -> serde_json::Value {
-            let dim: Vec<serde_json::Value> =
-                self.dim.iter().map(|com| com.format_embeded()).collect();
-            let read_cts: Vec<serde_json::Value> = self
-                .read_cts
-                .iter()
-                .map(|com| com.format_embeded())
-                .collect();
-            let final_cts: Vec<serde_json::Value> = self
-                .final_cts
-                .iter()
-                .map(|com| com.format_embeded())
-                .collect();
-            let E_polys: Vec<serde_json::Value> = self
-                .E_polys
-                .iter()
-                .map(|com| com.format_embeded())
-                .collect();
-            let instruction_flags: Vec<serde_json::Value> = self
-                .instruction_flags
-                .iter()
-                .map(|com| com.format_embeded())
-                .collect();
-            json!({
-                "dim": dim,
-                "read_cts": read_cts,
-                "final_cts": final_cts,
-                "E_polys": E_polys,
-                "instruction_flags": instruction_flags,
-                "lookup_outputs": self.lookup_outputs.format_embeded()
-            })
-        }
-    }
-
-    impl Circomfmt for TimestampRangeCheckStuff<HyperKZGCommitment<ark_bn254::Bn254>> {
-        fn format(&self) -> serde_json::Value {
-            unimplemented!("Use format_embeded.");
-        }
-
-        fn format_embeded(&self) -> serde_json::Value {
-            let read_cts_read_timestamp: Vec<serde_json::Value> = self
-                .read_cts_read_timestamp
-                .iter()
-                .map(|com| com.format_embeded())
-                .collect();
-            let read_cts_global_minus_read: Vec<serde_json::Value> = self
-                .read_cts_global_minus_read
-                .iter()
-                .map(|com| com.format_embeded())
-                .collect();
-            let final_cts_read_timestamp: Vec<serde_json::Value> = self
-                .final_cts_read_timestamp
-                .iter()
-                .map(|com| com.format_embeded())
-                .collect();
-            let final_cts_global_minus_read: Vec<serde_json::Value> = self
-                .final_cts_global_minus_read
-                .iter()
-                .map(|com| com.format_embeded())
-                .collect();
-            json!({
-                 "read_cts_read_timestamp": read_cts_read_timestamp,
-                    "read_cts_global_minus_read":read_cts_global_minus_read,
-                    "final_cts_read_timestamp": final_cts_read_timestamp,
-                    "final_cts_global_minus_read": final_cts_global_minus_read
-            })
-        }
-    }
-
-    impl Circomfmt for R1CSStuff<HyperKZGCommitment<ark_bn254::Bn254>> {
-        fn format(&self) -> serde_json::Value {
-            unimplemented!("Use format_embeded.");
-        }
-
-        fn format_embeded(&self) -> serde_json::Value {
-            let chunks_x: Vec<serde_json::Value> = self
-                .chunks_x
-                .iter()
-                .map(|com| com.format_embeded())
-                .collect();
-            let chunks_y: Vec<serde_json::Value> = self
-                .chunks_y
-                .iter()
-                .map(|com| com.format_embeded())
-                .collect();
-            let circuit_flags: Vec<serde_json::Value> = self
-                .circuit_flags
-                .iter()
-                .map(|com| com.format_embeded())
-                .collect();
-            json!({
-                "chunks_x": chunks_x,
-                "chunks_y": chunks_y,
-                "circuit_flags": circuit_flags
-            })
-        }
-    }
-
-    impl Circomfmt for JoltStuff<HyperKZGCommitment<ark_bn254::Bn254>> {
-        fn format(&self) -> serde_json::Value {
-            unimplemented!("Use format_embeded.");
-        }
-
-        fn format_embeded(&self) -> serde_json::Value {
-            json!({
-                "bytecode": self.bytecode.format_embeded(),
-                "read_write_memory": self.read_write_memory.format_embeded(),
-                "instruction_lookups": self.instruction_lookups.format_embeded(),
-                "timestamp_range_check": self.timestamp_range_check.format_embeded(),
-                "r1cs": self.r1cs.format_embeded()
-            })
-        }
-    }
-
-    // impl Circomfmt for HyraxCommitment<ark_grumpkin::Projective> {
-    //     fn format(&self) -> serde_json::Value {
-    //         let commitments: Vec<serde_json::Value> = self
-    //             .row_commitments
-    //             .iter()
-    //             .map(|commit| commit.into_affine().into_group().format())
-    //             .collect();
-    //         json!({
-    //             "row_commitments": commitments,
-    //         })
-    //     }
-    // }
-    // impl Circomfmt for HyraxOpeningProof<ark_grumpkin::Projective, ProofTranscript> {
-    //     fn format(&self) -> serde_json::Value {
-    //         let vector_matrix_product: Vec<serde_json::Value> = self
-    //             .vector_matrix_product
-    //             .iter()
-    //             .map(|elem| elem.format())
-    //             .collect();
-    //         json!({
-    //             "tau": vector_matrix_product,
-    //         })
-    //     }
-    // }
-
-    impl Circomfmt for ark_grumpkin::Projective {
-        fn format(&self) -> serde_json::Value {
-            json!({
-                "x": self.x.to_string(),
-                "y": self.y.to_string(),
-                "z": self.z.to_string()
-            })
-        }
-    }
-
-    impl Circomfmt for PoseidonTranscript<Fr, Fq> {
-        fn format(&self) -> serde_json::Value {
-            json!({
-                "state": self.state.state[1].to_string(),
-                "nRounds": self.n_rounds.to_string(),
-            })
-        }
-    }
-
-    impl Circomfmt for PedersenGenerators<ark_grumpkin::Projective> {
-        fn format(&self) -> serde_json::Value {
-            unimplemented!("Use format_setup")
-        }
-        fn format_setup(&self, size: usize) -> serde_json::Value {
-            let generators: Vec<serde_json::Value> = self
-                .generators
-                .iter()
-                .take(size)
-                .map(|gen| gen.into_group().format())
-                .collect();
-            json!({
-                "gens": generators
-            })
-        }
-    }
-
-    // impl Circomfmt for HyraxGenerators<ark_grumpkin::Projective> {
-    //     fn format(&self) -> serde_json::Value {
-    //         json!({
-    //             "gens": self.gens.format()
-
-    //         })
-    //     }
-    // }
-
     #[test]
     fn spartan() {
-        let constraint_path = Some("src/spartan/verifier_constraints.json");
-        let witness_path = Some("src/spartan/witness.json");
-
-        let mut preprocessing = SpartanPreprocessing::<Fr>::preprocess(None, None, 9);
-        let commitment_shapes = SpartanProof::<Fr, PCS, ProofTranscript>::commitment_shapes(
-            preprocessing.inputs.len() + preprocessing.vars.len(),
-        );
-        let pcs_setup = PCS::setup(&commitment_shapes);
-        // let mut spartan_commitments = SpartanStuff::initialize(&preprocessing);
-        let proof = SpartanProof::<Fr, PCS, ProofTranscript>::prove(
-            &pcs_setup,
-            // &mut spartan_polynomials,
-            // &mut spartan_commitments,
-            &mut preprocessing,
-        );
-        SpartanProof::<Fr, PCS, ProofTranscript>::verify(
-            &pcs_setup,
-            &preprocessing,
-            // &spartan_commitments,
-            &proof,
-        )
-        .unwrap();
-
-        let pi = preprocessing.inputs;
-        let formatted_pub_inp: Vec<serde_json::Value> =
-            pi.iter().map(|elem| elem.format()).collect();
-        let transcipt_init = <PoseidonTranscript<Fr, Fq> as Transcript>::new(b"Spartan transcript");
-
-        // let input_json = json!({
-        //     "pub_inp": formatted_pub_inp,
-        //     "vk": pcs_setup.1.format(),
-        //     "proof": proof.format(),
-        //     "w_commitment": proof.witness_commit.format(),
-        //     "transcript" : transcipt_init.format()
-        // });
-        // let input_json = json!({
-        //     "pub_inp": formatted_pub_inp,
-        //     "setup": pcs_setup.format_setup(proof.pcs_proof.vector_matrix_product.len()),
-        //     "proof": proof.format(),
-        //     "w_commitment": proof.witness_commit.format(),
-        //     "transcript" : transcipt_init.format()
-        // });
-
-        // TODO: Read witness.json file and put the first half into witness.
-
-        let file =
-            File::open(witness_path.expect("Path doesn't exist")).expect("Witness file not found");
-        let reader = std::io::BufReader::new(file);
-        let witness: Vec<String> = serde_json::from_reader(reader).unwrap();
-        let mut z = Vec::new();
-        for value in witness {
-            let val: BigUint = value.parse().unwrap();
-            let mut bytes = val.to_bytes_le();
-            bytes.resize(32, 0u8);
-            let val = Fr::from_bytes(&bytes);
-            z.push(val);
-        }
-        let jolt_pi = JoltPreprocessingNew::new(z);
-
-        // TODO: Get jolt_stuff.
-        let linking_stuff = LinkingStuff1::new(jolt_stuff, z);
-
-        let input_json = json!({
-            "jolt_pi": jolt_pi.format(),
-            "linking_stuff": linking_stuff.format(),
-            "vk": pcs_setup.1.format(),
-            "proof": proof.format(),
-            "w_commitment": proof.witness_commit.format(),
-            "transcript" : transcipt_init.format()
-        });
-
-        // Convert the JSON to a pretty-printed string
-        let pretty_json =
-            serde_json::to_string_pretty(&input_json).expect("Failed to serialize JSON");
-
-        let input_file_path = "input.json";
-        let mut input_file = File::create(input_file_path).expect("Failed to create input.json");
-        input_file
-            .write_all(pretty_json.as_bytes())
-            .expect("Failed to write to input.json");
-    }
-}
-
-#[cfg(test)]
-mod tests_spartan_2 {
-    use std::io::Write;
-
-    use super::*;
-    use crate::field::ark;
-    use crate::poly::commitment::hyperkzg::{self, HyperKZGCommitment, HyperKZGProof};
-    use crate::poly::commitment::hyrax::{HyraxCommitment, HyraxGenerators, HyraxOpeningProof};
-    use crate::poly::commitment::kzg::KZGVerifierKey;
-    use crate::poly::commitment::pedersen::PedersenGenerators;
-    use crate::poly::unipoly::UniPoly;
-    use crate::{
-        jolt::vm::{
-            bytecode::BytecodeStuff,
-            instruction_lookups::InstructionLookupStuff,
-            read_write_memory::ReadWriteMemoryStuff,
-            rv32i_vm::{RV32ISubtables, C, M, RV32I},
-            timestamp_range_check::TimestampRangeCheckStuff,
-            JoltPreprocessing, JoltProof, JoltStuff,
-        },
-        r1cs::inputs::R1CSStuff,
-    };
-    use crate::{
-        poly::commitment::{
-            hyperkzg::{HyperKZG, HyperKZGVerifierKey},
-            hyrax::HyraxScheme,
-        },
-        utils::poseidon_transcript::PoseidonTranscript,
-    };
-    use ark_ec::{AffineRepr, CurveGroup};
-    use ark_ff::{AdditiveGroup, BigInt, PrimeField};
-    use serde::Serialize;
-    use serde_json::json;
-    // type Fr = ark_bn254::Fr;
-    // type Fq = ark_bn254::Fq;
-    // pub type PCS = HyperKZG<ark_bn254::Bn254, ProofTranscript>;
-
-    type Fr = ark_grumpkin::Fr;
-    type Fq = ark_grumpkin::Fq;
->>>>>>> 6f10fe5e
-    pub type ProofTranscript = PoseidonTranscript<Fr, Fq>;
-    pub type PCS = HyperKZG<ark_bn254::Bn254, ProofTranscript>;
-
-    // type Fr = ark_grumpkin::Fr;
-    // type Fq = ark_grumpkin::Fq;
-    // pub type PCS = HyraxScheme<ark_grumpkin::Projective, ProofTranscript>;
-
-    pub trait Circomfmt {
-        fn format(&self) -> serde_json::Value;
-
-<<<<<<< HEAD
-        fn format_non_native(&self) -> serde_json::Value {
-=======
-        fn format_nn(&self) -> serde_json::Value {
-            self.format()
-        }
-
-        fn format_embeded(&self) -> serde_json::Value {
->>>>>>> 6f10fe5e
-            self.format()
-        }
-
-        fn format_setup(&self, _size: usize) -> serde_json::Value {
-            unimplemented!("added for setup")
-        }
-    }
-
-    // TODO: Jolt has these constants too. Import from appropraite places.
-    const NUM_MEMORIES: usize = 54;
-    const NUM_INSTRUCTIONS: usize = 26;
-    const MEMORY_OPS_PER_INSTRUCTION: usize = 4;
-    static chunks_x_size: usize = 4;
-    static chunks_y_size: usize = 4;
-    const NUM_CIRCUIT_FLAGS: usize = 11;
-    static relevant_y_chunks_len: usize = 4;
-<<<<<<< HEAD
-=======
-    // TODO: This is inner_sumcheck_rounds - 1. Fix this dynamically?
-    static postponed_point_len: usize = 10;
->>>>>>> 6f10fe5e
-
-    pub fn convert_to_3_limbs(r: Fr) -> [Fq; 3] {
-        let mut limbs = [Fq::ZERO; 3];
-
-        let mask = BigUint::from((1u128 << 125) - 1);
-        limbs[0] = Fq::from(BigUint::from(r.into_bigint()) & mask.clone());
-
-        limbs[1] = Fq::from((BigUint::from(r.into_bigint()) >> 125) & mask.clone());
-
-        limbs[2] = Fq::from((BigUint::from(r.into_bigint()) >> 250) & mask.clone());
-
-        limbs
-    }
-
-<<<<<<< HEAD
-    pub fn convert_fq_to_limbs(r: Fq) -> [Fq; 3] {
-=======
-    pub fn break_in_3(r: Fq) -> [Fq; 3] {
->>>>>>> 6f10fe5e
-        let mut limbs = [Fq::ZERO; 3];
-
-        let mask = BigUint::from((1u128 << 125) - 1);
-        limbs[0] = Fq::from(BigUint::from(r.into_bigint()) & mask.clone());
-
-        limbs[1] = Fq::from((BigUint::from(r.into_bigint()) >> 125) & mask.clone());
-
-        limbs[2] = Fq::from((BigUint::from(r.into_bigint()) >> 250) & mask.clone());
-
-        limbs
-    }
-
-<<<<<<< HEAD
-=======
-    pub fn combine_limbs(limbs: Vec<Fr>) -> Fq {
-        assert_eq!(limbs.len(), 3);
-        let mut limbs_big_int: [BigInt<4>; 3] = [BigInt::<4>::default(); 3];
-        limbs_big_int[0] = limbs[0].into_bigint();
-        limbs_big_int[1] = limbs[1].into_bigint();
-        limbs_big_int[2] = limbs[2].into_bigint();
-
-        Fq::from(limbs_big_int[0])
-            + Fq::from(limbs_big_int[1]) * Fq::from((1 as u128) << 125)
-            + Fq::from(limbs_big_int[2]) * Fq::from((1 as u128) << 250)
-    }
-
-    impl Circomfmt for Fq {
-        fn format(&self) -> serde_json::Value {
-            let limbs = break_in_3(*self);
-            json!({
-                "limbs": [limbs[0].to_string(), limbs[1].to_string(), limbs[2].to_string()]
-            })
-        }
-    }
-
->>>>>>> 6f10fe5e
-    impl Circomfmt for Fr {
-        fn format(&self) -> serde_json::Value {
-            let limbs = convert_to_3_limbs(*self);
-            json!({
-                "limbs": [limbs[0].to_string(), limbs[1].to_string(), limbs[2].to_string()]
-            })
-        }
-    }
-
-    // TODO: Import this from where ever it is defined in Jolt.
-    pub struct JoltPreprocessingNew {
-<<<<<<< HEAD
-        pub v_init_final_hash: Fr,
-        pub bytecode_words_hash: Fr,
-=======
-        pub v_init_final_hash: Fq,
-        pub bytecode_words_hash: Fq,
->>>>>>> 6f10fe5e
-    }
-
-    impl JoltPreprocessingNew {
-        fn new(witness: Vec<Fr>) -> JoltPreprocessingNew {
-            let bytecode_stuff_size = 6 * 9;
-            let read_write_memory_stuff_size = 6 * 13;
-            let instruction_lookups_stuff_size = 6 * (C + 3 * NUM_MEMORIES + NUM_INSTRUCTIONS + 1);
-            let timestamp_range_check_stuff_size = 6 * (4 * MEMORY_OPS_PER_INSTRUCTION);
-            let aux_variable_stuff_size = 6 * (8 + relevant_y_chunks_len);
-            let r1cs_stuff_size =
-                6 * (chunks_x_size + chunks_y_size + NUM_CIRCUIT_FLAGS) + aux_variable_stuff_size;
-            let jolt_stuff_size = bytecode_stuff_size
-                + read_write_memory_stuff_size
-                + instruction_lookups_stuff_size
-                + timestamp_range_check_stuff_size
-                + r1cs_stuff_size;
-
-<<<<<<< HEAD
-            let pub_in_start = 1 + jolt_stuff_size + 15;
-
-            JoltPreprocessingNew {
-                v_init_final_hash: witness[pub_in_start],
-                bytecode_words_hash: witness[pub_in_start + 1],
-=======
-            // TODO: Update this. Add postponed eval len.
-            let pub_in_start = 1 + 3 * (postponed_point_len + 1) + jolt_stuff_size + 15 * 3;
-
-            JoltPreprocessingNew {
-                v_init_final_hash: combine_limbs(witness[pub_in_start..pub_in_start + 3].to_vec()),
-                bytecode_words_hash: combine_limbs(
-                    witness[pub_in_start + 3..pub_in_start + 6].to_vec(),
-                ),
->>>>>>> 6f10fe5e
-            }
-        }
-    }
-
-    pub struct BytecodeCombiners {
-<<<<<<< HEAD
-        pub rho: [Fr; 2],
-    }
-
-    pub struct InstructionLookupCombiners {
-        pub rho: [Fr; 3],
-    }
-
-    pub struct ReadWriteOutputTimestampCombiners {
-        pub rho: [Fr; 4],
-    }
-
-    pub struct R1CSCombiners {
-        pub rho: Fr,
-=======
-        pub rho: [Fq; 2],
-    }
-
-    pub struct InstructionLookupCombiners {
-        pub rho: [Fq; 3],
-    }
-
-    pub struct ReadWriteOutputTimestampCombiners {
-        pub rho: [Fq; 4],
-    }
-
-    pub struct R1CSCombiners {
-        pub rho: Fq,
->>>>>>> 6f10fe5e
-    }
-
-    pub struct OpeningCombiners {
-        pub bytecode_combiners: BytecodeCombiners,
-        pub instruction_lookup_combiners: InstructionLookupCombiners,
-        pub read_write_output_timestamp_combiners: ReadWriteOutputTimestampCombiners,
-        pub r1cs_combiners: R1CSCombiners,
-<<<<<<< HEAD
-        pub coefficient: Fr,
-    }
-
-    pub struct HyperKzgVerifierAdvice {
-        pub r: Fr,
-        pub d_0: Fr,
-        pub v: Fr,
-        pub q_power: Fr,
-=======
-        pub coefficient: Fq,
-    }
-
-    pub struct HyperKzgVerifierAdvice {
-        pub r: Fq,
-        pub d_0: Fq,
-        pub v: Fq,
-        pub q_power: Fq,
->>>>>>> 6f10fe5e
-    }
-
-    pub struct LinkingStuff1<T: CanonicalSerialize + CanonicalDeserialize + Sync> {
-        pub commitments: JoltStuff<T>,
-        pub opening_combiners: OpeningCombiners,
-        pub hyper_kzg_verifier_advice: HyperKzgVerifierAdvice,
-    }
-
-<<<<<<< HEAD
-=======
-    // TODO: Just use LinkingStuff1 created for V_{Spartan, 1} with changes to format() fn.
->>>>>>> 6f10fe5e
-    impl<T: CanonicalSerialize + CanonicalDeserialize + Sync> LinkingStuff1<T> {
-        fn new(commitments: JoltStuff<T>, witness: Vec<Fr>) -> LinkingStuff1<T> {
-            let bytecode_stuff_size = 6 * 9;
-            let read_write_memory_stuff_size = 6 * 13;
-            let instruction_lookups_stuff_size = 6 * (C + 3 * NUM_MEMORIES + NUM_INSTRUCTIONS + 1);
-            let timestamp_range_check_stuff_size = 6 * (4 * MEMORY_OPS_PER_INSTRUCTION);
-            let aux_variable_stuff_size = 6 * (8 + relevant_y_chunks_len);
-            let r1cs_stuff_size =
-                6 * (chunks_x_size + chunks_y_size + NUM_CIRCUIT_FLAGS) + aux_variable_stuff_size;
-            let jolt_stuff_size = bytecode_stuff_size
-                + read_write_memory_stuff_size
-                + instruction_lookups_stuff_size
-                + timestamp_range_check_stuff_size
-                + r1cs_stuff_size;
-
-<<<<<<< HEAD
-            let mut idx = 1 + jolt_stuff_size;
-            let bytecode_combiners = BytecodeCombiners {
-                rho: [witness[idx], witness[idx + 1]],
-            };
-
-            idx += 2;
-            let instruction_lookup_combiners = InstructionLookupCombiners {
-                rho: [witness[idx], witness[idx + 1], witness[idx + 2]],
-            };
-
-            idx += 3;
-            let read_write_output_timestamp_combiners = ReadWriteOutputTimestampCombiners {
-                rho: [
-                    witness[idx],
-                    witness[idx + 1],
-                    witness[idx + 2],
-                    witness[idx + 3],
-                ],
-            };
-
-            idx += 4;
-            let r1cs_combiners = R1CSCombiners { rho: witness[idx] };
-
-            idx += 1;
-=======
-            let mut idx = 1 + 3 * (postponed_point_len + 1) + jolt_stuff_size;
-            let bytecode_combiners = BytecodeCombiners {
-                rho: [
-                    combine_limbs(witness[idx..idx + 3].to_vec()),
-                    combine_limbs(witness[idx + 3..idx + 6].to_vec()),
-                ],
-            };
-
-            idx += 6;
-            let instruction_lookup_combiners = InstructionLookupCombiners {
-                rho: [
-                    combine_limbs(witness[idx..idx + 3].to_vec()),
-                    combine_limbs(witness[idx + 3..idx + 6].to_vec()),
-                    combine_limbs(witness[idx + 6..idx + 9].to_vec()),
-                ],
-            };
-
-            idx += 9;
-            let read_write_output_timestamp_combiners = ReadWriteOutputTimestampCombiners {
-                rho: [
-                    combine_limbs(witness[idx..idx + 3].to_vec()),
-                    combine_limbs(witness[idx + 3..idx + 6].to_vec()),
-                    combine_limbs(witness[idx + 6..idx + 9].to_vec()),
-                    combine_limbs(witness[idx + 9..idx + 12].to_vec()),
-                ],
-            };
-
-            idx += 12;
-            let r1cs_combiners = R1CSCombiners {
-                rho: combine_limbs(witness[idx..idx + 3].to_vec()),
-            };
-
-            idx += 3;
->>>>>>> 6f10fe5e
-
-            let opening_combiners = OpeningCombiners {
-                bytecode_combiners,
-                instruction_lookup_combiners,
-                read_write_output_timestamp_combiners,
-                r1cs_combiners,
-<<<<<<< HEAD
-                coefficient: witness[idx],
-            };
-
-            idx += 1;
-            let hyper_kzg_verifier_advice = HyperKzgVerifierAdvice {
-                r: witness[idx],
-                d_0: witness[idx + 1],
-                v: witness[idx + 2],
-                q_power: witness[idx + 3],
-=======
-                coefficient: combine_limbs(witness[idx..idx + 3].to_vec()),
-            };
-
-            idx += 3;
-            let hyper_kzg_verifier_advice = HyperKzgVerifierAdvice {
-                r: combine_limbs(witness[idx..idx + 3].to_vec()),
-                d_0: combine_limbs(witness[idx + 3..idx + 6].to_vec()),
-                v: combine_limbs(witness[idx + 6..idx + 9].to_vec()),
-                q_power: combine_limbs(witness[idx + 9..idx + 12].to_vec()),
->>>>>>> 6f10fe5e
-            };
-
-            LinkingStuff1 {
-                commitments,
-                opening_combiners,
-                hyper_kzg_verifier_advice,
-            }
-        }
-    }
-
-<<<<<<< HEAD
-=======
-    pub struct Spartan1PI {
-        pub jolt_pi: JoltPreprocessingNew,
-        pub linking_stuff: LinkingStuff1<HyperKZGCommitment<ark_bn254::Bn254>>,
-        pub hyperkzg_vk: HyperKZGVerifierKey<ark_bn254::Bn254>,
-    }
-
-    // TODO: Get hyperkzg_vk from Jolt.
-    impl Spartan1PI {
-        fn new(
-            commitments: JoltStuff<HyperKZGCommitment<ark_bn254::Bn254>>,
-            witness: Vec<Fr>,
-            hyperkzg_vk: HyperKZGVerifierKey<ark_bn254::Bn254>,
-        ) -> Self {
-            // TODO: Remove this clone.
-            let jolt_pi = JoltPreprocessingNew::new(witness.clone());
-            let linking_stuff = LinkingStuff1::new(commitments, witness);
-
-            Self {
-                jolt_pi,
-                linking_stuff,
-                hyperkzg_vk,
-            }
-        }
-    }
-    pub struct PostponedEval {
-        pub point: Vec<Fq>,
-        pub eval: Fq,
-    }
-
-    impl PostponedEval {
-        pub fn new(witness: Vec<Fr>) -> Self {
-            let point = (0..postponed_point_len)
-                .into_iter()
-                .map(|i| combine_limbs(witness[1 + 3 * i..1 + 3 * i + 3].to_vec()))
-                .collect();
-            let eval = combine_limbs(
-                witness[1 + 3 * postponed_point_len..1 + 3 * postponed_point_len + 3].to_vec(),
-            );
-
-            Self { point, eval }
-        }
-    }
-
->>>>>>> 6f10fe5e
-    // TODO: Change bytecode_hash to bytecode_words_hash in circom.
-    impl Circomfmt for JoltPreprocessingNew {
-        fn format(&self) -> serde_json::Value {
-            json!({
-                "v_init_final_hash": self.v_init_final_hash.format(),
-                "bytecode_hash": self.bytecode_words_hash.format(),
-
-            })
-        }
-    }
-
-    impl Circomfmt for BytecodeCombiners {
-        fn format(&self) -> serde_json::Value {
-            json!({
-                "rho": [self.rho[0].format(), self.rho[1].format()]
-            })
-        }
-    }
-
-    impl Circomfmt for InstructionLookupCombiners {
-        fn format(&self) -> serde_json::Value {
-            json!({
-                "rho": [self.rho[0].format(), self.rho[1].format(), self.rho[2].format()]
-            })
-        }
-    }
-
-    impl Circomfmt for ReadWriteOutputTimestampCombiners {
-        fn format(&self) -> serde_json::Value {
-            json!({
-                "rho": [self.rho[0].format(), self.rho[1].format(), self.rho[2].format(), self.rho[3].format()]
-            })
-        }
-    }
-
-    impl Circomfmt for R1CSCombiners {
-        fn format(&self) -> serde_json::Value {
-            json!({
-                "rho": self.rho.format()
-            })
-        }
-    }
-
-    impl Circomfmt for OpeningCombiners {
-        fn format(&self) -> serde_json::Value {
-            json!({
-                "bytecodecombiners": self.bytecode_combiners.format(),
-                "instructionlookupcombiners": self.instruction_lookup_combiners.format(),
-                "readwriteoutputtimestampcombiners": self.read_write_output_timestamp_combiners.format(),
-                "spartancombiners": self.r1cs_combiners.format(),
-                "coefficient": self.coefficient.format()
-            })
-        }
-    }
-
-    impl Circomfmt for HyperKzgVerifierAdvice {
-        fn format(&self) -> serde_json::Value {
-            json!({
-                "r": self.r.format(),
-                "d_0": self.d_0.format(),
-                "v": self.v.format(),
-                "q_power": self.q_power.format()
-            })
-        }
-    }
-
-    impl Circomfmt for LinkingStuff1<HyperKZGCommitment<ark_bn254::Bn254>> {
-        fn format(&self) -> serde_json::Value {
-            json!({
-<<<<<<< HEAD
-                "commitments": self.commitments.format_non_native(),
-=======
-                "commitments": self.commitments.format_embeded(),
->>>>>>> 6f10fe5e
-                "openingcombiners": self.opening_combiners.format(),
-                "hyperkzgverifieradvice": self.hyper_kzg_verifier_advice.format()
-            })
-        }
-    }
-
-    impl Circomfmt for HyperKZGVerifierKey<ark_bn254::Bn254> {
-        fn format(&self) -> serde_json::Value {
-            json!({
-                "kzg_vk": self.kzg_vk.format()
-            })
-        }
-    }
-
-    impl Circomfmt for KZGVerifierKey<ark_bn254::Bn254> {
-        fn format(&self) -> serde_json::Value {
-            json!({
-                "g1": self.g1.format_embeded(),
-                "g2":{ "x": {"x": Fr::from_bigint(self.g2.x.c0.0).unwrap().format(),
-                            "y": Fr::from_bigint(self.g2.x.c1.0).unwrap().format()
-                        },
-
-                        "y": {"x": Fr::from_bigint(self.g2.y.c0.0).unwrap().format(),
-                             "y": Fr::from_bigint(self.g2.y.c1.0).unwrap().format()
-                        },
-                    },
-                "beta_g2": {"x": {"x": Fr::from_bigint(self.beta_g2.x.c0.0).unwrap().format(),
-                                  "y": Fr::from_bigint(self.beta_g2.x.c1.0).unwrap().format()
-                            },
-
-                            "y": {"x": Fr::from_bigint(self.beta_g2.y.c0.0).unwrap().format(),
-                                  "y": Fr::from_bigint(self.beta_g2.y.c1.0).unwrap().format()
-                            }
-                        }
-            })
-        }
-    }
-
-    impl Circomfmt for ark_bn254::G1Affine {
-        fn format(&self) -> serde_json::Value {
-            json!({
-                "x": self.x.to_string(),
-                "y": self.y.to_string()
-            })
-        }
-
-<<<<<<< HEAD
-        fn format_non_native(&self) -> serde_json::Value {
-            let x_nn = convert_fq_to_limbs(self.x);
-            let y_nn = convert_fq_to_limbs(self.y);
-=======
-        fn format_embeded(&self) -> serde_json::Value {
-            let x_nn = convert_to_3_limbs(self.x);
-            let y_nn = convert_to_3_limbs(self.y);
->>>>>>> 6f10fe5e
-            json!({
-                "x": {
-                    "limbs": [x_nn[0].to_string(), x_nn[1].to_string(), x_nn[2].to_string()]
-                },
-                "y": {
-                    "limbs": [y_nn[0].to_string(), y_nn[1].to_string(), y_nn[2].to_string()]
-                }
-            })
-        }
-<<<<<<< HEAD
-=======
-    }
-
-    impl Circomfmt for Spartan1PI {
-        fn format(&self) -> serde_json::Value {
-            json!({
-                "jolt_pi": self.jolt_pi.format(),
-                "linking_stuff": self.linking_stuff.format(),
-                "vk": self.hyperkzg_vk.format()
-            })
-        }
-    }
-
-    impl Circomfmt for PostponedEval {
-        fn format(&self) -> serde_json::Value {
-            let point: Vec<serde_json::Value> =
-                self.point.iter().map(|elem| elem.format()).collect();
-            json!({
-                "point": point,
-                "y": self.eval.format()
-            })
-        }
->>>>>>> 6f10fe5e
-    }
-
-    impl Circomfmt for SpartanProof<Fr, PCS, ProofTranscript> {
-        fn format(&self) -> serde_json::Value {
-            json!({
-                "outer_sumcheck_proof": self.outer_sumcheck_proof.format(),
-                "inner_sumcheck_proof": self.inner_sumcheck_proof.format(),
-                "outer_sumcheck_claims": [self.outer_sumcheck_claims.0.format(),self.outer_sumcheck_claims.1.format(),self.outer_sumcheck_claims.2.format()],
-                "inner_sumcheck_claims": [self.inner_sumcheck_claims.0.format(),self.inner_sumcheck_claims.1.format(),self.inner_sumcheck_claims.2.format(),self.inner_sumcheck_claims.3.format()],
-                "pub_io_eval": self.pi_eval.format(),
-                "joint_opening_proof": self.pcs_proof.format()
-            })
-        }
-    }
-<<<<<<< HEAD
-    impl Circomfmt for HyperKZGProof<ark_bn254::Bn254> {
-        fn format(&self) -> serde_json::Value {
-            let com: Vec<serde_json::Value> = self.com.iter().map(|c| c.format()).collect();
-            let w: Vec<serde_json::Value> = self.w.iter().map(|c| c.format()).collect();
-            let v: Vec<Vec<serde_json::Value>> = self
-                .v
-                .iter()
-                .map(|v_inner| v_inner.iter().map(|elem| elem.format()).collect())
-                .collect();
-            json!({
-                "com": com,
-                "w": w,
-                "v": v,
-            })
-        }
-    }
-=======
-
-    // impl Circomfmt for HyperKZGProof<ark_bn254::Bn254> {
-    //     fn format(&self) -> serde_json::Value {
-    //         let com: Vec<serde_json::Value> = self.com.iter().map(|c| c.format()).collect();
-    //         let w: Vec<serde_json::Value> = self.w.iter().map(|c| c.format()).collect();
-    //         let v: Vec<Vec<serde_json::Value>> = self
-    //             .v
-    //             .iter()
-    //             .map(|v_inner| v_inner.iter().map(|elem| elem.format()).collect())
-    //             .collect();
-    //         json!({
-    //             "com": com,
-    //             "w": w,
-    //             "v": v,
-    //         })
-    //     }
-    // }
->>>>>>> 6f10fe5e
-
-    impl Circomfmt for SumcheckInstanceProof<Fr, ProofTranscript> {
-        fn format(&self) -> serde_json::Value {
-            let uni_polys: Vec<serde_json::Value> =
-                self.uni_polys.iter().map(|poly| poly.format()).collect();
-            json!({
-                "uni_polys": uni_polys,
-            })
-        }
-    }
-
-    impl Circomfmt for UniPoly<Fr> {
-        fn format(&self) -> serde_json::Value {
-            let coeffs: Vec<serde_json::Value> =
-                self.coeffs.iter().map(|coeff| coeff.format()).collect();
-            json!({
-                "coeffs": coeffs,
-            })
-        }
-    }
-
-    impl Circomfmt for HyperKZGCommitment<ark_bn254::Bn254> {
-        fn format(&self) -> serde_json::Value {
-            json!({
-                "commitment": self.0.format(),
-            })
-        }
-<<<<<<< HEAD
-        fn format_non_native(&self) -> serde_json::Value {
-            json!({
-                "commitment": self.0.format_non_native(),
-            })
-        }
-    }
-
-    impl Circomfmt for BytecodeStuff<HyperKZGCommitment<ark_bn254::Bn254>> {
-=======
-
-        fn format_nn(&self) -> serde_json::Value {
-            json!({
-                "commitment": self.0.format_nn(),
-            })
-        }
-
-        fn format_embeded(&self) -> serde_json::Value {
-            json!({
-                "commitment": self.0.format_embeded(),
-            })
-        }
-    }
-
-    impl Circomfmt for BytecodeStuff<HyperKZGCommitment<ark_bn254::Bn254>> {
-        fn format(&self) -> serde_json::Value {
-            let v_read_write: Vec<serde_json::Value> =
-                self.v_read_write.iter().map(|v| v.format()).collect();
-            json!({
-                "a_read_write": self.a_read_write.format(),
-                "v_read_write": v_read_write,
-                "t_read": self.t_read.format(),
-                "t_final": self.t_final.format()
-            })
-        }
-
-        fn format_embeded(&self) -> serde_json::Value {
-            let v_read_write: Vec<serde_json::Value> = self
-                .v_read_write
-                .iter()
-                .map(|v| v.format_embeded())
-                .collect();
-            json!({
-                "a_read_write": self.a_read_write.format_embeded(),
-                "v_read_write": v_read_write,
-                "t_read": self.t_read.format_embeded(),
-                "t_final": self.t_final.format_embeded()
-            })
-        }
-    }
-
-    impl Circomfmt for ReadWriteMemoryStuff<HyperKZGCommitment<ark_bn254::Bn254>> {
-        fn format(&self) -> serde_json::Value {
-            json!({
-                "a_ram": self.a_ram.format(),
-                    "v_read_rd": self.v_read_rd.format(),
-                    "v_read_rs1": self.v_read_rs1.format(),
-                    "v_read_rs2": self.v_read_rs2.format(),
-                    "v_read_ram": self.v_read_ram.format(),
-                    "v_write_rd": self.v_write_rd.format(),
-                    "v_write_ram": self.v_write_ram.format(),
-                    "v_final": self.v_final.format(),
-                    "t_read_rd": self.t_read_rd.format(),
-                    "t_read_rs1": self.t_read_rs1.format(),
-                    "t_read_rs2": self.t_read_rs2.format(),
-                    "t_read_ram": self.t_read_ram.format(),
-                    "t_final": self.t_final.format()
-            })
-        }
-
-        fn format_embeded(&self) -> serde_json::Value {
-            json!({
-                "a_ram": self.a_ram.format_embeded(),
-                    "v_read_rd": self.v_read_rd.format_embeded(),
-                    "v_read_rs1": self.v_read_rs1.format_embeded(),
-                    "v_read_rs2": self.v_read_rs2.format_embeded(),
-                    "v_read_ram": self.v_read_ram.format_embeded(),
-                    "v_write_rd": self.v_write_rd.format_embeded(),
-                    "v_write_ram": self.v_write_ram.format_embeded(),
-                    "v_final": self.v_final.format_embeded(),
-                    "t_read_rd": self.t_read_rd.format_embeded(),
-                    "t_read_rs1": self.t_read_rs1.format_embeded(),
-                    "t_read_rs2": self.t_read_rs2.format_embeded(),
-                    "t_read_ram": self.t_read_ram.format_embeded(),
-                    "t_final": self.t_final.format_embeded()
-            })
-        }
-    }
-
-    impl Circomfmt for InstructionLookupStuff<HyperKZGCommitment<ark_bn254::Bn254>> {
-        fn format(&self) -> serde_json::Value {
-            let dim: Vec<serde_json::Value> = self.dim.iter().map(|com| com.format()).collect();
-            let read_cts: Vec<serde_json::Value> =
-                self.read_cts.iter().map(|com| com.format()).collect();
-            let final_cts: Vec<serde_json::Value> =
-                self.final_cts.iter().map(|com| com.format()).collect();
-            let E_polys: Vec<serde_json::Value> =
-                self.E_polys.iter().map(|com| com.format()).collect();
-            let instruction_flags: Vec<serde_json::Value> = self
-                .instruction_flags
-                .iter()
-                .map(|com| com.format())
-                .collect();
-            json!({
-                "dim": dim,
-                "read_cts": read_cts,
-                "final_cts": final_cts,
-                "E_polys": E_polys,
-                "instruction_flags": instruction_flags,
-                "lookup_outputs": self.lookup_outputs.format()
-            })
-        }
-
-        fn format_embeded(&self) -> serde_json::Value {
-            let dim: Vec<serde_json::Value> =
-                self.dim.iter().map(|com| com.format_embeded()).collect();
-            let read_cts: Vec<serde_json::Value> = self
-                .read_cts
-                .iter()
-                .map(|com| com.format_embeded())
-                .collect();
-            let final_cts: Vec<serde_json::Value> = self
-                .final_cts
-                .iter()
-                .map(|com| com.format_embeded())
-                .collect();
-            let E_polys: Vec<serde_json::Value> = self
-                .E_polys
-                .iter()
-                .map(|com| com.format_embeded())
-                .collect();
-            let instruction_flags: Vec<serde_json::Value> = self
-                .instruction_flags
-                .iter()
-                .map(|com| com.format_embeded())
-                .collect();
-            json!({
-                "dim": dim,
-                "read_cts": read_cts,
-                "final_cts": final_cts,
-                "E_polys": E_polys,
-                "instruction_flags": instruction_flags,
-                "lookup_outputs": self.lookup_outputs.format_embeded()
-            })
-        }
-    }
-
-    impl Circomfmt for TimestampRangeCheckStuff<HyperKZGCommitment<ark_bn254::Bn254>> {
-        fn format(&self) -> serde_json::Value {
-            unimplemented!("Use format_embeded.");
-        }
-
-        fn format_embeded(&self) -> serde_json::Value {
-            let read_cts_read_timestamp: Vec<serde_json::Value> = self
-                .read_cts_read_timestamp
-                .iter()
-                .map(|com| com.format_embeded())
-                .collect();
-            let read_cts_global_minus_read: Vec<serde_json::Value> = self
-                .read_cts_global_minus_read
-                .iter()
-                .map(|com| com.format_embeded())
-                .collect();
-            let final_cts_read_timestamp: Vec<serde_json::Value> = self
-                .final_cts_read_timestamp
-                .iter()
-                .map(|com| com.format_embeded())
-                .collect();
-            let final_cts_global_minus_read: Vec<serde_json::Value> = self
-                .final_cts_global_minus_read
-                .iter()
-                .map(|com| com.format_embeded())
-                .collect();
-            json!({
-                 "read_cts_read_timestamp": read_cts_read_timestamp,
-                    "read_cts_global_minus_read":read_cts_global_minus_read,
-                    "final_cts_read_timestamp": final_cts_read_timestamp,
-                    "final_cts_global_minus_read": final_cts_global_minus_read
-            })
-        }
-    }
-
-    impl Circomfmt for R1CSStuff<HyperKZGCommitment<ark_bn254::Bn254>> {
-        fn format(&self) -> serde_json::Value {
-            unimplemented!("Use format_embeded.");
-        }
-
-        fn format_embeded(&self) -> serde_json::Value {
-            let chunks_x: Vec<serde_json::Value> = self
-                .chunks_x
-                .iter()
-                .map(|com| com.format_embeded())
-                .collect();
-            let chunks_y: Vec<serde_json::Value> = self
-                .chunks_y
-                .iter()
-                .map(|com| com.format_embeded())
-                .collect();
-            let circuit_flags: Vec<serde_json::Value> = self
-                .circuit_flags
-                .iter()
-                .map(|com| com.format_embeded())
-                .collect();
-            json!({
-                "chunks_x": chunks_x,
-                "chunks_y": chunks_y,
-                "circuit_flags": circuit_flags
-            })
-        }
-    }
-
-    impl Circomfmt for JoltStuff<HyperKZGCommitment<ark_bn254::Bn254>> {
-        fn format(&self) -> serde_json::Value {
-            unimplemented!("Use format_embeded.");
-        }
-
-        fn format_embeded(&self) -> serde_json::Value {
-            json!({
-                "bytecode": self.bytecode.format_embeded(),
-                "read_write_memory": self.read_write_memory.format_embeded(),
-                "instruction_lookups": self.instruction_lookups.format_embeded(),
-                "timestamp_range_check": self.timestamp_range_check.format_embeded(),
-                "r1cs": self.r1cs.format_embeded()
-            })
-        }
-    }
-
-    impl Circomfmt for HyraxCommitment<ark_grumpkin::Projective> {
->>>>>>> 6f10fe5e
-        fn format(&self) -> serde_json::Value {
-            let v_read_write: Vec<serde_json::Value> =
-                self.v_read_write.iter().map(|v| v.format()).collect();
-            json!({
-                "a_read_write": self.a_read_write.format(),
-                "v_read_write": v_read_write,
-                "t_read": self.t_read.format(),
-                "t_final": self.t_final.format()
-            })
-        }
-
-        fn format_non_native(&self) -> serde_json::Value {
-            let v_read_write: Vec<serde_json::Value> = self
-                .v_read_write
-                .iter()
-                .map(|v| v.format_non_native())
-                .collect();
-            json!({
-                "a_read_write": self.a_read_write.format_non_native(),
-                "v_read_write": v_read_write,
-                "t_read": self.t_read.format_non_native(),
-                "t_final": self.t_final.format_non_native()
-            })
-        }
-    }
-
-    impl Circomfmt for ReadWriteMemoryStuff<HyperKZGCommitment<ark_bn254::Bn254>> {
-        fn format(&self) -> serde_json::Value {
-            json!({
-                "a_ram": self.a_ram.format(),
-                    "v_read_rd": self.v_read_rd.format(),
-                    "v_read_rs1": self.v_read_rs1.format(),
-                    "v_read_rs2": self.v_read_rs2.format(),
-                    "v_read_ram": self.v_read_ram.format(),
-                    "v_write_rd": self.v_write_rd.format(),
-                    "v_write_ram": self.v_write_ram.format(),
-                    "v_final": self.v_final.format(),
-                    "t_read_rd": self.t_read_rd.format(),
-                    "t_read_rs1": self.t_read_rs1.format(),
-                    "t_read_rs2": self.t_read_rs2.format(),
-                    "t_read_ram": self.t_read_ram.format(),
-                    "t_final": self.t_final.format()
-            })
-        }
-
-        fn format_non_native(&self) -> serde_json::Value {
-            json!({
-                "a_ram": self.a_ram.format_non_native(),
-                    "v_read_rd": self.v_read_rd.format_non_native(),
-                    "v_read_rs1": self.v_read_rs1.format_non_native(),
-                    "v_read_rs2": self.v_read_rs2.format_non_native(),
-                    "v_read_ram": self.v_read_ram.format_non_native(),
-                    "v_write_rd": self.v_write_rd.format_non_native(),
-                    "v_write_ram": self.v_write_ram.format_non_native(),
-                    "v_final": self.v_final.format_non_native(),
-                    "t_read_rd": self.t_read_rd.format_non_native(),
-                    "t_read_rs1": self.t_read_rs1.format_non_native(),
-                    "t_read_rs2": self.t_read_rs2.format_non_native(),
-                    "t_read_ram": self.t_read_ram.format_non_native(),
-                    "t_final": self.t_final.format_non_native()
-            })
-        }
-    }
-
-<<<<<<< HEAD
-    impl Circomfmt for InstructionLookupStuff<HyperKZGCommitment<ark_bn254::Bn254>> {
-=======
-    impl Circomfmt for HyraxOpeningProof<ark_grumpkin::Projective, ProofTranscript> {
->>>>>>> 6f10fe5e
-        fn format(&self) -> serde_json::Value {
-            let dim: Vec<serde_json::Value> = self.dim.iter().map(|com| com.format()).collect();
-            let read_cts: Vec<serde_json::Value> =
-                self.read_cts.iter().map(|com| com.format()).collect();
-            let final_cts: Vec<serde_json::Value> =
-                self.final_cts.iter().map(|com| com.format()).collect();
-            let E_polys: Vec<serde_json::Value> =
-                self.E_polys.iter().map(|com| com.format()).collect();
-            let instruction_flags: Vec<serde_json::Value> = self
-                .instruction_flags
-                .iter()
-                .map(|com| com.format())
-                .collect();
-            json!({
-                "dim": dim,
-                "read_cts": read_cts,
-                "final_cts": final_cts,
-                "E_polys": E_polys,
-                "instruction_flags": instruction_flags,
-                "lookup_outputs": self.lookup_outputs.format()
-            })
-        }
-
-        fn format_non_native(&self) -> serde_json::Value {
-            let dim: Vec<serde_json::Value> =
-                self.dim.iter().map(|com| com.format_non_native()).collect();
-            let read_cts: Vec<serde_json::Value> = self
-                .read_cts
-                .iter()
-                .map(|com| com.format_non_native())
-                .collect();
-            let final_cts: Vec<serde_json::Value> = self
-                .final_cts
-                .iter()
-                .map(|com| com.format_non_native())
-                .collect();
-            let E_polys: Vec<serde_json::Value> = self
-                .E_polys
-                .iter()
-                .map(|com| com.format_non_native())
-                .collect();
-            let instruction_flags: Vec<serde_json::Value> = self
-                .instruction_flags
-                .iter()
-                .map(|com| com.format_non_native())
-                .collect();
-            json!({
-                "dim": dim,
-                "read_cts": read_cts,
-                "final_cts": final_cts,
-                "E_polys": E_polys,
-                "instruction_flags": instruction_flags,
-                "lookup_outputs": self.lookup_outputs.format_non_native()
-            })
-        }
-    }
-<<<<<<< HEAD
-    impl Circomfmt for TimestampRangeCheckStuff<HyperKZGCommitment<ark_bn254::Bn254>> {
-        fn format(&self) -> serde_json::Value {
-            unimplemented!("Use format_embeded.");
-        }
-
-        fn format_non_native(&self) -> serde_json::Value {
-            let read_cts_read_timestamp: Vec<serde_json::Value> = self
-                .read_cts_read_timestamp
-                .iter()
-                .map(|com| com.format_non_native())
-                .collect();
-            let read_cts_global_minus_read: Vec<serde_json::Value> = self
-                .read_cts_global_minus_read
-                .iter()
-                .map(|com| com.format_non_native())
-                .collect();
-            let final_cts_read_timestamp: Vec<serde_json::Value> = self
-                .final_cts_read_timestamp
-                .iter()
-                .map(|com| com.format_non_native())
-                .collect();
-            let final_cts_global_minus_read: Vec<serde_json::Value> = self
-                .final_cts_global_minus_read
-                .iter()
-                .map(|com| com.format_non_native())
-                .collect();
-            json!({
-                 "read_cts_read_timestamp": read_cts_read_timestamp,
-                    "read_cts_global_minus_read":read_cts_global_minus_read,
-                    "final_cts_read_timestamp": final_cts_read_timestamp,
-                    "final_cts_global_minus_read": final_cts_global_minus_read
-            })
-        }
-    }
-
-    impl Circomfmt for R1CSStuff<HyperKZGCommitment<ark_bn254::Bn254>> {
-        fn format(&self) -> serde_json::Value {
-            unimplemented!("Use format_embeded.");
-        }
-
-        fn format_non_native(&self) -> serde_json::Value {
-            let chunks_x: Vec<serde_json::Value> = self
-                .chunks_x
-                .iter()
-                .map(|com| com.format_non_native())
-                .collect();
-            let chunks_y: Vec<serde_json::Value> = self
-                .chunks_y
-                .iter()
-                .map(|com| com.format_non_native())
-                .collect();
-            let circuit_flags: Vec<serde_json::Value> = self
-                .circuit_flags
-                .iter()
-                .map(|com| com.format_non_native())
-                .collect();
-            json!({
-                "chunks_x": chunks_x,
-                "chunks_y": chunks_y,
-                "circuit_flags": circuit_flags
-            })
-        }
-    }
-
-    impl Circomfmt for JoltStuff<HyperKZGCommitment<ark_bn254::Bn254>> {
-        fn format(&self) -> serde_json::Value {
-            unimplemented!("Use format_embeded.");
-        }
-
-        fn format_non_native(&self) -> serde_json::Value {
-            json!({
-                "bytecode": self.bytecode.format_non_native(),
-                "read_write_memory": self.read_write_memory.format_non_native(),
-                "instruction_lookups": self.instruction_lookups.format_non_native(),
-                "timestamp_range_check": self.timestamp_range_check.format_non_native(),
-                "r1cs": self.r1cs.format_non_native()
-            })
-        }
-    }
-
-    // impl Circomfmt for HyraxCommitment<ark_grumpkin::Projective> {
-    //     fn format(&self) -> serde_json::Value {
-    //         let commitments: Vec<serde_json::Value> = self
-    //             .row_commitments
-    //             .iter()
-    //             .map(|commit| commit.into_affine().into_group().format())
-    //             .collect();
-    //         json!({
-    //             "row_commitments": commitments,
-    //         })
-    //     }
-    // }
-    // impl Circomfmt for HyraxOpeningProof<ark_grumpkin::Projective, ProofTranscript> {
-    //     fn format(&self) -> serde_json::Value {
-    //         let vector_matrix_product: Vec<serde_json::Value> = self
-    //             .vector_matrix_product
-    //             .iter()
-    //             .map(|elem| elem.format())
-    //             .collect();
-    //         json!({
-    //             "tau": vector_matrix_product,
-    //         })
-    //     }
-    // }
-=======
->>>>>>> 6f10fe5e
-
-    impl Circomfmt for ark_grumpkin::Projective {
-        fn format(&self) -> serde_json::Value {
-            json!({
-                "x": self.x.to_string(),
-                "y": self.y.to_string(),
-                "z": self.z.to_string()
-            })
-        }
-    }
-
-    impl Circomfmt for PoseidonTranscript<Fr, Fq> {
-        fn format(&self) -> serde_json::Value {
-            json!({
-                "state": self.state.state[1].to_string(),
-                "nRounds": self.n_rounds.to_string(),
-            })
-        }
-    }
-
-    impl Circomfmt for PedersenGenerators<ark_grumpkin::Projective> {
-        fn format(&self) -> serde_json::Value {
-            unimplemented!("Use format_setup")
-        }
-
-        fn format_setup(&self, size: usize) -> serde_json::Value {
-            let generators: Vec<serde_json::Value> = self
-                .generators
-                .iter()
-                .take(size)
-                .map(|gen| gen.into_group().format())
-                .collect();
-            json!({
-                "gens": generators
-            })
-        }
-    }
-
-    // impl Circomfmt for HyraxGenerators<ark_grumpkin::Projective> {
-    //     fn format(&self) -> serde_json::Value {
-    //         json!({
-    //             "gens": self.gens.format()
-
-    //         })
-    //     }
-    // }
-
-    #[test]
-    fn spartan() {
-        let constraint_path = Some("src/spartan/verifier_constraints.json");
-        let witness_path = Some("src/spartan/witness.json");
-
         let mut preprocessing = SpartanPreprocessing::<Fr>::preprocess(None, None, 9);
         let commitment_shapes = SpartanProof::<Fr, PCS, ProofTranscript>::commitment_shapes(
             preprocessing.inputs.len() + preprocessing.vars.len(),
         );
         let pcs_setup = PCS::setup(&commitment_shapes);
         let proof = SpartanProof::<Fr, PCS, ProofTranscript>::prove(&pcs_setup, &mut preprocessing);
+
         SpartanProof::<Fr, PCS, ProofTranscript>::verify(&pcs_setup, &preprocessing, &proof)
             .unwrap();
-
-        let pi = preprocessing.inputs;
-        let formatted_pub_inp: Vec<serde_json::Value> =
-            pi.iter().map(|elem| elem.format()).collect();
-
-        // let input_json = json!({
-        //     "pub_inp": formatted_pub_inp,
-        //     "vk": pcs_setup.1.format(),
-        //     "proof": proof.format(),
-        //     "w_commitment": proof.witness_commit.format(),
-        //     "transcript" : transcipt_init.format()
-        // });
-        // let input_json = json!({
-        //     "pub_inp": formatted_pub_inp,
-        //     "setup": pcs_setup.format_setup(proof.pcs_proof.vector_matrix_product.len()),
-        //     "proof": proof.format(),
-        //     "w_commitment": proof.witness_commit.format(),
-        //     "transcript" : transcipt_init.format()
-        // });
-
-        // TODO: Read witness.json file and put the first half into witness.
-
-        let file =
-            File::open(witness_path.expect("Path doesn't exist")).expect("Witness file not found");
-        let reader = std::io::BufReader::new(file);
-        let witness: Vec<String> = serde_json::from_reader(reader).unwrap();
-        let mut z = Vec::new();
-        for value in witness {
-            let val: BigUint = value.parse().unwrap();
-            let mut bytes = val.to_bytes_le();
-            bytes.resize(32, 0u8);
-            let val = Fr::from_bytes(&bytes);
-            z.push(val);
-        }
-<<<<<<< HEAD
-        let jolt_pi = JoltPreprocessingNew::new(z);
-=======
-
-        // TODO: Get jolt_stuff. Get hyperkzg_vk.
-        let pub_io = Spartan1PI::new(jolt_stuff, z, hyperkzg_vk);
-
-        let to_eval = PostponedEval::new(z);
-
-        // let jolt_pi = JoltPreprocessingNew::new(z);
->>>>>>> 6f10fe5e
-
-        // TODO: Get jolt_stuff.
-        // let linking_stuff = LinkingStuff1::new(jolt_stuff, z);
-
-<<<<<<< HEAD
-        // let input_json = json!({
-        //     "jolt_pi": jolt_pi.format(),
-        //     "linking_stuff": linking_stuff.format(),
-        //     "vk": pcs_setup.1.format(),
-        //     "proof": proof.format(),
-        //     "w_commitment": proof.witness_commit.format(),
-        //     "transcript" : transcipt_init.format()
-        // });
-
-        // // Convert the JSON to a pretty-printed string
-        // let pretty_json =
-        //     serde_json::to_string_pretty(&input_json).expect("Failed to serialize JSON");
-
-        // let input_file_path = "input.json";
-        // let mut input_file = File::create(input_file_path).expect("Failed to create input.json");
-        // input_file
-        //     .write_all(pretty_json.as_bytes())
-        //     .expect("Failed to write to input.json");
-=======
-        let input_json = json!({
-            "public_io": pub_io.format(),
-            "to_eval": to_eval.format(),
-            "setup": pcs_setup.format_setup(proof.pcs_proof.vector_matrix_product.len()),
-            "proof": proof.format(),
-            "w_commitment": proof.witness_commit.format(),
-            "transcript" : transcipt_init.format()
-        });
-
-        // Convert the JSON to a pretty-printed string
-        let pretty_json =
-            serde_json::to_string_pretty(&input_json).expect("Failed to serialize JSON");
-
-        let input_file_path = "input.json";
-        let mut input_file = File::create(input_file_path).expect("Failed to create input.json");
-        input_file
-            .write_all(pretty_json.as_bytes())
-            .expect("Failed to write to input.json");
->>>>>>> 6f10fe5e
     }
 }