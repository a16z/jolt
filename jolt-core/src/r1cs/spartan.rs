--- conflicted
+++ resolved
@@ -6,15 +6,8 @@
 use itertools::Itertools;
 use rayon::prelude::*;
 use thiserror::Error;
-use tracing::{Level, span};
-
-use crate::{
-    poly::{
-        dense_mlpoly::DensePolynomial,
-        eq_poly::{EqPlusOnePolynomial, EqPolynomial},
-    },
-    subprotocols::sumcheck::SumcheckInstanceProof,
-};
+use tracing::{span, Level};
+
 use crate::field::JoltField;
 use crate::jolt::instruction::JoltInstructionSet;
 use crate::jolt::vm::JoltCommitments;
@@ -33,9 +26,16 @@
 use crate::utils::streaming::Oracle;
 use crate::utils::thread::drop_in_background_thread;
 use crate::utils::transcript::Transcript;
-
+use crate::{
+    poly::{
+        dense_mlpoly::DensePolynomial,
+        eq_poly::{EqPlusOnePolynomial, EqPolynomial},
+    },
+    subprotocols::sumcheck::SumcheckInstanceProof,
+};
+
+use super::builder::eval_offset_lc;
 use super::builder::CombinedUniformBuilder;
-use super::builder::eval_offset_lc;
 use super::inputs::ConstraintInput;
 
 #[derive(Clone, Debug, Eq, PartialEq, Error)]
@@ -530,245 +530,6 @@
     }
 
     #[tracing::instrument(skip_all, name = "Spartan::streaming_prove")]
-<<<<<<< HEAD
-    // pub fn streaming_prove<PCS, InstructionSet>(
-    //     constraint_builder: &CombinedUniformBuilder<C, F, I>,
-    //     key: &UniformSpartanKey<C, I, F>,
-    //     jolt_oracle: JoltOracle<F, InstructionSet>,
-    //     opening_accumulator: &mut ProverOpeningAccumulator<F, ProofTranscript>,
-    //     transcript: &mut ProofTranscript,
-    // )
-    // //-> Result<Self, SpartanError>
-    // where
-    //     PCS: CommitmentScheme<ProofTranscript, Field = F>,
-    //     InstructionSet: JoltInstructionSet,
-    // {
-    //     let mut spartan_witness_oracle = SpartanWitnessOracle::new::<C, I>(jolt_oracle);
-
-    //     for i in 0..10 {
-    //         println!(
-    //             "z for {i}-th step = {:?}",
-    //             spartan_witness_oracle.next_eval()
-    //         );
-    //     }
-    //     // let streaming_spartan_witness =
-    //     //     StreamingSpartanWitness::new(streaming_polynomials.polynomial_stream);
-
-    //     // let AzBzCz = StreamingAzBzCz::new(
-    //     //     &constraint_builder,
-    //     //     constraint_builder.padded_rows_per_step(),
-    //     //     streaming_spartan_witness.polynomial_stream,
-    //     // );
-    //     let num_rounds_x = key.num_rows_bits();
-
-    //     /* ************************************* */
-    //     /* Sumcheck 1: Outer sumcheck */
-    //     // let tau = (0..num_rounds_x)
-    //     //     .map(|_i| transcript.challenge_scalar())
-    //     //     .collect::<Vec<F>>();
-    //     // let mut eq_tau = SplitEqPolynomial::new(&tau);
-
-    //     // let mut az_bz_cz_poly = constraint_builder.compute_spartan_Az_Bz_Cz(&flattened_polys);
-    //     // let (outer_sumcheck_proof, outer_sumcheck_r, outer_sumcheck_claims) =
-    //     //     SumcheckInstanceProof::streaming_prove_spartan_cubic(
-    //     //         num_rounds_x,
-    //     //         &mut eq_tau,
-    //     //         &mut az_bz_cz_poly,
-    //     //         transcript,
-    //     //     );
-    //     // let outer_sumcheck_r: Vec<F> = outer_sumcheck_r.into_iter().rev().collect();
-    //     // drop_in_background_thread((az_bz_cz_poly, eq_tau));
-
-    //     // ProofTranscript::append_scalars(transcript, &outer_sumcheck_claims);
-    //     // // claims from the end of sum-check
-    //     // // claim_Az is the (scalar) value v_A = \sum_y A(r_x, y) * z(r_x) where r_x is the sumcheck randomness
-    //     // let (claim_Az, claim_Bz, claim_Cz): (F, F, F) = (
-    //     //     outer_sumcheck_claims[0],
-    //     //     outer_sumcheck_claims[1],
-    //     //     outer_sumcheck_claims[2],
-    //     // );
-
-    //     // /* Sumcheck 2: Inner sumcheck
-    //     //     RLC of claims Az, Bz, Cz
-    //     //     where claim_Az = \sum_{y_var} A(rx, y_var || rx_step) * z(y_var || rx_step)
-    //     //                         + A_shift(..) * z_shift(..)
-    //     //     and shift denotes the values at the next time step "rx_step+1" for cross-step constraints
-    //     //     - A_shift(rx, y_var || rx_step) = \sum_t A(rx, y_var || t) * eq_plus_one(rx_step, t)
-    //     //     - z_shift(y_var || rx_step) = \sum z(y_var || rx_step) * eq_plus_one(rx_step, t)
-    //     // */
-    //     // let num_steps = key.num_steps;
-    //     // let num_steps_bits = num_steps.ilog2() as usize;
-    //     // let num_vars_uniform = key.num_vars_uniform_padded().next_power_of_two();
-
-    //     // let inner_sumcheck_RLC: F = transcript.challenge_scalar();
-    //     // let claim_inner_joint = claim_Az
-    //     //     + inner_sumcheck_RLC * claim_Bz
-    //     //     + inner_sumcheck_RLC * inner_sumcheck_RLC * claim_Cz;
-
-    //     // let (rx_step, rx_constr) = outer_sumcheck_r.split_at(num_steps_bits);
-
-    //     // let (eq_rx_step, eq_plus_one_rx_step) = EqPlusOnePolynomial::evals(rx_step, None);
-    //     // let (eq_rx_step_r2, eq_plus_one_rx_step_r2) =
-    //     //     EqPlusOnePolynomial::evals(rx_step, F::montgomery_r2());
-
-    //     // /* Compute the two polynomials provided as input to the second sumcheck:
-    //     //    - poly_ABC: A(r_x, y_var || rx_step), A_shift(..) at all variables y_var
-    //     //    - poly_z: z(y_var || rx_step), z_shift(..)
-    //     // */
-    //     // let poly_ABC = DensePolynomial::new(key.evaluate_matrix_mle_partial(
-    //     //     rx_constr,
-    //     //     rx_step,
-    //     //     inner_sumcheck_RLC,
-    //     // ));
-
-    //     // // Binding z and z_shift polynomials at point rx_step
-    //     // let span = span!(Level::INFO, "binding_z_and_shift_z");
-    //     // let _guard = span.enter();
-
-    //     // let mut bind_z = vec![F::zero(); num_vars_uniform * 2];
-    //     // let mut bind_shift_z = vec![F::zero(); num_vars_uniform * 2];
-
-    //     // flattened_polys
-    //     //     .par_iter()
-    //     //     .zip(bind_z.par_iter_mut().zip(bind_shift_z.par_iter_mut()))
-    //     //     .for_each(|(poly, (eval, eval_shifted))| {
-    //     //         *eval = poly.dot_product(Some(&eq_rx_step), Some(&eq_rx_step_r2));
-    //     //         *eval_shifted =
-    //     //             poly.dot_product(Some(&eq_plus_one_rx_step), Some(&eq_plus_one_rx_step_r2));
-    //     //     });
-
-    //     // bind_z[num_vars_uniform] = F::one();
-
-    //     // drop(_guard);
-    //     // drop(span);
-
-    //     // let poly_z =
-    //     //     DensePolynomial::new(bind_z.into_iter().chain(bind_shift_z.into_iter()).collect());
-    //     // assert_eq!(poly_z.len(), poly_ABC.len());
-
-    //     // let num_rounds_inner_sumcheck = poly_ABC.len().log_2();
-
-    //     // let mut polys = vec![
-    //     //     MultilinearPolynomial::LargeScalars(poly_ABC),
-    //     //     MultilinearPolynomial::LargeScalars(poly_z),
-    //     // ];
-
-    //     // let comb_func = |poly_evals: &[F]| -> F {
-    //     //     assert_eq!(poly_evals.len(), 2);
-    //     //     poly_evals[0] * poly_evals[1]
-    //     // };
-
-    //     // let (inner_sumcheck_proof, inner_sumcheck_r, _claims_inner) =
-    //     //     SumcheckInstanceProof::prove_arbitrary(
-    //     //         &claim_inner_joint,
-    //     //         num_rounds_inner_sumcheck,
-    //     //         &mut polys,
-    //     //         comb_func,
-    //     //         2,
-    //     //         transcript,
-    //     //     );
-
-    //     // drop_in_background_thread(polys);
-
-    //     // /*  Sumcheck 3: Shift sumcheck
-    //     //     sumcheck claim is = z_shift(ry_var || rx_step) = \sum_t z(ry_var || t) * eq_plus_one(rx_step, t)
-    //     // */
-    //     // let ry_var = inner_sumcheck_r[1..].to_vec();
-    //     // let eq_ry_var = EqPolynomial::evals(&ry_var);
-    //     // let eq_ry_var_r2 = EqPolynomial::evals_with_r2(&ry_var);
-
-    //     // let mut bind_z_ry_var: Vec<F> = Vec::with_capacity(num_steps);
-
-    //     // let span = span!(Level::INFO, "bind_z_ry_var");
-    //     // let _guard = span.enter();
-    //     // let num_steps_unpadded = constraint_builder.uniform_repeat();
-    //     // (0..num_steps_unpadded) // unpadded number of steps is sufficient
-    //     //     .into_par_iter()
-    //     //     .map(|t| {
-    //     //         flattened_polys
-    //     //             .iter()
-    //     //             .enumerate()
-    //     //             .map(|(i, poly)| poly.scale_coeff(t, eq_ry_var[i], eq_ry_var_r2[i]))
-    //     //             .sum()
-    //     //     })
-    //     //     .collect_into_vec(&mut bind_z_ry_var);
-    //     // drop(_guard);
-    //     // drop(span);
-
-    //     // let num_rounds_shift_sumcheck = num_steps_bits;
-    //     // assert_eq!(bind_z_ry_var.len(), eq_plus_one_rx_step.len());
-
-    //     // let mut shift_sumcheck_polys = vec![
-    //     //     MultilinearPolynomial::from(bind_z_ry_var),
-    //     //     MultilinearPolynomial::from(eq_plus_one_rx_step),
-    //     // ];
-
-    //     // let shift_sumcheck_claim = (0..1 << num_rounds_shift_sumcheck)
-    //     //     .into_par_iter()
-    //     //     .map(|i| {
-    //     //         let params: Vec<F> = shift_sumcheck_polys
-    //     //             .iter()
-    //     //             .map(|poly| poly.get_coeff(i))
-    //     //             .collect();
-    //     //         comb_func(&params)
-    //     //     })
-    //     //     .reduce(|| F::zero(), |acc, x| acc + x);
-
-    //     // let (shift_sumcheck_proof, shift_sumcheck_r, _shift_sumcheck_claims) =
-    //     //     SumcheckInstanceProof::prove_arbitrary(
-    //     //         &shift_sumcheck_claim,
-    //     //         num_rounds_shift_sumcheck,
-    //     //         &mut shift_sumcheck_polys,
-    //     //         comb_func,
-    //     //         2,
-    //     //         transcript,
-    //     //     );
-
-    //     // drop_in_background_thread(shift_sumcheck_polys);
-
-    //     // // Inner sumcheck evaluations: evaluate z on rx_step
-    //     // let (claimed_witness_evals, chis) =
-    //     //     MultilinearPolynomial::batch_evaluate(&flattened_polys, rx_step);
-
-    //     // opening_accumulator.append(
-    //     //     &flattened_polys,
-    //     //     DensePolynomial::new(chis),
-    //     //     rx_step.to_vec(),
-    //     //     &claimed_witness_evals,
-    //     //     transcript,
-    //     // );
-
-    //     // // Shift sumcheck evaluations: evaluate z on ry_var
-    //     // let (shift_sumcheck_witness_evals, chis2) =
-    //     //     MultilinearPolynomial::batch_evaluate(&flattened_polys, &shift_sumcheck_r);
-
-    //     // opening_accumulator.append(
-    //     //     &flattened_polys,
-    //     //     DensePolynomial::new(chis2),
-    //     //     shift_sumcheck_r.to_vec(),
-    //     //     &shift_sumcheck_witness_evals,
-    //     //     transcript,
-    //     // );
-
-    //     // // Outer sumcheck claims: [A(r_x), B(r_x), C(r_x)]
-    //     // let outer_sumcheck_claims = (
-    //     //     outer_sumcheck_claims[0],
-    //     //     outer_sumcheck_claims[1],
-    //     //     outer_sumcheck_claims[2],
-    //     // );
-    //     // Ok(UniformSpartanProof {
-    //     //     _inputs: PhantomData,
-    //     //     outer_sumcheck_proof,
-    //     //     outer_sumcheck_claims,
-    //     //     inner_sumcheck_proof,
-    //     //     shift_sumcheck_proof,
-    //     //     shift_sumcheck_claim,
-    //     //     claimed_witness_evals,
-    //     //     shift_sumcheck_witness_evals,
-    //     //     _marker: PhantomData,
-    //     // })
-    // }
-=======
     pub fn streaming_prove<PCS, InstructionSet>(
         constraint_builder: &CombinedUniformBuilder<C, F, I>,
         key: &UniformSpartanKey<C, I, F>,
@@ -919,7 +680,7 @@
                 );
         }
         bind_z_stream[num_vars_uniform] = F::one();
-
+        jolt_oracle.reset_oracle();
         // let mut bind_z = vec![F::zero(); num_vars_uniform * 2];
         // let mut bind_shift_z = vec![F::zero(); num_vars_uniform * 2];
         //
@@ -1035,7 +796,12 @@
         // Inner sumcheck evaluations: evaluate z on rx_step
         let (claimed_witness_evals, chis) =
             MultilinearPolynomial::batch_evaluate(&flattened_polys, rx_step);
-
+        let claimed_witness_eval2  =
+            MultilinearPolynomial::stream_batch_evaluate::<C, InstructionSet, I>(jolt_oracle, rx_step, num_shards, shard_length);
+
+        for i in 0..claimed_witness_evals.len() {
+            assert_eq!(claimed_witness_evals[i], claimed_witness_eval2[i], "mismatch at index {}", i);
+        }
         opening_accumulator.append(
             &flattened_polys,
             DensePolynomial::new(chis),
@@ -1074,7 +840,6 @@
             _marker: PhantomData,
         })
     }
->>>>>>> de22a00a
     #[tracing::instrument(skip_all, name = "Spartan::verify")]
     pub fn verify<PCS>(
         &self,
