use std::marker::PhantomData;
use tracer::instruction::RV32IMCycle;
use tracing::{span, Level};

use crate::field::JoltField;
use crate::jolt::vm::JoltCommitments;
use crate::jolt::vm::JoltProverPreprocessing;
use crate::poly::commitment::commitment_scheme::CommitmentScheme;
use crate::poly::multilinear_polynomial::MultilinearPolynomial;
use crate::poly::multilinear_polynomial::PolynomialEvaluation;
use crate::poly::opening_proof::ProverOpeningAccumulator;
use crate::poly::opening_proof::VerifierOpeningAccumulator;
<<<<<<< HEAD
use crate::r1cs::inputs::ALL_R1CS_INPUTS;
use crate::r1cs::inputs::COMMITTED_R1CS_INPUTS;
=======
use crate::r1cs::inputs::{JoltR1CSInputs, ALL_R1CS_INPUTS};
>>>>>>> 9c357998
use crate::r1cs::key::UniformSpartanKey;
use crate::utils::math::Math;
use crate::utils::thread::drop_in_background_thread;

use crate::utils::transcript::Transcript;
use ark_serialize::CanonicalDeserialize;
use ark_serialize::CanonicalSerialize;

use thiserror::Error;

use crate::{
    poly::{
        dense_mlpoly::DensePolynomial,
        eq_poly::{EqPlusOnePolynomial, EqPolynomial},
    },
    subprotocols::sumcheck::SumcheckInstanceProof,
    utils::small_value::NUM_SVO_ROUNDS,
};

use super::builder::CombinedUniformBuilder;

use rayon::prelude::*;

#[derive(Clone, Debug, Eq, PartialEq, Error)]
pub enum SpartanError {
    /// returned if the supplied row or col in (row,col,val) tuple is out of range
    #[error("InvalidIndex")]
    InvalidIndex,

    /// returned when an invalid sum-check proof is provided
    #[error("InvalidSumcheckProof")]
    InvalidSumcheckProof,

    /// returned when the recursive sumcheck proof fails
    #[error("InvalidOuterSumcheckProof")]
    InvalidOuterSumcheckProof,

    /// returned when the final sumcheck opening proof fails
    #[error("InvalidOuterSumcheckClaim")]
    InvalidOuterSumcheckClaim,

    /// returned when the recursive sumcheck proof fails
    #[error("InvalidInnerSumcheckProof")]
    InvalidInnerSumcheckProof,

    /// returned when the final sumcheck opening proof fails
    #[error("InvalidInnerSumcheckClaim")]
    InvalidInnerSumcheckClaim,

    /// returned when the recursive sumcheck proof fails
    #[error("InvalidShiftSumcheckProof")]
    InvalidShiftSumcheckProof,

    /// returned when the final sumcheck opening proof fails
    #[error("InvalidShiftSumcheckClaim")]
    InvalidShiftSumcheckClaim,

    /// returned if the supplied witness is not of the right length
    #[error("InvalidWitnessLength")]
    InvalidWitnessLength,

    /// returned when an invalid PCS proof is provided
    #[error("InvalidPCSProof")]
    InvalidPCSProof,
}

/// A succinct proof of knowledge of a witness to a relaxed R1CS instance
/// The proof is produced using Spartan's combination of the sum-check and
/// the commitment to a vector viewed as a polynomial commitment
#[derive(CanonicalSerialize, CanonicalDeserialize, Debug, Clone)]
pub struct UniformSpartanProof<F: JoltField, ProofTranscript: Transcript> {
    pub(crate) outer_sumcheck_proof: SumcheckInstanceProof<F, ProofTranscript>,
    pub(crate) outer_sumcheck_claims: (F, F, F),
    pub(crate) inner_sumcheck_proof: SumcheckInstanceProof<F, ProofTranscript>,
    pub(crate) shift_sumcheck_proof: SumcheckInstanceProof<F, ProofTranscript>,
    pub(crate) claimed_witness_evals: Vec<F>,
    pub(crate) shift_sumcheck_witness_eval: Vec<F>,
    _marker: PhantomData<ProofTranscript>,
}

impl<F, ProofTranscript> UniformSpartanProof<F, ProofTranscript>
where
    F: JoltField,
    ProofTranscript: Transcript,
{
    #[tracing::instrument(skip_all, name = "Spartan::setup")]
    pub fn setup(
        constraint_builder: &CombinedUniformBuilder<F>,
        padded_num_steps: usize,
    ) -> UniformSpartanKey<F> {
        assert_eq!(
            padded_num_steps,
            constraint_builder.uniform_repeat().next_power_of_two()
        );
        UniformSpartanKey::from_builder(constraint_builder)
    }

    #[tracing::instrument(skip_all, name = "Spartan::prove")]
    pub fn prove<PCS>(
        preprocessing: &JoltProverPreprocessing<F, PCS, ProofTranscript>,
        constraint_builder: &CombinedUniformBuilder<F>,
        key: &UniformSpartanKey<F>,
        trace: &[RV32IMCycle],
        _opening_accumulator: &mut ProverOpeningAccumulator<F, ProofTranscript>,
        transcript: &mut ProofTranscript,
    ) -> Result<Self, SpartanError>
    where
        PCS: CommitmentScheme<ProofTranscript, Field = F>,
    {
        let input_polys: Vec<MultilinearPolynomial<F>> = ALL_R1CS_INPUTS
            .par_iter()
            .map(|var| var.generate_witness(trace, preprocessing))
            .collect();

        let num_rounds_x = key.num_rows_bits();

        /* Sumcheck 1: Outer sumcheck
           Proves: \sum_x eq(tau, x) * (Az(x) * Bz(x) - Cz(x)) = 0

           The matrices A, B, C have a block-diagonal structure with repeated blocks
           A_small, B_small, C_small corresponding to the uniform constraints.
        */

        let tau: Vec<F> = transcript.challenge_vector(num_rounds_x);
        let uniform_constraints_only_padded = constraint_builder
            .uniform_builder
            .constraints
            .len()
            .next_power_of_two();
        let (outer_sumcheck_proof, outer_sumcheck_r, outer_sumcheck_claims) =
            SumcheckInstanceProof::prove_spartan_small_value::<NUM_SVO_ROUNDS>(
                num_rounds_x,
                uniform_constraints_only_padded,
                &constraint_builder.uniform_builder.constraints,
                &input_polys,
                &tau,
                transcript,
            );
        let outer_sumcheck_r: Vec<F> = outer_sumcheck_r.into_iter().rev().collect();

        ProofTranscript::append_scalars(transcript, &outer_sumcheck_claims);
        let (claim_Az, claim_Bz, claim_Cz): (F, F, F) = (
            outer_sumcheck_claims[0],
            outer_sumcheck_claims[1],
            outer_sumcheck_claims[2],
        );

        /* Sumcheck 2: Inner sumcheck
           Proves: claim_Az + r * claim_Bz + r^2 * claim_Cz =
                   \sum_y (A_small(rx, y) + r * B_small(rx, y) + r^2 * C_small(rx, y)) * z(y)

           Evaluates the uniform constraint matrices A_small, B_small, C_small at the point
           determined by the outer sumcheck.
        */

        let num_cycles = key.num_steps;
        let num_cycles_bits = num_cycles.ilog2() as usize;
        let num_vars_uniform = key.num_vars_uniform_padded();

        let inner_sumcheck_RLC: F = transcript.challenge_scalar();
        let claim_inner_joint =
            claim_Az + inner_sumcheck_RLC * claim_Bz + inner_sumcheck_RLC.square() * claim_Cz;

        let (r_cycle, rx_var) = outer_sumcheck_r.split_at(num_cycles_bits);

        let (eq_r_cycle, eq_plus_one_r_cycle) = EqPlusOnePolynomial::evals(r_cycle, None);

        // Evaluate A_small, B_small, C_small combined with RLC at point rx_var
        let poly_abc_small =
            DensePolynomial::new(key.evaluate_small_matrix_rlc(rx_var, inner_sumcheck_RLC));

        let span = span!(Level::INFO, "binding_z_second_sumcheck");
        let _guard = span.enter();

        // Bind witness polynomials z at point r_cycle
        let mut bind_z = vec![F::zero(); num_vars_uniform];

        input_polys
            .par_iter()
            .take(num_vars_uniform)
            .zip(bind_z.par_iter_mut())
            .for_each(|(poly, eval)| {
                *eval = poly.dot_product(&eq_r_cycle);
            });

        // Set the constant value at the appropriate position
        if key.uniform_r1cs.num_vars < num_vars_uniform {
            bind_z[key.uniform_r1cs.num_vars] = F::one();
        }

        drop(_guard);
        drop(span);

        let poly_z = DensePolynomial::new(bind_z);
        assert_eq!(poly_z.len(), poly_abc_small.len());

        let num_rounds_inner_sumcheck = poly_abc_small.len().log_2();

        let mut polys = vec![
            MultilinearPolynomial::LargeScalars(poly_abc_small),
            MultilinearPolynomial::LargeScalars(poly_z),
        ];

        let comb_func = |poly_evals: &[F]| -> F {
            assert_eq!(poly_evals.len(), 2);
            poly_evals[0] * poly_evals[1]
        };

        let (inner_sumcheck_proof, _inner_sumcheck_r, _claims_inner) =
            SumcheckInstanceProof::prove_arbitrary(
                &claim_inner_joint,
                num_rounds_inner_sumcheck,
                &mut polys,
                comb_func,
                2,
                transcript,
            );

        drop_in_background_thread(polys);

        // Evaluate all witness polynomials P_i at r_cycle for the verifier
        // Verifier computes: z(r_inner, r_cycle) = Σ_i eq(r_inner, i) * P_i(r_cycle)
        let flattened_polys_ref: Vec<_> = input_polys.iter().collect();
        let (claimed_witness_evals, _chis) =
            MultilinearPolynomial::batch_evaluate(&flattened_polys_ref, r_cycle);

        /*  Sumcheck 3: Batched sumcheck for NextUnexpandedPC and NextPC verification
            Proves: NextUnexpandedPC(r_cycle) + r * NextPC(r_cycle) =
                    \sum_t (UnexpandedPC(t) + r * PC(t)) * eq_plus_one(r_cycle, t)

            This batched sumcheck simultaneously proves:
            1. NextUnexpandedPC(r_cycle) = \sum_t UnexpandedPC(t) * eq_plus_one(r_cycle, t)
            2. NextPC(r_cycle) = \sum_t PC(t) * eq_plus_one(r_cycle, t)
        */
        let span = span!(Level::INFO, "shift_sumcheck_pc");
        let _guard = span.enter();

        // Get random challenge r for batching
        let r: F = transcript.challenge_scalar();

        let num_rounds_shift_sumcheck = num_cycles_bits;

        let unexpanded_pc_index = JoltR1CSInputs::UnexpandedPC.to_index();
        let pc_index = JoltR1CSInputs::PC.to_index();
        let next_unexpanded_pc_index = JoltR1CSInputs::NextUnexpandedPC.to_index();
        let next_pc_index = JoltR1CSInputs::NextPC.to_index();

        let mut shift_sumcheck_polys = vec![
            input_polys[unexpanded_pc_index].clone(),
            input_polys[pc_index].clone(),
            MultilinearPolynomial::from(eq_plus_one_r_cycle),
        ];

        // Define the batched combining function:
        // (unexpanded_pc(t) + r * pc(t)) * eq_plus_one(r_cycle, t)
        let batched_comb_func = move |poly_evals: &[F]| -> F {
            assert_eq!(poly_evals.len(), 3);
            let unexpanded_pc_eval = poly_evals[0];
            let pc_eval = poly_evals[1];
            let eq_eval = poly_evals[2];

            let batched_eval = unexpanded_pc_eval + r * pc_eval;
            batched_eval * eq_eval
        };

        drop(_guard);
        drop(span);

        // The batched claim equals NextUnexpandedPC(r_cycle) + r * NextPC(r_cycle)
        let shift_sumcheck_claim = claimed_witness_evals[next_unexpanded_pc_index]
            + r * claimed_witness_evals[next_pc_index];

        let (shift_sumcheck_proof, _shift_sumcheck_r, shift_sumcheck_claims) =
            SumcheckInstanceProof::prove_arbitrary(
                &shift_sumcheck_claim,
                num_rounds_shift_sumcheck,
                &mut shift_sumcheck_polys,
                batched_comb_func,
                2,
                transcript,
            );

        drop_in_background_thread(shift_sumcheck_polys);

<<<<<<< HEAD
        let flattened_polys_ref: Vec<_> = input_polys.iter().collect();
        // Inner sumcheck evaluations: evaluate z on rx_step
        let (claimed_witness_evals, chis) =
            MultilinearPolynomial::batch_evaluate(&flattened_polys_ref, rx_step);

        // Only non-virtual (i.e. committed) polynomials' openings are
        // proven using the PCS opening proof. Virtual polynomial openings
        // are proven in some subsequent sumcheck.
        let committed_polys: Vec<_> = COMMITTED_R1CS_INPUTS
            .iter()
            .map(|input| &input_polys[input.to_index()])
            .collect();
        let committed_poly_claims: Vec<_> = COMMITTED_R1CS_INPUTS
            .iter()
            .map(|input| claimed_witness_evals[input.to_index()])
            .collect();

        opening_accumulator.append(
            &committed_polys,
            DensePolynomial::new(chis),
            rx_step.to_vec(),
            &committed_poly_claims,
            transcript,
        );
=======
        // opening_accumulator.append(
        //     &flattened_polys_ref,
        //     DensePolynomial::new(chis),
        //     r_cycle.to_vec(),
        //     &claimed_witness_evals,
        //     transcript,
        // );
>>>>>>> 9c357998

        let unexpanded_pc_eval_at_shift_r = shift_sumcheck_claims[0];
        let pc_eval_at_shift_r = shift_sumcheck_claims[1];
        let shift_sumcheck_witness_eval = vec![unexpanded_pc_eval_at_shift_r, pc_eval_at_shift_r];

<<<<<<< HEAD
        // Only non-virtual (i.e. committed) polynomials' openings are
        // proven using the PCS opening proof. Virtual polynomial openings
        // are proven in some subsequent sumcheck.
        let committed_poly_claims: Vec<_> = COMMITTED_R1CS_INPUTS
            .iter()
            .map(|input| shift_sumcheck_witness_evals[input.to_index()])
            .collect();
        opening_accumulator.append(
            &committed_polys,
            DensePolynomial::new(chis2),
            shift_sumcheck_r.to_vec(),
            &committed_poly_claims,
            transcript,
        );
=======
        // opening_accumulator.append(
        //     &todo!(), // only unexpanded_pc and pc
        //     DensePolynomial::new(chis2), // chis2 need to be computed as EqPolynomial
        //     shift_sumcheck_r.to_vec(),
        //     &shift_sumcheck_witness_eval,
        //     transcript,
        // );
>>>>>>> 9c357998

        let outer_sumcheck_claims = (
            outer_sumcheck_claims[0],
            outer_sumcheck_claims[1],
            outer_sumcheck_claims[2],
        );
        Ok(UniformSpartanProof {
            outer_sumcheck_proof,
            outer_sumcheck_claims,
            inner_sumcheck_proof,
            shift_sumcheck_proof,
            claimed_witness_evals,
            shift_sumcheck_witness_eval,
            _marker: PhantomData,
        })
    }

    #[tracing::instrument(skip_all, name = "Spartan::verify")]
    pub fn verify<PCS>(
        &self,
        key: &UniformSpartanKey<F>,
<<<<<<< HEAD
        commitments: &JoltCommitments<F, PCS, ProofTranscript>,
        opening_accumulator: &mut VerifierOpeningAccumulator<F, PCS, ProofTranscript>,
=======
        // commitments: &JoltCommitments<PCS, ProofTranscript>,
        _opening_accumulator: &mut VerifierOpeningAccumulator<F, PCS, ProofTranscript>,
>>>>>>> 9c357998
        transcript: &mut ProofTranscript,
    ) -> Result<(), SpartanError>
    where
        PCS: CommitmentScheme<ProofTranscript, Field = F>,
        ProofTranscript: Transcript,
    {
        let num_rounds_x = key.num_rows_total().log_2();

        /* Sumcheck 1: Outer sumcheck
          Verifies: \sum_x eq(tau, x) * (Az(x) * Bz(x) - Cz(x)) = 0
        */
        let tau: Vec<F> = transcript.challenge_vector(num_rounds_x);

        let (claim_outer_final, outer_sumcheck_r) = self
            .outer_sumcheck_proof
            .verify(F::zero(), num_rounds_x, 3, transcript)
            .map_err(|_| SpartanError::InvalidOuterSumcheckProof)?;

        // Outer sumcheck is bound from the top, reverse the fiat shamir randomness
        let outer_sumcheck_r: Vec<F> = outer_sumcheck_r.into_iter().rev().collect();

        let (claim_Az, claim_Bz, claim_Cz) = self.outer_sumcheck_claims;
        let taus_bound_rx = EqPolynomial::new(tau).evaluate(&outer_sumcheck_r);
        let claim_outer_final_expected = taus_bound_rx * (claim_Az * claim_Bz - claim_Cz);
        if claim_outer_final != claim_outer_final_expected {
            return Err(SpartanError::InvalidOuterSumcheckClaim);
        }

        transcript.append_scalars(
            [
                self.outer_sumcheck_claims.0,
                self.outer_sumcheck_claims.1,
                self.outer_sumcheck_claims.2,
            ]
            .as_slice(),
        );

        /* Sumcheck 2: Inner sumcheck
           Verifies: claim_Az + r * claim_Bz + r^2 * claim_Cz =
                    (A_small(rx, ry) + r * B_small(rx, ry) + r^2 * C_small(rx, ry)) * z(ry)
        */
        let inner_sumcheck_RLC: F = transcript.challenge_scalar();
        let claim_inner_joint = self.outer_sumcheck_claims.0
            + inner_sumcheck_RLC * self.outer_sumcheck_claims.1
            + inner_sumcheck_RLC.square() * self.outer_sumcheck_claims.2;

        let num_rounds_inner_sumcheck = key.num_vars_uniform_padded().log_2();
        let (claim_inner_final, inner_sumcheck_r) = self
            .inner_sumcheck_proof
            .verify(claim_inner_joint, num_rounds_inner_sumcheck, 2, transcript)
            .map_err(|_| SpartanError::InvalidInnerSumcheckProof)?;

        let num_cycles_bits = key.num_steps.log_2();

        let (r_cycle, rx_var) = outer_sumcheck_r.split_at(num_cycles_bits);

        let ry_var = inner_sumcheck_r.to_vec();
        let eval_z =
            key.evaluate_z_mle_with_segment_evals(&self.claimed_witness_evals, &ry_var, true);

        // Evaluate uniform matrices A_small, B_small, C_small at point (rx_constr, ry_var)
        let eval_a = key.evaluate_uniform_a_at_point(rx_var, &ry_var);
        let eval_b = key.evaluate_uniform_b_at_point(rx_var, &ry_var);
        let eval_c = key.evaluate_uniform_c_at_point(rx_var, &ry_var);

        let left_expected =
            eval_a + inner_sumcheck_RLC * eval_b + inner_sumcheck_RLC * inner_sumcheck_RLC * eval_c;

        let claim_inner_final_expected = left_expected * eval_z;
        if claim_inner_final != claim_inner_final_expected {
            return Err(SpartanError::InvalidInnerSumcheckClaim);
        }

        /* Sumcheck 3: Batched sumcheck for NextUnexpandedPC and NextPC verification
           Verifies the batched constraint for both NextUnexpandedPC and NextPC
        */

        // Get random challenge r for batching
        let r: F = transcript.challenge_scalar();

        let num_rounds_shift_sumcheck = num_cycles_bits;
        let next_unexpanded_pc_index = JoltR1CSInputs::NextUnexpandedPC.to_index();
        let next_pc_index = JoltR1CSInputs::NextPC.to_index();

        // The batched claim equals NextUnexpandedPC(r_cycle) + r * NextPC(r_cycle)
        let shift_sumcheck_claim = self.claimed_witness_evals[next_unexpanded_pc_index]
            + r * self.claimed_witness_evals[next_pc_index];

        let (claim_shift_sumcheck, shift_sumcheck_r) = self
            .shift_sumcheck_proof
            .verify(
                shift_sumcheck_claim,
                num_rounds_shift_sumcheck,
                2,
                transcript,
            )
            .map_err(|_| SpartanError::InvalidShiftSumcheckProof)?;

        let unexpanded_pc_eval_at_shift_r = self.shift_sumcheck_witness_eval[0];
        let pc_eval_at_shift_r = self.shift_sumcheck_witness_eval[1];
        let batched_eval_at_shift_r = unexpanded_pc_eval_at_shift_r + r * pc_eval_at_shift_r;
        let eq_plus_one_shift_sumcheck =
            EqPlusOnePolynomial::new(r_cycle.to_vec()).evaluate(&shift_sumcheck_r);

        let claim_shift_sumcheck_expected = batched_eval_at_shift_r * eq_plus_one_shift_sumcheck;

        if claim_shift_sumcheck != claim_shift_sumcheck_expected {
            return Err(SpartanError::InvalidShiftSumcheckClaim);
        }

<<<<<<< HEAD
        // TODO(moodlezoup): Relies on ordering of commitments
        let r1cs_input_commitments = &commitments
            .commitments
            .iter()
            .take(COMMITTED_R1CS_INPUTS.len())
            .collect::<Vec<_>>();

        let claims: Vec<_> = COMMITTED_R1CS_INPUTS
            .iter()
            .map(|input| &self.claimed_witness_evals[input.to_index()])
            .collect();
        opening_accumulator.append(
            &r1cs_input_commitments,
            rx_step.to_vec(),
            &claims,
            transcript,
        );

        let claims: Vec<_> = COMMITTED_R1CS_INPUTS
            .iter()
            .map(|input| &self.shift_sumcheck_witness_evals[input.to_index()])
            .collect();
        opening_accumulator.append(
            &r1cs_input_commitments,
            shift_sumcheck_r.to_vec(),
            &claims,
            transcript,
        );
=======
        // TODO: In the openings must also verify that shift_witness_evals are correct

        // TODO(moodlezoup): Openings

        // let flattened_commitments: Vec<_> = I::flatten()
        //     .iter()
        //     .map(|var| var.get_ref(commitments))
        //     .collect();

        // opening_accumulator.append(
        //     &flattened_commitments,
        //     rx_step.to_vec(),
        //     &self.claimed_witness_evals.iter().collect::<Vec<_>>(),
        //     transcript,
        // );

        // opening_accumulator.append(
        //     &flattened_commitments,
        //     shift_sumcheck_r.to_vec(),
        //     &self.shift_sumcheck_witness_evals.iter().collect::<Vec<_>>(),
        //     transcript,
        // );
>>>>>>> 9c357998

        Ok(())
    }
}

// #[cfg(test)]
// mod test {
//     use ark_bn254::Fr;
//     use ark_std::One;

//     use crate::poly::commitment::{commitment_scheme::CommitShape, hyrax::HyraxScheme};

//     use super::*;

//     #[test]
//     fn integration() {
//         let (builder, key) = simp_test_builder_key();
//         let witness_segments: Vec<Vec<Fr>> = vec![
//             vec![Fr::one(), Fr::from(5), Fr::from(9), Fr::from(13)], /* Q */
//             vec![Fr::one(), Fr::from(5), Fr::from(9), Fr::from(13)], /* R */
//             vec![Fr::one(), Fr::from(5), Fr::from(9), Fr::from(13)], /* S */
//         ];

//         // Create a witness and commit
//         let witness_segments_ref: Vec<&[Fr]> = witness_segments
//             .iter()
//             .map(|segment| segment.as_slice())
//             .collect();
//         let gens = HyraxScheme::setup(&[CommitShape::new(16, BatchType::Small)]);
//         let witness_commitment =
//             HyraxScheme::batch_commit(&witness_segments_ref, &gens, BatchType::Small);

//         // Prove spartan!
//         let mut prover_transcript = ProofTranscript::new(b"stuff");
//         let proof =
//             UniformSpartanProof::<Fr, HyraxScheme<ark_bn254::G1Projective>>::prove_precommitted::<
//                 SimpTestIn,
//             >(
//                 &gens,
//                 builder,
//                 &key,
//                 witness_segments,
//                 todo!("opening accumulator"),
//                 &mut prover_transcript,
//             )
//             .unwrap();

//         let mut verifier_transcript = ProofTranscript::new(b"stuff");
//         let witness_commitment_ref: Vec<&_> = witness_commitment.iter().collect();
//         proof
//             .verify_precommitted(
//                 &key,
//                 witness_commitment_ref,
//                 &gens,
//                 &mut verifier_transcript,
//             )
//             .expect("Spartan verifier failed");
//     }
// }<|MERGE_RESOLUTION|>--- conflicted
+++ resolved
@@ -10,12 +10,9 @@
 use crate::poly::multilinear_polynomial::PolynomialEvaluation;
 use crate::poly::opening_proof::ProverOpeningAccumulator;
 use crate::poly::opening_proof::VerifierOpeningAccumulator;
-<<<<<<< HEAD
+use crate::r1cs::inputs::JoltR1CSInputs;
 use crate::r1cs::inputs::ALL_R1CS_INPUTS;
 use crate::r1cs::inputs::COMMITTED_R1CS_INPUTS;
-=======
-use crate::r1cs::inputs::{JoltR1CSInputs, ALL_R1CS_INPUTS};
->>>>>>> 9c357998
 use crate::r1cs::key::UniformSpartanKey;
 use crate::utils::math::Math;
 use crate::utils::thread::drop_in_background_thread;
@@ -119,7 +116,7 @@
         constraint_builder: &CombinedUniformBuilder<F>,
         key: &UniformSpartanKey<F>,
         trace: &[RV32IMCycle],
-        _opening_accumulator: &mut ProverOpeningAccumulator<F, ProofTranscript>,
+        opening_accumulator: &mut ProverOpeningAccumulator<F, ProofTranscript>,
         transcript: &mut ProofTranscript,
     ) -> Result<Self, SpartanError>
     where
@@ -239,7 +236,7 @@
         // Evaluate all witness polynomials P_i at r_cycle for the verifier
         // Verifier computes: z(r_inner, r_cycle) = Σ_i eq(r_inner, i) * P_i(r_cycle)
         let flattened_polys_ref: Vec<_> = input_polys.iter().collect();
-        let (claimed_witness_evals, _chis) =
+        let (claimed_witness_evals, chis) =
             MultilinearPolynomial::batch_evaluate(&flattened_polys_ref, r_cycle);
 
         /*  Sumcheck 3: Batched sumcheck for NextUnexpandedPC and NextPC verification
@@ -299,12 +296,6 @@
             );
 
         drop_in_background_thread(shift_sumcheck_polys);
-
-<<<<<<< HEAD
-        let flattened_polys_ref: Vec<_> = input_polys.iter().collect();
-        // Inner sumcheck evaluations: evaluate z on rx_step
-        let (claimed_witness_evals, chis) =
-            MultilinearPolynomial::batch_evaluate(&flattened_polys_ref, rx_step);
 
         // Only non-virtual (i.e. committed) polynomials' openings are
         // proven using the PCS opening proof. Virtual polynomial openings
@@ -321,48 +312,14 @@
         opening_accumulator.append(
             &committed_polys,
             DensePolynomial::new(chis),
-            rx_step.to_vec(),
+            r_cycle.to_vec(),
             &committed_poly_claims,
             transcript,
         );
-=======
-        // opening_accumulator.append(
-        //     &flattened_polys_ref,
-        //     DensePolynomial::new(chis),
-        //     r_cycle.to_vec(),
-        //     &claimed_witness_evals,
-        //     transcript,
-        // );
->>>>>>> 9c357998
 
         let unexpanded_pc_eval_at_shift_r = shift_sumcheck_claims[0];
         let pc_eval_at_shift_r = shift_sumcheck_claims[1];
         let shift_sumcheck_witness_eval = vec![unexpanded_pc_eval_at_shift_r, pc_eval_at_shift_r];
-
-<<<<<<< HEAD
-        // Only non-virtual (i.e. committed) polynomials' openings are
-        // proven using the PCS opening proof. Virtual polynomial openings
-        // are proven in some subsequent sumcheck.
-        let committed_poly_claims: Vec<_> = COMMITTED_R1CS_INPUTS
-            .iter()
-            .map(|input| shift_sumcheck_witness_evals[input.to_index()])
-            .collect();
-        opening_accumulator.append(
-            &committed_polys,
-            DensePolynomial::new(chis2),
-            shift_sumcheck_r.to_vec(),
-            &committed_poly_claims,
-            transcript,
-        );
-=======
-        // opening_accumulator.append(
-        //     &todo!(), // only unexpanded_pc and pc
-        //     DensePolynomial::new(chis2), // chis2 need to be computed as EqPolynomial
-        //     shift_sumcheck_r.to_vec(),
-        //     &shift_sumcheck_witness_eval,
-        //     transcript,
-        // );
->>>>>>> 9c357998
 
         let outer_sumcheck_claims = (
             outer_sumcheck_claims[0],
@@ -384,13 +341,8 @@
     pub fn verify<PCS>(
         &self,
         key: &UniformSpartanKey<F>,
-<<<<<<< HEAD
         commitments: &JoltCommitments<F, PCS, ProofTranscript>,
         opening_accumulator: &mut VerifierOpeningAccumulator<F, PCS, ProofTranscript>,
-=======
-        // commitments: &JoltCommitments<PCS, ProofTranscript>,
-        _opening_accumulator: &mut VerifierOpeningAccumulator<F, PCS, ProofTranscript>,
->>>>>>> 9c357998
         transcript: &mut ProofTranscript,
     ) -> Result<(), SpartanError>
     where
@@ -501,7 +453,6 @@
             return Err(SpartanError::InvalidShiftSumcheckClaim);
         }
 
-<<<<<<< HEAD
         // TODO(moodlezoup): Relies on ordering of commitments
         let r1cs_input_commitments = &commitments
             .commitments
@@ -515,45 +466,10 @@
             .collect();
         opening_accumulator.append(
             &r1cs_input_commitments,
-            rx_step.to_vec(),
+            r_cycle.to_vec(),
             &claims,
             transcript,
         );
-
-        let claims: Vec<_> = COMMITTED_R1CS_INPUTS
-            .iter()
-            .map(|input| &self.shift_sumcheck_witness_evals[input.to_index()])
-            .collect();
-        opening_accumulator.append(
-            &r1cs_input_commitments,
-            shift_sumcheck_r.to_vec(),
-            &claims,
-            transcript,
-        );
-=======
-        // TODO: In the openings must also verify that shift_witness_evals are correct
-
-        // TODO(moodlezoup): Openings
-
-        // let flattened_commitments: Vec<_> = I::flatten()
-        //     .iter()
-        //     .map(|var| var.get_ref(commitments))
-        //     .collect();
-
-        // opening_accumulator.append(
-        //     &flattened_commitments,
-        //     rx_step.to_vec(),
-        //     &self.claimed_witness_evals.iter().collect::<Vec<_>>(),
-        //     transcript,
-        // );
-
-        // opening_accumulator.append(
-        //     &flattened_commitments,
-        //     shift_sumcheck_r.to_vec(),
-        //     &self.shift_sumcheck_witness_evals.iter().collect::<Vec<_>>(),
-        //     transcript,
-        // );
->>>>>>> 9c357998
 
         Ok(())
     }
