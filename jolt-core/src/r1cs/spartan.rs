use std::marker::PhantomData;

use super::builder::eval_offset_lc;
use super::builder::streaming_eval_offset_lc;
use super::builder::CombinedUniformBuilder;
use super::builder::Constraint;
use super::builder::OffsetEqConstraint;

use super::inputs::ConstraintInput;
use crate::field::JoltField;
use crate::jolt::instruction::JoltInstructionSet;
use crate::jolt::vm::JoltOracle;
use crate::jolt::vm::JoltPolynomials;
use crate::jolt::vm::JoltStuff;
use crate::jolt::vm::{JoltCommitments, JoltPreprocessing, JoltTraceStep};
use crate::poly::commitment::commitment_scheme::CommitmentScheme;
use crate::poly::eq_poly::StreamingEqPolynomial;
use crate::poly::multilinear_polynomial::MultilinearPolynomial;
use crate::poly::multilinear_polynomial::PolynomialEvaluation;
use crate::poly::opening_proof::ProverOpeningAccumulator;
use crate::poly::opening_proof::VerifierOpeningAccumulator;
use crate::poly::split_eq_poly::SplitEqPolynomial;
use crate::r1cs::constraints::R1CSConstraints;
use crate::r1cs::inputs::JoltR1CSInputs;
use crate::r1cs::key::UniformSpartanKey;
use crate::subprotocols::sumcheck::{OracleItem, Stream};
use crate::utils::math::Math;
use crate::utils::streaming::Oracle;
use crate::utils::thread::drop_in_background_thread;
use crate::utils::transcript::Transcript;
use crate::{
    poly::{
        dense_mlpoly::DensePolynomial,
        eq_poly::{EqPlusOnePolynomial, EqPolynomial},
    },
    subprotocols::sumcheck::SumcheckInstanceProof,
};
<<<<<<< HEAD
use ark_ff::Zero;
use ark_serialize::CanonicalDeserialize;
use ark_serialize::CanonicalSerialize;
use common::rv_trace::JoltDevice;
use itertools::Itertools;
use rayon::prelude::*;
use thiserror::Error;
use tracing::{span, Level};
=======

use super::builder::eval_offset_lc;
use super::builder::shard_last_step_eval_offset_lc;
use super::builder::CombinedUniformBuilder;
use super::builder::Constraint;
use super::builder::OffsetEqConstraint;
use super::inputs::ConstraintInput;
>>>>>>> 810c4fb9

#[derive(Clone, Debug, Eq, PartialEq, Error)]
pub enum SpartanError {
    /// returned if the supplied row or col in (row,col,val) tuple is out of range
    #[error("InvalidIndex")]
    InvalidIndex,

    /// returned when an invalid sum-check proof is provided
    #[error("InvalidSumcheckProof")]
    InvalidSumcheckProof,

    /// returned when the recursive sumcheck proof fails
    #[error("InvalidOuterSumcheckProof")]
    InvalidOuterSumcheckProof,

    /// returned when the final sumcheck opening proof fails
    #[error("InvalidOuterSumcheckClaim")]
    InvalidOuterSumcheckClaim,

    /// returned when the recursive sumcheck proof fails
    #[error("InvalidInnerSumcheckProof")]
    InvalidInnerSumcheckProof,

    /// returned when the final sumcheck opening proof fails
    #[error("InvalidInnerSumcheckClaim")]
    InvalidInnerSumcheckClaim,

    /// returned if the supplied witness is not of the right length
    #[error("InvalidWitnessLength")]
    InvalidWitnessLength,

    /// returned when an invalid PCS proof is provided
    #[error("InvalidPCSProof")]
    InvalidPCSProof,
}

#[derive(Debug)]
pub struct AzBzCz {
    pub interleaved_az_bz_cz: Vec<(usize, i128)>,
}

pub struct AzBzCzOracle<'a, F: JoltField, InstructionSet: JoltInstructionSet> {
    pub jolt_oracle: JoltOracle<'a, F, InstructionSet>,
    pub func: Box<
        dyn (Fn(
                usize,
                JoltStuff<MultilinearPolynomial<F>>,
                JoltStuff<MultilinearPolynomial<F>>,
            ) -> AzBzCz)
            + 'a,
    >,
}

impl<'a, F: JoltField, InstructionSet: JoltInstructionSet> AzBzCzOracle<'a, F, InstructionSet> {
    pub fn new<const C: usize, I: ConstraintInput>(
        uniform_constraints: &'a [Constraint],
        cross_step_constraints: &'a [OffsetEqConstraint],
        padded_num_constraints: usize,
        jolt_oracle: JoltOracle<'a, F, InstructionSet>,
    ) -> Self {
        let total_num_steps = jolt_oracle.get_length();

        let polynomial_stream =
            move |shard_idx: usize,
                  shard: JoltStuff<MultilinearPolynomial<F>>,
                  extra_eval: JoltStuff<MultilinearPolynomial<F>>| {
                let shard_length = shard.bytecode.a_read_write.len();

                let streaming_z: Vec<&MultilinearPolynomial<F>> = I::flatten::<C>()
                    .iter()
                    .map(|var| var.get_ref(&shard))
                    .collect();

                // TODO: Put in a seperate function.
                let num_steps = streaming_z[0].len();

                let num_chunks = rayon::current_num_threads().next_power_of_two() * 4;
                let chunk_size = num_steps.div_ceil(num_chunks);

                let interleaved_az_bz_cz: Vec<(usize, i128)> = (0..num_chunks)
                .into_par_iter()
                .flat_map_iter(|chunk_index| {
                    let mut coeffs = Vec::with_capacity(3 * chunk_size * padded_num_constraints);

                    for step_index in chunk_size * chunk_index..chunk_size * (chunk_index + 1) {
                        // Uniform constraints
                        for (constraint_index, constraint) in uniform_constraints
                            .iter()
                            .enumerate() {
                            let global_index =
                                3 *
                                ((step_index + shard_idx * shard_length) * padded_num_constraints +
                                    constraint_index);

                            // Az
                            let mut az_coeff = 0;
                            if !constraint.a.terms().is_empty() {
                                az_coeff = constraint.a.evaluate_row(&streaming_z, step_index);
                                if !az_coeff.is_zero() {
                                    coeffs.push((global_index, az_coeff));
                                }
                            }
                            // Bz
                            let mut bz_coeff = 0;
                            if !constraint.b.terms().is_empty() {
                                bz_coeff = constraint.b.evaluate_row(&streaming_z, step_index);
                                if !bz_coeff.is_zero() {
                                    coeffs.push((global_index + 1, bz_coeff));
                                }
                            }
                            // Cz = Az ⊙ Bz
                            if !az_coeff.is_zero() && !bz_coeff.is_zero() {
                                let cz_coeff = az_coeff * bz_coeff;
                                #[cfg(test)]
                                {
                                    if
                                        cz_coeff !=
                                        constraint.c.evaluate_row(&streaming_z, step_index)
                                    {
                                        let mut constraint_string = String::new();
                                        let _ = constraint.pretty_fmt::<4, JoltR1CSInputs, F>(
                                            &mut constraint_string,
                                            &streaming_z,
                                            step_index
                                        );
                                        println!("{constraint_string}");
                                        panic!(
                                            "Uniform constraint {constraint_index} violated at step {step_index}"
                                        );
                                    }
                                }
                                coeffs.push((global_index + 2, cz_coeff));
                            }
                        }

<<<<<<< HEAD
=======
                        // Cross step constraints
>>>>>>> 810c4fb9
                        if step_index + shard_idx * shard_length + 1 < total_num_steps {
                            let next_step_index = step_index + 1;

                            for (constraint_index, constraint) in cross_step_constraints
                                .iter()
                                .enumerate() {
                                let global_index =
                                    3 *
                                    ((step_index + shard_idx * shard_length) *
                                        padded_num_constraints +
                                        uniform_constraints.len() +
                                        constraint_index);

                                if next_step_index < shard_length {
                                    // Az
                                    let eq_a_eval = eval_offset_lc(
                                        &constraint.a,
                                        &streaming_z,
                                        step_index,
                                        Some(next_step_index)
                                    );
                                    let eq_b_eval = eval_offset_lc(
                                        &constraint.b,
                                        &streaming_z,
                                        step_index,
                                        Some(next_step_index)
                                    );
                                    let az_coeff = eq_a_eval - eq_b_eval;
                                    if !az_coeff.is_zero() {
                                        coeffs.push((global_index, az_coeff));
                                        // If Az != 0, then the condition must be false (i.e. Bz = 0)
                                        #[cfg(test)]
                                        {
                                            let bz_coeff = eval_offset_lc(
                                                &constraint.cond,
                                                &streaming_z,
                                                step_index,
                                                Some(next_step_index)
                                            );
                                            assert_eq!(
                                                bz_coeff,
                                                0,
                                                "Cross-step constraint {constraint_index} violated at step {step_index}"
                                            );
                                        }
                                    } else {
                                        let bz_coeff = eval_offset_lc(
                                            &constraint.cond,
                                            &streaming_z,
                                            step_index,
                                            Some(next_step_index)
                                        );
                                        if !bz_coeff.is_zero() {
                                            coeffs.push((global_index + 1, bz_coeff));
                                        }
                                    }
                                } else {
                                    let extra_eval_z: Vec<&MultilinearPolynomial<F>> =
                                        I::flatten::<C>()
                                            .iter()
                                            .map(|var| var.get_ref(&extra_eval))
                                            .collect();

<<<<<<< HEAD
                                    let eq_a_eval = streaming_eval_offset_lc(
=======
                                    let eq_a_eval = shard_last_step_eval_offset_lc(
>>>>>>> 810c4fb9
                                        &constraint.a,
                                        &streaming_z,
                                        &extra_eval_z,
                                        step_index,
                                        Some(next_step_index)
                                    );
                                    let eq_b_eval = shard_last_step_eval_offset_lc(
                                        &constraint.b,
                                        &streaming_z,
                                        &extra_eval_z,
                                        step_index,
                                        Some(next_step_index)
                                    );

                                    let az_coeff = eq_a_eval - eq_b_eval;
                                    if !az_coeff.is_zero() {
                                        coeffs.push((global_index, az_coeff));
                                    } else {
                                        let bz_coeff = shard_last_step_eval_offset_lc(
                                            &constraint.cond,
                                            &streaming_z,
                                            &extra_eval_z,
                                            step_index,
                                            Some(next_step_index)
                                        );
                                        if !bz_coeff.is_zero() {
                                            coeffs.push((global_index + 1, bz_coeff));
                                        }
                                    }
                                }
                            }
                        }
                    }
                    coeffs
                })
                .collect();

                AzBzCz {
                    interleaved_az_bz_cz,
                }
            };

        AzBzCzOracle {
            jolt_oracle,
            func: Box::new(polynomial_stream),
        }
    }
}

impl<'a, F: JoltField, InstructionSet: JoltInstructionSet> Oracle
    for AzBzCzOracle<'a, F, InstructionSet>
{
    type Item = AzBzCz;
    fn next_shard(&mut self, shard_len: usize) -> Self::Item {
        let shard_idx = self.jolt_oracle.get_step() / shard_len;
        let jolt_shard = self.jolt_oracle.next_shard(shard_len);

        if self.jolt_oracle.peek().is_some() {
            let jolt_peek = self.jolt_oracle.peek().unwrap();
            (self.func)(shard_idx, jolt_shard, jolt_peek)
        } else {
            (self.func)(shard_idx, jolt_shard, Default::default())
        }
    }

<<<<<<< HEAD
    fn reset_oracle(&mut self) {
        self.jolt_oracle.reset_oracle();
    }

    fn peek(&mut self) -> Option<Self::Item> {
        unimplemented!();
    }

    fn get_len(&self) -> usize {
        self.jolt_oracle.get_len()
    }

    fn get_step(&self) -> usize {
        self.jolt_oracle.get_step()
    }
}

pub struct BindZRyVarOracle<'a, F: JoltField, InstructionSet: JoltInstructionSet> {
    pub jolt_oracle: JoltOracle<'a, F, InstructionSet>,
    pub func: Box<dyn (Fn(JoltStuff<MultilinearPolynomial<F>>) -> MultilinearPolynomial<F>) + 'a>,
}

impl<'a, F: JoltField, InstructionSet: JoltInstructionSet> BindZRyVarOracle<'a, F, InstructionSet> {
    pub fn new<const C: usize, I: ConstraintInput>(
        jolt_oracle: JoltOracle<'a, F, InstructionSet>,
        eq_ry_var: &'a [F],
        eq_ry_var_r2: &'a [F],
    ) -> Self {
        let polynomial_stream = move |shard: JoltStuff<MultilinearPolynomial<F>>| {
            let streaming_z: Vec<&MultilinearPolynomial<F>> = I::flatten::<C>()
                .iter()
                .map(|var| var.get_ref(&shard))
                .collect();
            let shard_length = shard.bytecode.a_read_write.len();

            let sum_vec: Vec<F> = (0..shard_length)
                .map(|t| {
                    streaming_z
                        .iter()
                        .enumerate()
                        .fold(F::zero(), |sum, (i, poly)| {
                            sum + poly.scale_coeff(t, eq_ry_var[i], eq_ry_var_r2[i])
                        })
                })
                .collect();

            MultilinearPolynomial::from(sum_vec)
        };

        BindZRyVarOracle {
            jolt_oracle,
            func: Box::new(polynomial_stream),
        }
    }
}

impl<'a, F: JoltField, InstructionSet: JoltInstructionSet> Oracle
    for BindZRyVarOracle<'a, F, InstructionSet>
{
    type Item = MultilinearPolynomial<F>;

    fn next_shard(&mut self, shard_len: usize) -> Self::Item {
        (self.func)(self.jolt_oracle.next_shard(shard_len))
    }

    fn reset_oracle(&mut self) {
        self.jolt_oracle.reset_oracle();
    }

    fn peek(&mut self) -> Option<Self::Item> {
        unimplemented!();
    }

    fn get_len(&self) -> usize {
        self.jolt_oracle.get_len()
=======
    fn reset(&mut self) {
        self.jolt_oracle.reset();
    }

    fn peek(&mut self) -> Option<Self::Item> {
        unimplemented!();
    }

    fn get_length(&self) -> usize {
        self.jolt_oracle.get_length()
>>>>>>> 810c4fb9
    }

    fn get_step(&self) -> usize {
        self.jolt_oracle.get_step()
    }
}

/// A succinct proof of knowledge of a witness to a relaxed R1CS instance
/// The proof is produced using Spartan's combination of the sum-check and
/// the commitment to a vector viewed as a polynomial commitment
#[derive(CanonicalSerialize, CanonicalDeserialize)]
pub struct UniformSpartanProof<
    const C: usize,
    I: ConstraintInput,
    F: JoltField,
    ProofTranscript: Transcript,
> {
    _inputs: PhantomData<I>,
    pub(crate) outer_sumcheck_proof: SumcheckInstanceProof<F, ProofTranscript>,
    pub(crate) outer_sumcheck_claims: (F, F, F),
    pub(crate) inner_sumcheck_proof: SumcheckInstanceProof<F, ProofTranscript>,
    pub(crate) shift_sumcheck_proof: SumcheckInstanceProof<F, ProofTranscript>,
    pub(crate) shift_sumcheck_claim: F,
    pub(crate) claimed_witness_evals: Vec<F>,
    pub(crate) shift_sumcheck_witness_evals: Vec<F>,
    _marker: PhantomData<ProofTranscript>,
}

impl<const C: usize, I, F, ProofTranscript> UniformSpartanProof<C, I, F, ProofTranscript>
where
    I: ConstraintInput,
    F: JoltField,
    ProofTranscript: Transcript,
{
    #[tracing::instrument(skip_all, name = "Spartan::setup")]
    pub fn setup(
        constraint_builder: &CombinedUniformBuilder<C, F, I>,
        padded_num_steps: usize,
    ) -> UniformSpartanKey<C, I, F> {
        assert_eq!(
            padded_num_steps,
            constraint_builder.uniform_repeat().next_power_of_two()
        );
        UniformSpartanKey::from_builder(constraint_builder)
    }

    #[tracing::instrument(skip_all, name = "Spartan::prove")]
    pub fn prove<PCS>(
        constraint_builder: &CombinedUniformBuilder<C, F, I>,
        key: &UniformSpartanKey<C, I, F>,
        polynomials: &JoltPolynomials<F>,
        opening_accumulator: &mut ProverOpeningAccumulator<F, ProofTranscript>,
        transcript: &mut ProofTranscript,
    ) -> Result<Self, SpartanError>
    where
        PCS: CommitmentScheme<ProofTranscript, Field = F>,
    {
        let flattened_polys: Vec<&MultilinearPolynomial<F>> = I::flatten::<C>()
            .iter()
            .map(|var| var.get_ref(polynomials))
            .collect();

        let num_rounds_x = key.num_rows_bits();

        /* Sumcheck 1: Outer sumcheck */

        let tau = (0..num_rounds_x)
            .map(|_i| transcript.challenge_scalar())
            .collect::<Vec<F>>();
        let mut eq_tau = SplitEqPolynomial::new(&tau);

        let mut az_bz_cz_poly = constraint_builder.compute_spartan_Az_Bz_Cz(&flattened_polys);

        let (outer_sumcheck_proof, outer_sumcheck_r, outer_sumcheck_claims) =
            SumcheckInstanceProof::prove_spartan_cubic(
                num_rounds_x,
                &mut eq_tau,
                &mut az_bz_cz_poly,
                transcript,
            );
        let outer_sumcheck_r: Vec<F> = outer_sumcheck_r.into_iter().rev().collect();
        drop_in_background_thread((az_bz_cz_poly, eq_tau));

        ProofTranscript::append_scalars(transcript, &outer_sumcheck_claims);
        // claims from the end of sum-check
        // claim_Az is the (scalar) value v_A = \sum_y A(r_x, y) * z(r_x) where r_x is the sumcheck randomness
        let (claim_Az, claim_Bz, claim_Cz): (F, F, F) = (
            outer_sumcheck_claims[0],
            outer_sumcheck_claims[1],
            outer_sumcheck_claims[2],
        );

        /* Sumcheck 2: Inner sumcheck
            RLC of claims Az, Bz, Cz
            where claim_Az = \sum_{y_var} A(rx, y_var || rx_step) * z(y_var || rx_step)
                                + A_shift(..) * z_shift(..)
            and shift denotes the values at the next time step "rx_step+1" for cross-step constraints
            - A_shift(rx, y_var || rx_step) = \sum_t A(rx, y_var || t) * eq_plus_one(rx_step, t)
            - z_shift(y_var || rx_step) = \sum z(y_var || rx_step) * eq_plus_one(rx_step, t)
        */

        let num_steps = key.num_steps;
        let num_steps_bits = num_steps.ilog2() as usize;
        let num_vars_uniform = key.num_vars_uniform_padded().next_power_of_two();

        let inner_sumcheck_RLC: F = transcript.challenge_scalar();
        let claim_inner_joint = claim_Az
            + inner_sumcheck_RLC * claim_Bz
            + inner_sumcheck_RLC * inner_sumcheck_RLC * claim_Cz;

        let (rx_step, rx_constr) = outer_sumcheck_r.split_at(num_steps_bits);

        let (eq_rx_step, eq_plus_one_rx_step) = EqPlusOnePolynomial::evals(rx_step, None);
        let (eq_rx_step_r2, eq_plus_one_rx_step_r2) =
            EqPlusOnePolynomial::evals(rx_step, F::montgomery_r2());

        /* Compute the two polynomials provided as input to the second sumcheck:
           - poly_ABC: A(r_x, y_var || rx_step), A_shift(..) at all variables y_var
           - poly_z: z(y_var || rx_step), z_shift(..)
        */

        let poly_ABC = DensePolynomial::new(key.evaluate_matrix_mle_partial(
            rx_constr,
            rx_step,
            inner_sumcheck_RLC,
        ));

        // Binding z and z_shift polynomials at point rx_step
        let span = span!(Level::INFO, "binding_z_and_shift_z");
        let _guard = span.enter();

        let mut bind_z = vec![F::zero(); num_vars_uniform * 2];
        let mut bind_shift_z = vec![F::zero(); num_vars_uniform * 2];

        flattened_polys
            .par_iter()
            .zip(bind_z.par_iter_mut().zip(bind_shift_z.par_iter_mut()))
            .for_each(|(poly, (eval, eval_shifted))| {
                *eval = poly.dot_product(Some(&eq_rx_step), Some(&eq_rx_step_r2));
                *eval_shifted =
                    poly.dot_product(Some(&eq_plus_one_rx_step), Some(&eq_plus_one_rx_step_r2));
            });

        bind_z[num_vars_uniform] = F::one();

        drop(_guard);
        drop(span);

        let poly_z =
            DensePolynomial::new(bind_z.into_iter().chain(bind_shift_z.into_iter()).collect());
        assert_eq!(poly_z.len(), poly_ABC.len());

        let num_rounds_inner_sumcheck = poly_ABC.len().log_2();

        let mut polys = vec![
            MultilinearPolynomial::LargeScalars(poly_ABC),
            MultilinearPolynomial::LargeScalars(poly_z),
        ];

        let comb_func = |poly_evals: &[F]| -> F {
            assert_eq!(poly_evals.len(), 2);
            poly_evals[0] * poly_evals[1]
        };

        let (inner_sumcheck_proof, inner_sumcheck_r, _claims_inner) =
            SumcheckInstanceProof::prove_arbitrary(
                &claim_inner_joint,
                num_rounds_inner_sumcheck,
                &mut polys,
                comb_func,
                2,
                transcript,
            );

        drop_in_background_thread(polys);

        /*  Sumcheck 3: Shift sumcheck
            sumcheck claim is = z_shift(ry_var || rx_step) = \sum_t z(ry_var || t) * eq_plus_one(rx_step, t)
        */

        let ry_var = inner_sumcheck_r[1..].to_vec();
        let eq_ry_var = EqPolynomial::evals(&ry_var);
        let eq_ry_var_r2 = EqPolynomial::evals_with_r2(&ry_var);

        let mut bind_z_ry_var: Vec<F> = Vec::with_capacity(num_steps);
        let span = span!(Level::INFO, "bind_z_ry_var");
        let _guard = span.enter();

        let num_steps_unpadded = constraint_builder.uniform_repeat();
        (0..num_steps_unpadded) // unpadded number of steps is sufficient
            .into_par_iter()
            .map(|t| {
                flattened_polys
                    .iter()
                    .enumerate()
                    .map(|(i, poly)| poly.scale_coeff(t, eq_ry_var[i], eq_ry_var_r2[i]))
                    .sum()
            })
            .collect_into_vec(&mut bind_z_ry_var);
        drop(_guard);
        drop(span);

        let num_rounds_shift_sumcheck = num_steps_bits;
        assert_eq!(bind_z_ry_var.len(), eq_plus_one_rx_step.len());

        let mut shift_sumcheck_polys = vec![
            MultilinearPolynomial::from(bind_z_ry_var),
            MultilinearPolynomial::from(eq_plus_one_rx_step),
        ];

        let shift_sumcheck_claim = (0..1 << num_rounds_shift_sumcheck)
            .into_par_iter()
            .map(|i| {
                let params: Vec<F> = shift_sumcheck_polys
                    .iter()
                    .map(|poly| poly.get_coeff(i))
                    .collect();
                comb_func(&params)
            })
            .reduce(|| F::zero(), |acc, x| acc + x);

        let (shift_sumcheck_proof, shift_sumcheck_r, _shift_sumcheck_claims) =
            SumcheckInstanceProof::prove_arbitrary(
                &shift_sumcheck_claim,
                num_rounds_shift_sumcheck,
                &mut shift_sumcheck_polys,
                comb_func,
                2,
                transcript,
            );
        drop_in_background_thread(shift_sumcheck_polys);

        // Inner sumcheck evaluations: evaluate z on rx_step
        let (claimed_witness_evals, chis) =
            MultilinearPolynomial::batch_evaluate(&flattened_polys, rx_step);

        opening_accumulator.append(
            &flattened_polys,
            DensePolynomial::new(chis),
            rx_step.to_vec(),
            &claimed_witness_evals,
            transcript,
        );

        // Shift sumcheck evaluations: evaluate z on ry_var
        let (shift_sumcheck_witness_evals, chis2) =
            MultilinearPolynomial::batch_evaluate(&flattened_polys, &shift_sumcheck_r);

        opening_accumulator.append(
            &flattened_polys,
            DensePolynomial::new(chis2),
            shift_sumcheck_r.to_vec(),
            &shift_sumcheck_witness_evals,
            transcript,
        );

        // Outer sumcheck claims: [A(r_x), B(r_x), C(r_x)]
        let outer_sumcheck_claims = (
            outer_sumcheck_claims[0],
            outer_sumcheck_claims[1],
            outer_sumcheck_claims[2],
        );
        Ok(UniformSpartanProof {
            _inputs: PhantomData,
            outer_sumcheck_proof,
            outer_sumcheck_claims,
            inner_sumcheck_proof,
            shift_sumcheck_proof,
            shift_sumcheck_claim,
            claimed_witness_evals,
            shift_sumcheck_witness_evals,
            _marker: PhantomData,
        })
    }

    // TODO: Change the return type back to Result<Self, SpartanError>.
    #[tracing::instrument(skip_all, name = "Spartan::streaming_prove")]
    pub fn streaming_prove<PCS, InstructionSet, const M: usize>(
        num_shards: usize,
        shard_length: usize,
        preprocessing: &JoltPreprocessing<C, F, PCS, ProofTranscript>,
        program_io: &JoltDevice,
        trace: &Vec<JoltTraceStep<InstructionSet>>,
        constraint_builder: &CombinedUniformBuilder<C, F, I>,
        key: &UniformSpartanKey<C, I, F>,
<<<<<<< HEAD
        polynomials: &JoltPolynomials<F>,

        opening_accumulator: &mut ProverOpeningAccumulator<F, ProofTranscript>,
        transcript: &mut ProofTranscript,
    ) -> Result<Self, SpartanError>
    where
        PCS: CommitmentScheme<ProofTranscript, Field = F>,
        InstructionSet: JoltInstructionSet,
    {
        let flattened_polys: Vec<&MultilinearPolynomial<F>> = I::flatten::<C>()
            .iter()
            .map(|var| var.get_ref(polynomials))
            .collect();

        let num_rounds_x = key.num_rows_bits();

        let tau = (0..num_rounds_x)
            .map(|_i| transcript.challenge_scalar())
            .collect::<Vec<F>>();

        let num_padded_rows = constraint_builder.padded_rows_per_step();

        let jolt_oracle = JoltOracle::new::<C, M, PCS, ProofTranscript, I>(
            preprocessing,
            program_io,
            constraint_builder,
            trace,
        );
        let streaming_az_bz_cz_poly = AzBzCzOracle::new::<C, I>(
            &constraint_builder.uniform_builder.constraints,
            &constraint_builder.offset_equality_constraints,
            num_padded_rows,
            jolt_oracle,
        );

        let mut eq_tau = SplitEqPolynomial::new(&tau);

        // let mut az_bz_cz_poly = constraint_builder.compute_spartan_Az_Bz_Cz(&flattened_polys);
        //
        // let mut streamed_polys_vec: Vec<AzBzCz> = Vec::new();
        // for n in 0..no_of_shards {
        //     // println!("n = {}", n);
        //     let streamed_polys = streaming_az_bz_cz_poly.next_shard(shard_len);
        //     streamed_polys_vec.push(streamed_polys);
        // }
        //
        // let mut j = 0;
        // for n in 0..no_of_shards {
        //     let len = streamed_polys_vec[n].Az_Bz_Cz.len();
        //     for i in 0..len {
        //
        //         assert_eq!(
        //             streamed_polys_vec[n].Az_Bz_Cz[i].0, az_bz_cz_poly.unbound_coeffs[j].index,
        //             "n = {n}, i = {i}"
        //         );
        //         assert_eq!(
        //             streamed_polys_vec[n].Az_Bz_Cz[i].1, az_bz_cz_poly.unbound_coeffs[j].value,
        //             "n = {n}, i = {i}"
        //         );
        //         j += 1;
        //     }
        // }
        // println!("AzBz - Cz streamed.");

        let mut az_bz_cz_poly = constraint_builder.compute_spartan_Az_Bz_Cz(&flattened_polys);
        let (outer_sumcheck_proof, outer_sumcheck_r, outer_sumcheck_claims) =
            SumcheckInstanceProof::prove_spartan_cubic(
                num_rounds_x,
                &mut eq_tau,
                &mut az_bz_cz_poly,
                transcript,
            );

        let outer_sumcheck_r: Vec<F> = outer_sumcheck_r.into_iter().rev().collect();
        drop_in_background_thread((az_bz_cz_poly, eq_tau));

        ProofTranscript::append_scalars(transcript, &outer_sumcheck_claims);
        // claims from the end of sum-check
        // claim_Az is the (scalar) value v_A = \sum_y A(r_x, y) * z(r_x) where r_x is the sumcheck randomness
        let (claim_Az, claim_Bz, claim_Cz): (F, F, F) = (
            outer_sumcheck_claims[0],
            outer_sumcheck_claims[1],
            outer_sumcheck_claims[2],
        );

        /* Sumcheck 2: Inner sumcheck
            RLC of claims Az, Bz, Cz
            where claim_Az = \sum_{y_var} A(rx, y_var || rx_step) * z(y_var || rx_step)
                                + A_shift(..) * z_shift(..)
            and shift denotes the values at the next time step "rx_step+1" for cross-step constraints
            - A_shift(rx, y_var || rx_step) = \sum_t A(rx, y_var || t) * eq_plus_one(rx_step, t)
            - z_shift(y_var || rx_step) = \sum z(y_var || rx_step) * eq_plus_one(rx_step, t)
        */

        let num_steps = key.num_steps;
        let num_steps_bits = num_steps.ilog2() as usize;
        let num_vars_uniform = key.num_vars_uniform_padded().next_power_of_two();

        let inner_sumcheck_RLC: F = transcript.challenge_scalar();
        let claim_inner_joint = claim_Az
            + inner_sumcheck_RLC * claim_Bz
            + inner_sumcheck_RLC * inner_sumcheck_RLC * claim_Cz;

        let (rx_step, rx_constr) = outer_sumcheck_r.split_at(num_steps_bits);

        let (eq_rx_step, eq_plus_one_rx_step) = EqPlusOnePolynomial::evals(rx_step, None);
        // let (eq_rx_step_r2, eq_plus_one_rx_step_r2) =
        //     EqPlusOnePolynomial::evals(rx_step, F::montgomery_r2());

        /* Compute the two polynomials provided as input to the second sumcheck:
           - poly_ABC: A(r_x, y_var || rx_step), A_shift(..) at all variables y_var
           - poly_z: z(y_var || rx_step), z_shift(..)
        */

        let poly_ABC = DensePolynomial::new(key.evaluate_matrix_mle_partial(
            rx_constr,
            rx_step,
            inner_sumcheck_RLC,
        ));

        // Binding z and z_shift polynomials at point rx_step
        let span = span!(Level::INFO, "binding_z_and_shift_z");
        let _guard = span.enter();

        let mut jolt_oracle = JoltOracle::new::<C, M, PCS, ProofTranscript, I>(
            preprocessing,
            program_io,
            constraint_builder,
            trace,
        );

        let mut bind_z_stream = vec![F::zero(); num_vars_uniform * 2];
        let mut bind_shift_z_stream = vec![F::zero(); num_vars_uniform * 2];

        let reverse_rx_step: Vec<F> = rx_step.iter().rev().copied().collect();
        let mut eq_rx_step_stream =
            StreamingEqPolynomial::new(reverse_rx_step.to_vec(), reverse_rx_step.len(), None);
        let mut eq_rx_step_r2_stream = StreamingEqPolynomial::new(
            reverse_rx_step.to_vec(),
            reverse_rx_step.len(),
            F::montgomery_r2(),
        );
        let mut eq_plus_one_rx_step_stream =
            StreamingEqPolynomial::new(reverse_rx_step.to_vec(), reverse_rx_step.len(), None);
        let mut eq_plus_one_rx_step_r2_stream = StreamingEqPolynomial::new(
            reverse_rx_step.to_vec(),
            reverse_rx_step.len(),
            F::montgomery_r2(),
        );

        for shard in 0..num_shards {
            let polynomials = jolt_oracle.next_shard(shard_length);
            let eq_rx_step_shard = eq_rx_step_stream.next_shard(shard_length);
            let eq_rx_step_r2_shard = eq_rx_step_r2_stream.next_shard(shard_length);
            let (eq_plus_one_rx_step_shard, eq_plus_one_rx_step_r2_shard) = if shard == 0 {
                let mut shard1 = eq_plus_one_rx_step_stream.next_shard(shard_length - 1);
                let mut shard2 = eq_plus_one_rx_step_r2_stream.next_shard(shard_length - 1);
                (shard1.insert(0, F::zero()), shard2.insert(0, F::zero()));
                (shard1, shard2)
            } else {
                (
                    eq_plus_one_rx_step_stream.next_shard(shard_length),
                    eq_plus_one_rx_step_r2_stream.next_shard(shard_length),
                )
            };
            let flattened_polys: Vec<&MultilinearPolynomial<F>> = I::flatten::<C>()
                .iter()
                .map(|var| var.get_ref(&polynomials))
                .collect();

            let (partial_bind_z, partial_bind_shift_z): (Vec<F>, Vec<F>) = flattened_polys
                .par_iter()
                .map(|poly| {
                    let eval1 =
                        poly.dot_product(Some(&eq_rx_step_shard), Some(&eq_rx_step_r2_shard));
                    let eval2 = poly.dot_product(
                        Some(&eq_plus_one_rx_step_shard),
                        Some(&eq_plus_one_rx_step_r2_shard),
                    );
                    (eval1, eval2)
                })
                .collect();
            partial_bind_z
                .iter()
                .zip(partial_bind_shift_z.iter())
                .zip(bind_z_stream.iter_mut().zip(bind_shift_z_stream.iter_mut()))
                .for_each(
                    |((partial_eval, partial_bind_shift_eval), (eval, eval_shifted))| {
                        *eval += *partial_eval;
                        *eval_shifted += *partial_bind_shift_eval
                    },
                );
        }
        bind_z_stream[num_vars_uniform] = F::one();
        jolt_oracle.reset_oracle();

        drop(_guard);
        drop(span);

        let poly_z = DensePolynomial::new(
            bind_z_stream
                .into_iter()
                .chain(bind_shift_z_stream.into_iter())
                .collect(),
        );
        assert_eq!(poly_z.len(), poly_ABC.len());

        let num_rounds_inner_sumcheck = poly_ABC.len().log_2();

        let mut polys = vec![
            MultilinearPolynomial::LargeScalars(poly_ABC),
            MultilinearPolynomial::LargeScalars(poly_z),
        ];

        let comb_func = |poly_evals: &[F]| -> F {
            assert_eq!(poly_evals.len(), 2);
            poly_evals[0] * poly_evals[1]
        };

        let (inner_sumcheck_proof, inner_sumcheck_r, _claims_inner) =
            SumcheckInstanceProof::prove_arbitrary(
                &claim_inner_joint,
                num_rounds_inner_sumcheck,
                &mut polys,
                comb_func,
                2,
                transcript,
            );

        drop_in_background_thread(polys);

        /*  Sumcheck 3: Shift sumcheck
            sumcheck claim is = z_shift(ry_var || rx_step) = \sum_t z(ry_var || t) * eq_plus_one(rx_step, t)
        */
=======
        jolt_oracle: JoltOracle<F, InstructionSet>,
        polynomials: &JoltPolynomials<F>,
        _opening_accumulator: &mut ProverOpeningAccumulator<F, ProofTranscript>,
        _transcript: &mut ProofTranscript,
    ) where
        PCS: CommitmentScheme<ProofTranscript, Field = F>,
        InstructionSet: JoltInstructionSet,
    {
        let _num_rounds_x = key.num_rows_bits();
        let num_padded_rows = constraint_builder.padded_rows_per_step();

        #[cfg(test)]
        {
            let mut streaming_az_bz_cz_poly = AzBzCzOracle::new::<C, I>(
                &constraint_builder.uniform_builder.constraints,
                &constraint_builder.offset_equality_constraints,
                num_padded_rows,
                jolt_oracle,
            );

            let flattened_polys: Vec<&MultilinearPolynomial<F>> = I::flatten::<C>()
                .iter()
                .map(|var| var.get_ref(polynomials))
                .collect();

            let az_bz_cz_poly = constraint_builder.compute_spartan_Az_Bz_Cz(&flattened_polys);

            let mut streamed_polys_vec: Vec<AzBzCz> = Vec::new();
            for _ in 0..no_of_shards {
                let streamed_polys = streaming_az_bz_cz_poly.next_shard(shard_len);
                streamed_polys_vec.push(streamed_polys);
            }

            let mut j = 0;
            for n in 0..no_of_shards {
                let len = streamed_polys_vec[n].interleaved_az_bz_cz.len();
                for i in 0..len {
                    assert_eq!(
                        streamed_polys_vec[n].interleaved_az_bz_cz[i].0,
                        az_bz_cz_poly.unbound_coeffs[j].index
                    );
                    assert_eq!(
                        streamed_polys_vec[n].interleaved_az_bz_cz[i].1,
                        az_bz_cz_poly.unbound_coeffs[j].value
                    );
                    j += 1;
                }
            }
            println!("AzBzCz oracle test passing.");
        }

        // TODO: Add outer sum-check, inner sum-check, and pc-next sum-check.
    }
>>>>>>> 810c4fb9

        let ry_var = inner_sumcheck_r[1..].to_vec();
        let eq_ry_var = EqPolynomial::evals(&ry_var);
        let eq_ry_var_r2 = EqPolynomial::evals_with_r2(&ry_var);

        let mut bind_z_ry_var: Vec<F> = Vec::with_capacity(num_steps);

        let span = span!(Level::INFO, "bind_z_ry_var");
        let _guard = span.enter();
        let num_steps_unpadded = constraint_builder.uniform_repeat();
        (0..num_steps_unpadded) // unpadded number of steps is sufficient
            .into_par_iter()
            .map(|t| {
                flattened_polys
                    .iter()
                    .enumerate()
                    .map(|(i, poly)| poly.scale_coeff(t, eq_ry_var[i], eq_ry_var_r2[i]))
                    .sum()
            })
            .collect_into_vec(&mut bind_z_ry_var);
        drop(_guard);
        drop(span);

        let num_rounds_shift_sumcheck = num_steps_bits;
        assert_eq!(bind_z_ry_var.len(), eq_plus_one_rx_step.len());

        let mut shift_sumcheck_polys = vec![
            MultilinearPolynomial::from(bind_z_ry_var),
            MultilinearPolynomial::from(eq_plus_one_rx_step),
        ];

        let shift_sumcheck_claim = (0..1 << num_rounds_shift_sumcheck)
            .into_par_iter()
            .map(|i| {
                let params: Vec<F> = shift_sumcheck_polys
                    .iter()
                    .map(|poly| poly.get_coeff(i))
                    .collect();
                comb_func(&params)
            })
            .reduce(|| F::zero(), |acc, x| acc + x);

        // let (shift_sumcheck_proof, shift_sumcheck_r, _shift_sumcheck_claims) =
        //     SumcheckInstanceProof::prove_arbitrary(
        //         &shift_sumcheck_claim,
        //         num_rounds_shift_sumcheck,
        //         &mut shift_sumcheck_polys,
        //         comb_func,
        //         2,
        //         transcript,
        //     );

        drop_in_background_thread(shift_sumcheck_polys);

        let mut bind_z_ry_var_oracle =
            BindZRyVarOracle::new::<C, I>(jolt_oracle, &eq_ry_var, &eq_ry_var_r2);

        let mut eq_plus_one_rx_step_stream =
            StreamingEqPolynomial::new(reverse_rx_step.to_vec(), rx_step.len(), None);
        let mut oracle =
            Stream::SpartanSumCheck((bind_z_ry_var_oracle, eq_plus_one_rx_step_stream));

        let extract_poly_fn = |stream_data: &OracleItem<F>| -> Vec<MultilinearPolynomial<F>> {
            match stream_data {
                OracleItem::SpartanSumCheck(stream) => stream.to_vec(),
                _ => vec![],
            }
        };
        let (shift_sumcheck_proof, shift_sumcheck_r_rev, _shift_sumcheck_claims) =
            SumcheckInstanceProof::stream_prove_arbitrary(
                num_rounds_shift_sumcheck,
                &mut oracle,
                extract_poly_fn,
                comb_func,
                2,
                shard_length,
                2,
                transcript,
            );
        println!("_shift_sumcheck_claims {:?}",_shift_sumcheck_claims);
        // println!("shift_sumcheck_r_rev is {:?}",shift_sumcheck_r_rev);
        let shift_sumcheck_r: Vec<F> = shift_sumcheck_r_rev.iter().rev().copied().collect();

        // Inner sumcheck evaluations: evaluate z on rx_step
        let (claimed_witness_evals, chis) =
            MultilinearPolynomial::batch_evaluate(&flattened_polys, rx_step);

        opening_accumulator.append(
            &flattened_polys,
            DensePolynomial::new(chis),
            rx_step.to_vec(),
            &claimed_witness_evals,
            transcript,
        );

        let mut jolt_oracle = JoltOracle::new::<C, M, PCS, ProofTranscript, I>(
            preprocessing,
            program_io,
            constraint_builder,
            trace,
        );

        // Inner sumcheck evaluations: evaluate z on rx_step
        let (claimed_witness_evals, chis) =
            MultilinearPolynomial::batch_evaluate(&flattened_polys, rx_step);
        let claimed_witness_eval2 = MultilinearPolynomial::stream_batch_evaluate::<
            C,
            InstructionSet,
            I,
        >(&mut jolt_oracle, rx_step, num_shards, shard_length);

        #[cfg(test)]
        assert_eq!(
            claimed_witness_evals, claimed_witness_eval2,
            "stream claimed witness evals are incorrect "
        );

        jolt_oracle.reset_oracle();

        opening_accumulator.append(
            &flattened_polys,
            DensePolynomial::new(chis),
            rx_step.to_vec(),
            &claimed_witness_evals,
            transcript,
        );

        // Shift sumcheck evaluations: evaluate z on ry_var
        let (shift_sumcheck_witness_evals, chis2) =
            MultilinearPolynomial::batch_evaluate(&flattened_polys, &shift_sumcheck_r);

        let shift_sumcheck_witness_evals2 =
            MultilinearPolynomial::stream_batch_evaluate::<C, InstructionSet, I>(
                &mut jolt_oracle,
                &shift_sumcheck_r,
                num_shards,
                shard_length,
            );

        #[cfg(test)]
        assert_eq!(
            shift_sumcheck_witness_evals, shift_sumcheck_witness_evals2,
            "stream shift sum check witness are incorrect "
        );

        opening_accumulator.append(
            &flattened_polys,
            DensePolynomial::new(chis2),
            shift_sumcheck_r.to_vec(),
            &shift_sumcheck_witness_evals,
            transcript,
        );

        // Outer sumcheck claims: [A(r_x), B(r_x), C(r_x)]
        let outer_sumcheck_claims = (
            outer_sumcheck_claims[0],
            outer_sumcheck_claims[1],
            outer_sumcheck_claims[2],
        );
        Ok(UniformSpartanProof {
            _inputs: PhantomData,
            outer_sumcheck_proof,
            outer_sumcheck_claims,
            inner_sumcheck_proof,
            shift_sumcheck_proof,
            shift_sumcheck_claim,
            claimed_witness_evals,
            shift_sumcheck_witness_evals,
            _marker: PhantomData,
        })
    }
    #[tracing::instrument(skip_all, name = "Spartan::verify")]
    pub fn verify<PCS>(
        &self,
        key: &UniformSpartanKey<C, I, F>,
        commitments: &JoltCommitments<PCS, ProofTranscript>,
        opening_accumulator: &mut VerifierOpeningAccumulator<F, PCS, ProofTranscript>,
        transcript: &mut ProofTranscript,
    ) -> Result<(), SpartanError>
    where
        PCS: CommitmentScheme<ProofTranscript, Field = F>,
        ProofTranscript: Transcript,
    {
        let num_rounds_x = key.num_rows_total().log_2();

        /* Sumcheck 1: Outer sumcheck
         */
        let tau = (0..num_rounds_x)
            .map(|_i| transcript.challenge_scalar())
            .collect::<Vec<F>>();

        let (claim_outer_final, outer_sumcheck_r) = self
            .outer_sumcheck_proof
            .verify(F::zero(), num_rounds_x, 3, transcript)
            .map_err(|_| SpartanError::InvalidOuterSumcheckProof)?;

        // Outer sumcheck is bound from the top, reverse the fiat shamir randomness
        let outer_sumcheck_r: Vec<F> = outer_sumcheck_r.into_iter().rev().collect();

        let (claim_Az, claim_Bz, claim_Cz) = self.outer_sumcheck_claims;
        let taus_bound_rx = EqPolynomial::new(tau).evaluate(&outer_sumcheck_r);
        let claim_outer_final_expected = taus_bound_rx * (claim_Az * claim_Bz - claim_Cz);
        if claim_outer_final != claim_outer_final_expected {
            return Err(SpartanError::InvalidOuterSumcheckClaim);
        }

        transcript.append_scalars(
            [
                self.outer_sumcheck_claims.0,
                self.outer_sumcheck_claims.1,
                self.outer_sumcheck_claims.2,
            ]
            .as_slice(),
        );

        /* Sumcheck 2: Inner sumcheck
           - claim is an RLC of claims_Az, Bz, Cz
           where claim_Az = \sum_{y_var} A(rx, y_var || rx_step) * z(y_var || rx_step)
                               + A_shift(..) * z_shift(..)
           - verifying it involves computing each term with randomness ry_var
        */
        let inner_sumcheck_RLC: F = transcript.challenge_scalar();
        let claim_inner_joint = self.outer_sumcheck_claims.0
            + inner_sumcheck_RLC * self.outer_sumcheck_claims.1
            + inner_sumcheck_RLC * inner_sumcheck_RLC * self.outer_sumcheck_claims.2;

        let num_rounds_inner_sumcheck = (2 * key.num_vars_uniform_padded()).log_2() + 1; // +1 for shift evals
        let (claim_inner_final, inner_sumcheck_r) = self
            .inner_sumcheck_proof
            .verify(claim_inner_joint, num_rounds_inner_sumcheck, 2, transcript)
            .map_err(|_| SpartanError::InvalidInnerSumcheckProof)?;
        let num_steps_bits = key.num_steps.log_2();

        let (rx_step, rx_constr) = outer_sumcheck_r.split_at(num_steps_bits);

        let r_is_cross_step = inner_sumcheck_r[0];
        let ry_var = inner_sumcheck_r[1..].to_vec();
        let eval_z =
            key.evaluate_z_mle_with_segment_evals(&self.claimed_witness_evals, &ry_var, true);

        let (eval_a, eval_b, eval_c) =
            key.evaluate_matrix_mle_full(rx_constr, &ry_var, &r_is_cross_step);

        let left_expected =
            eval_a + inner_sumcheck_RLC * eval_b + inner_sumcheck_RLC * inner_sumcheck_RLC * eval_c;
        let right_expected =
            (F::one() - r_is_cross_step) * eval_z + r_is_cross_step * self.shift_sumcheck_claim;

        let claim_inner_final_expected = left_expected * right_expected;
        if claim_inner_final != claim_inner_final_expected {
            return Err(SpartanError::InvalidInnerSumcheckClaim);
        }

        /* Sumcheck 3: Shift sumcheck
            - claim = \sum_t z(ry_var || t) * eq_plus_one(rx_step, t)
            - verifying it involves checking that claim = z(ry_var || r_t) * eq_plus_one(rx_step, r_t)
            where r_t = shift_sumcheck_r
        */

        let num_rounds_shift_sumcheck = num_steps_bits;
        let (claim_shift_sumcheck, shift_sumcheck_r_rev) = self
            .shift_sumcheck_proof
            .verify(
                self.shift_sumcheck_claim,
                num_rounds_shift_sumcheck,
                2,
                transcript,
            )
            .map_err(|_| SpartanError::InvalidInnerSumcheckProof)?;
        let shift_sumcheck_r: Vec<F> = shift_sumcheck_r_rev.iter().rev().copied().collect();

        let eval_z_shift_sumcheck = key.evaluate_z_mle_with_segment_evals(
            &self.shift_sumcheck_witness_evals,
            &ry_var,
            false,
        );
        let rx_rev: Vec<F> = rx_step.iter().rev().copied().collect();
        // println!("shift_sumcheck_r {:?}",shift_sumcheck_r);
        let eq_plus_one_shift_sumcheck =
            EqPlusOnePolynomial::new(rx_rev.to_vec()).evaluate(&shift_sumcheck_r);
        let claim_shift_sumcheck_expected = eval_z_shift_sumcheck * eq_plus_one_shift_sumcheck;

    //     println!("shift_sumcheck_witness_evals is {:?}", self.shift_sumcheck_witness_evals);
        println!("eval_z_shift_sumcheck is {:?}", eval_z_shift_sumcheck);
        println!("eq_plus_one_shift_sumcheck is {:?}", eq_plus_one_shift_sumcheck);
    //     println!("claim_shift_sumcheck is {:?}", claim_shift_sumcheck);
    // println!("claim_shift_sumcheck_expected is {:?}", claim_shift_sumcheck_expected);
        if claim_shift_sumcheck != claim_shift_sumcheck_expected {
            return Err(SpartanError::InvalidInnerSumcheckClaim);
        }

        let flattened_commitments: Vec<_> = I::flatten::<C>()
            .iter()
            .map(|var| var.get_ref(commitments))
            .collect();

        opening_accumulator.append(
            &flattened_commitments,
            rx_step.to_vec(),
            &self.claimed_witness_evals.iter().collect::<Vec<_>>(),
            transcript,
        );

        opening_accumulator.append(
            &flattened_commitments,
            shift_sumcheck_r.to_vec(),
            &self.shift_sumcheck_witness_evals.iter().collect::<Vec<_>>(),
            transcript,
        );

        Ok(())
    }
}

// #[cfg(test)]
// mod test {
//     use ark_bn254::Fr;
//     use ark_std::One;

//     use crate::poly::commitment::{ commitment_scheme::CommitShape, hyrax::HyraxScheme };

//     use super::*;

//     #[test]
//     fn integration() {
//         let (builder, key) = simp_test_builder_key();
//         let witness_segments: Vec<Vec<Fr>> = vec![
//             vec![Fr::one(), Fr::from(5), Fr::from(9), Fr::from(13)] /* Q */,
//             vec![Fr::one(), Fr::from(5), Fr::from(9), Fr::from(13)] /* R */,
//             vec![Fr::one(), Fr::from(5), Fr::from(9), Fr::from(13)] /* S */
//         ];

//         // Create a witness and commit
//         let witness_segments_ref: Vec<&[Fr]> = witness_segments
//             .iter()
//             .map(|segment| segment.as_slice())
//             .collect();
//         let gens = HyraxScheme::setup(&[CommitShape::new(16, BatchType::Small)]);
//         let witness_commitment = HyraxScheme::batch_commit(
//             &witness_segments_ref,
//             &gens,
//             BatchType::Small
//         );

//         // Prove spartan!
//         let mut prover_transcript = ProofTranscript::new(b"stuff");
//         let proof = UniformSpartanProof::<Fr, HyraxScheme<ark_bn254::G1Projective>>
//             ::prove_precommitted::<SimpTestIn>(
//                 &gens,
//                 builder,
//                 &key,
//                 witness_segments,
//                 todo!("opening accumulator"),
//                 &mut prover_transcript
//             )
//             .unwrap();

//         let mut verifier_transcript = ProofTranscript::new(b"stuff");
//         let witness_commitment_ref: Vec<&_> = witness_commitment.iter().collect();
//         proof
//             .verify_precommitted(&key, witness_commitment_ref, &gens, &mut verifier_transcript)
//             .expect("Spartan verifier failed");
//     }
// }<|MERGE_RESOLUTION|>--- conflicted
+++ resolved
@@ -1,18 +1,16 @@
 use std::marker::PhantomData;
 
-use super::builder::eval_offset_lc;
-use super::builder::streaming_eval_offset_lc;
-use super::builder::CombinedUniformBuilder;
-use super::builder::Constraint;
-use super::builder::OffsetEqConstraint;
-
-use super::inputs::ConstraintInput;
+use super::builder::{
+    eval_offset_lc, shard_last_step_eval_offset_lc,
+    CombinedUniformBuilder, Constraint, OffsetEqConstraint,
+};
+
 use crate::field::JoltField;
 use crate::jolt::instruction::JoltInstructionSet;
-use crate::jolt::vm::JoltOracle;
+use crate::jolt::vm::{JoltOracle, JoltProverPreprocessing};
 use crate::jolt::vm::JoltPolynomials;
 use crate::jolt::vm::JoltStuff;
-use crate::jolt::vm::{JoltCommitments, JoltPreprocessing, JoltTraceStep};
+use crate::jolt::vm::{JoltCommitments, JoltTraceStep};
 use crate::poly::commitment::commitment_scheme::CommitmentScheme;
 use crate::poly::eq_poly::StreamingEqPolynomial;
 use crate::poly::multilinear_polynomial::MultilinearPolynomial;
@@ -21,7 +19,7 @@
 use crate::poly::opening_proof::VerifierOpeningAccumulator;
 use crate::poly::split_eq_poly::SplitEqPolynomial;
 use crate::r1cs::constraints::R1CSConstraints;
-use crate::r1cs::inputs::JoltR1CSInputs;
+use crate::r1cs::inputs::{ConstraintInput, JoltR1CSInputs};
 use crate::r1cs::key::UniformSpartanKey;
 use crate::subprotocols::sumcheck::{OracleItem, Stream};
 use crate::utils::math::Math;
@@ -35,7 +33,6 @@
     },
     subprotocols::sumcheck::SumcheckInstanceProof,
 };
-<<<<<<< HEAD
 use ark_ff::Zero;
 use ark_serialize::CanonicalDeserialize;
 use ark_serialize::CanonicalSerialize;
@@ -44,15 +41,6 @@
 use rayon::prelude::*;
 use thiserror::Error;
 use tracing::{span, Level};
-=======
-
-use super::builder::eval_offset_lc;
-use super::builder::shard_last_step_eval_offset_lc;
-use super::builder::CombinedUniformBuilder;
-use super::builder::Constraint;
-use super::builder::OffsetEqConstraint;
-use super::inputs::ConstraintInput;
->>>>>>> 810c4fb9
 
 #[derive(Clone, Debug, Eq, PartialEq, Error)]
 pub enum SpartanError {
@@ -93,7 +81,23 @@
 pub struct AzBzCz {
     pub interleaved_az_bz_cz: Vec<(usize, i128)>,
 }
-
+impl AzBzCz {
+    pub fn uninterleave(self) -> (Vec<(usize, i128)>, Vec<(usize, i128)>, Vec<(usize, i128)>) {
+        let mut az = Vec::<(usize, i128)>::new();
+        let mut bz = Vec::<(usize, i128)>::new();
+        let mut cz = Vec::<(usize, i128)>::new();
+
+        for entry in self.interleaved_az_bz_cz {
+            match entry.0 % 3 {
+                0 => az.push((entry.0 / 3, entry.1)),
+                1 => bz.push((entry.0 / 3, entry.1)),
+                2 => cz.push((entry.0 / 3, entry.1)),
+                _ => unreachable!(),
+            }
+        }
+        (az, bz, cz)
+    }
+}
 pub struct AzBzCzOracle<'a, F: JoltField, InstructionSet: JoltInstructionSet> {
     pub jolt_oracle: JoltOracle<'a, F, InstructionSet>,
     pub func: Box<
@@ -113,7 +117,7 @@
         padded_num_constraints: usize,
         jolt_oracle: JoltOracle<'a, F, InstructionSet>,
     ) -> Self {
-        let total_num_steps = jolt_oracle.get_length();
+        let total_num_steps = jolt_oracle.get_len();
 
         let polynomial_stream =
             move |shard_idx: usize,
@@ -188,10 +192,6 @@
                             }
                         }
 
-<<<<<<< HEAD
-=======
-                        // Cross step constraints
->>>>>>> 810c4fb9
                         if step_index + shard_idx * shard_length + 1 < total_num_steps {
                             let next_step_index = step_index + 1;
 
@@ -255,11 +255,7 @@
                                             .map(|var| var.get_ref(&extra_eval))
                                             .collect();
 
-<<<<<<< HEAD
-                                    let eq_a_eval = streaming_eval_offset_lc(
-=======
                                     let eq_a_eval = shard_last_step_eval_offset_lc(
->>>>>>> 810c4fb9
                                         &constraint.a,
                                         &streaming_z,
                                         &extra_eval_z,
@@ -325,13 +321,8 @@
         }
     }
 
-<<<<<<< HEAD
-    fn reset_oracle(&mut self) {
-        self.jolt_oracle.reset_oracle();
-    }
-
-    fn peek(&mut self) -> Option<Self::Item> {
-        unimplemented!();
+    fn reset(&mut self) {
+        self.jolt_oracle.reset();
     }
 
     fn get_len(&self) -> usize {
@@ -391,28 +382,12 @@
         (self.func)(self.jolt_oracle.next_shard(shard_len))
     }
 
-    fn reset_oracle(&mut self) {
-        self.jolt_oracle.reset_oracle();
-    }
-
-    fn peek(&mut self) -> Option<Self::Item> {
-        unimplemented!();
+    fn reset(&mut self) {
+        self.jolt_oracle.reset();
     }
 
     fn get_len(&self) -> usize {
         self.jolt_oracle.get_len()
-=======
-    fn reset(&mut self) {
-        self.jolt_oracle.reset();
-    }
-
-    fn peek(&mut self) -> Option<Self::Item> {
-        unimplemented!();
-    }
-
-    fn get_length(&self) -> usize {
-        self.jolt_oracle.get_length()
->>>>>>> 810c4fb9
     }
 
     fn get_step(&self) -> usize {
@@ -693,12 +668,11 @@
     pub fn streaming_prove<PCS, InstructionSet, const M: usize>(
         num_shards: usize,
         shard_length: usize,
-        preprocessing: &JoltPreprocessing<C, F, PCS, ProofTranscript>,
+        preprocessing: &JoltProverPreprocessing<C, F, PCS, ProofTranscript>,
         program_io: &JoltDevice,
         trace: &Vec<JoltTraceStep<InstructionSet>>,
         constraint_builder: &CombinedUniformBuilder<C, F, I>,
         key: &UniformSpartanKey<C, I, F>,
-<<<<<<< HEAD
         polynomials: &JoltPolynomials<F>,
 
         opening_accumulator: &mut ProverOpeningAccumulator<F, ProofTranscript>,
@@ -893,7 +867,7 @@
                 );
         }
         bind_z_stream[num_vars_uniform] = F::one();
-        jolt_oracle.reset_oracle();
+        jolt_oracle.reset();
 
         drop(_guard);
         drop(span);
@@ -933,61 +907,6 @@
         /*  Sumcheck 3: Shift sumcheck
             sumcheck claim is = z_shift(ry_var || rx_step) = \sum_t z(ry_var || t) * eq_plus_one(rx_step, t)
         */
-=======
-        jolt_oracle: JoltOracle<F, InstructionSet>,
-        polynomials: &JoltPolynomials<F>,
-        _opening_accumulator: &mut ProverOpeningAccumulator<F, ProofTranscript>,
-        _transcript: &mut ProofTranscript,
-    ) where
-        PCS: CommitmentScheme<ProofTranscript, Field = F>,
-        InstructionSet: JoltInstructionSet,
-    {
-        let _num_rounds_x = key.num_rows_bits();
-        let num_padded_rows = constraint_builder.padded_rows_per_step();
-
-        #[cfg(test)]
-        {
-            let mut streaming_az_bz_cz_poly = AzBzCzOracle::new::<C, I>(
-                &constraint_builder.uniform_builder.constraints,
-                &constraint_builder.offset_equality_constraints,
-                num_padded_rows,
-                jolt_oracle,
-            );
-
-            let flattened_polys: Vec<&MultilinearPolynomial<F>> = I::flatten::<C>()
-                .iter()
-                .map(|var| var.get_ref(polynomials))
-                .collect();
-
-            let az_bz_cz_poly = constraint_builder.compute_spartan_Az_Bz_Cz(&flattened_polys);
-
-            let mut streamed_polys_vec: Vec<AzBzCz> = Vec::new();
-            for _ in 0..no_of_shards {
-                let streamed_polys = streaming_az_bz_cz_poly.next_shard(shard_len);
-                streamed_polys_vec.push(streamed_polys);
-            }
-
-            let mut j = 0;
-            for n in 0..no_of_shards {
-                let len = streamed_polys_vec[n].interleaved_az_bz_cz.len();
-                for i in 0..len {
-                    assert_eq!(
-                        streamed_polys_vec[n].interleaved_az_bz_cz[i].0,
-                        az_bz_cz_poly.unbound_coeffs[j].index
-                    );
-                    assert_eq!(
-                        streamed_polys_vec[n].interleaved_az_bz_cz[i].1,
-                        az_bz_cz_poly.unbound_coeffs[j].value
-                    );
-                    j += 1;
-                }
-            }
-            println!("AzBzCz oracle test passing.");
-        }
-
-        // TODO: Add outer sum-check, inner sum-check, and pc-next sum-check.
-    }
->>>>>>> 810c4fb9
 
         let ry_var = inner_sumcheck_r[1..].to_vec();
         let eq_ry_var = EqPolynomial::evals(&ry_var);
@@ -1067,7 +986,7 @@
                 2,
                 transcript,
             );
-        println!("_shift_sumcheck_claims {:?}",_shift_sumcheck_claims);
+        println!("_shift_sumcheck_claims {:?}", _shift_sumcheck_claims);
         // println!("shift_sumcheck_r_rev is {:?}",shift_sumcheck_r_rev);
         let shift_sumcheck_r: Vec<F> = shift_sumcheck_r_rev.iter().rev().copied().collect();
 
@@ -1105,7 +1024,7 @@
             "stream claimed witness evals are incorrect "
         );
 
-        jolt_oracle.reset_oracle();
+        jolt_oracle.reset();
 
         opening_accumulator.append(
             &flattened_polys,
@@ -1270,11 +1189,14 @@
             EqPlusOnePolynomial::new(rx_rev.to_vec()).evaluate(&shift_sumcheck_r);
         let claim_shift_sumcheck_expected = eval_z_shift_sumcheck * eq_plus_one_shift_sumcheck;
 
-    //     println!("shift_sumcheck_witness_evals is {:?}", self.shift_sumcheck_witness_evals);
+        //     println!("shift_sumcheck_witness_evals is {:?}", self.shift_sumcheck_witness_evals);
         println!("eval_z_shift_sumcheck is {:?}", eval_z_shift_sumcheck);
-        println!("eq_plus_one_shift_sumcheck is {:?}", eq_plus_one_shift_sumcheck);
-    //     println!("claim_shift_sumcheck is {:?}", claim_shift_sumcheck);
-    // println!("claim_shift_sumcheck_expected is {:?}", claim_shift_sumcheck_expected);
+        println!(
+            "eq_plus_one_shift_sumcheck is {:?}",
+            eq_plus_one_shift_sumcheck
+        );
+        //     println!("claim_shift_sumcheck is {:?}", claim_shift_sumcheck);
+        // println!("claim_shift_sumcheck_expected is {:?}", claim_shift_sumcheck_expected);
         if claim_shift_sumcheck != claim_shift_sumcheck_expected {
             return Err(SpartanError::InvalidInnerSumcheckClaim);
         }
