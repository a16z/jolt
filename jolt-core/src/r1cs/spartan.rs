--- conflicted
+++ resolved
@@ -1,21 +1,11 @@
 use std::marker::PhantomData;
 
-<<<<<<< HEAD
 use super::builder::eval_offset_lc;
 use super::builder::streaming_eval_offset_lc;
 use super::builder::CombinedUniformBuilder;
 use super::builder::Constraint;
 use super::builder::OffsetEqConstraint;
-=======
-use ark_ff::Zero;
-use ark_serialize::CanonicalDeserialize;
-use ark_serialize::CanonicalSerialize;
-use itertools::Itertools;
-use rayon::prelude::*;
-use thiserror::Error;
-use tracing::{span, Level};
-
->>>>>>> cd62f647
+
 use crate::field::JoltField;
 use crate::jolt::instruction::JoltInstructionSet;
 use crate::jolt::vm::JoltOracle;
@@ -744,7 +734,6 @@
     }
 
     #[tracing::instrument(skip_all, name = "Spartan::streaming_prove")]
-<<<<<<< HEAD
     pub fn streaming_prove<PCS, InstructionSet, const M: usize>(
         num_shards: usize,
         shard_length: usize,
@@ -755,13 +744,6 @@
         key: &UniformSpartanKey<C, I, F>,
         polynomials: &JoltPolynomials<F>,
 
-=======
-    pub fn streaming_prove<PCS, InstructionSet>(
-        constraint_builder: &CombinedUniformBuilder<C, F, I>,
-        key: &UniformSpartanKey<C, I, F>,
-        polynomials: &JoltPolynomials<F>,
-        jolt_oracle: &mut JoltOracle<F, InstructionSet>,
->>>>>>> cd62f647
         opening_accumulator: &mut ProverOpeningAccumulator<F, ProofTranscript>,
         transcript: &mut ProofTranscript,
     ) -> Result<Self, SpartanError>
@@ -776,7 +758,7 @@
 
         let num_rounds_x = key.num_rows_bits();
 
-<<<<<<< HEAD
+
         let tau = (0..num_rounds_x)
             .map(|_i| transcript.challenge_scalar())
             .collect::<Vec<F>>();
@@ -826,15 +808,6 @@
         // }
         // println!("AzBz - Cz streamed.");
 
-=======
-        /* Sumcheck 1: Outer sumcheck */
-
-        let tau = (0..num_rounds_x)
-            .map(|_i| transcript.challenge_scalar())
-            .collect::<Vec<F>>();
-        let mut eq_tau = SplitEqPolynomial::new(&tau);
-
->>>>>>> cd62f647
         let mut az_bz_cz_poly = constraint_builder.compute_spartan_Az_Bz_Cz(&flattened_polys);
         let (outer_sumcheck_proof, outer_sumcheck_r, outer_sumcheck_claims) =
             SumcheckInstanceProof::prove_spartan_cubic(
@@ -843,10 +816,7 @@
                 &mut az_bz_cz_poly,
                 transcript,
             );
-<<<<<<< HEAD
-
-=======
->>>>>>> cd62f647
+
         let outer_sumcheck_r: Vec<F> = outer_sumcheck_r.into_iter().rev().collect();
         drop_in_background_thread((az_bz_cz_poly, eq_tau));
 
@@ -882,7 +852,6 @@
         let (eq_rx_step, eq_plus_one_rx_step) = EqPlusOnePolynomial::evals(rx_step, None);
         let (eq_rx_step_r2, eq_plus_one_rx_step_r2) =
             EqPlusOnePolynomial::evals(rx_step, F::montgomery_r2());
-<<<<<<< HEAD
 
         /* Compute the two polynomials provided as input to the second sumcheck:
            - poly_ABC: A(r_x, y_var || rx_step), A_shift(..) at all variables y_var
@@ -1074,209 +1043,18 @@
             transcript,
         );
 
-        // Shift sumcheck evaluations: evaluate z on ry_var
-        let (shift_sumcheck_witness_evals, chis2) =
-            MultilinearPolynomial::batch_evaluate(&flattened_polys, &shift_sumcheck_r);
-=======
-
-        /* Compute the two polynomials provided as input to the second sumcheck:
-           - poly_ABC: A(r_x, y_var || rx_step), A_shift(..) at all variables y_var
-           - poly_z: z(y_var || rx_step), z_shift(..)
-        */
-
-        let poly_ABC = DensePolynomial::new(key.evaluate_matrix_mle_partial(
-            rx_constr,
-            rx_step,
-            inner_sumcheck_RLC,
-        ));
-
-        // Binding z and z_shift polynomials at point rx_step
-        let span = span!(Level::INFO, "binding_z_and_shift_z");
-        let _guard = span.enter();
-
-        let mut bind_z_stream = vec![F::zero(); num_vars_uniform * 2];
-        let mut bind_shift_z_stream = vec![F::zero(); num_vars_uniform * 2];
-
-        let num_shards = 4;
-        let reverse_rx_step = rx_step.iter().rev().map(|elem| *elem).collect_vec();
-        let shard_length = flattened_polys[0].len() / num_shards;
-        let mut eq_rx_step_stream =
-            StreamingEqPolynomial::new(reverse_rx_step.to_vec(), reverse_rx_step.len(), None);
-        let mut eq_rx_step_r2_stream = StreamingEqPolynomial::new(
-            reverse_rx_step.to_vec(),
-            reverse_rx_step.len(),
-            F::montgomery_r2(),
-        );
-        let mut eq_plus_one_rx_step_stream =
-            StreamingEqPolynomial::new(reverse_rx_step.to_vec(), reverse_rx_step.len(), None);
-        let mut eq_plus_one_rx_step_r2_stream = StreamingEqPolynomial::new(
-            reverse_rx_step.to_vec(),
-            reverse_rx_step.len(),
-            F::montgomery_r2(),
-        );
-
-        for shard in 0..num_shards {
-            let polynomials = jolt_oracle.next_shard(shard_length);
-            let eq_rx_step_shard = eq_rx_step_stream.next_shard(shard_length);
-            let eq_rx_step_r2_shard = eq_rx_step_r2_stream.next_shard(shard_length);
-            let (eq_plus_one_rx_step_shard, eq_plus_one_rx_step_r2_shard) = if shard == 0 {
-                let mut shard1 = eq_plus_one_rx_step_stream.next_shard(shard_length - 1);
-                let mut shard2 = eq_plus_one_rx_step_r2_stream.next_shard(shard_length - 1);
-                (shard1.insert(0, F::zero()), shard2.insert(0, F::zero()));
-                (shard1, shard2)
-            } else {
-                (
-                    eq_plus_one_rx_step_stream.next_shard(shard_length),
-                    eq_plus_one_rx_step_r2_stream.next_shard(shard_length),
-                )
-            };
-            let flattened_polys: Vec<&MultilinearPolynomial<F>> = I::flatten::<C>()
-                .iter()
-                .map(|var| var.get_ref(&polynomials))
-                .collect();
-
-            let (partial_bind_z, partial_bind_shift_z): (Vec<F>, Vec<F>) = flattened_polys
-                .par_iter()
-                .map(|poly| {
-                    let eval1 =
-                        poly.dot_product(Some(&eq_rx_step_shard), Some(&eq_rx_step_r2_shard));
-                    let eval2 = poly.dot_product(
-                        Some(&eq_plus_one_rx_step_shard),
-                        Some(&eq_plus_one_rx_step_r2_shard),
-                    );
-                    (eval1, eval2)
-                })
-                .collect();
-            partial_bind_z
-                .iter()
-                .zip(partial_bind_shift_z.iter())
-                .zip(bind_z_stream.iter_mut().zip(bind_shift_z_stream.iter_mut()))
-                .for_each(
-                    |((partial_eval, partial_bind_shift_eval), (eval, eval_shifted))| {
-                        *eval += *partial_eval;
-                        *eval_shifted += *partial_bind_shift_eval
-                    },
-                );
-        }
-        bind_z_stream[num_vars_uniform] = F::one();
-        jolt_oracle.reset_oracle();
-        // let mut bind_z = vec![F::zero(); num_vars_uniform * 2];
-        // let mut bind_shift_z = vec![F::zero(); num_vars_uniform * 2];
-        //
-        // flattened_polys
-        //     .par_iter()
-        //     .zip(bind_z.par_iter_mut().zip(bind_shift_z.par_iter_mut()))
-        //     .for_each(|(poly, (eval, eval_shifted))| {
-        //         *eval = poly.dot_product(Some(&eq_rx_step), Some(&eq_rx_step_r2));
-        //         *eval_shifted =
-        //             poly.dot_product(Some(&eq_plus_one_rx_step), Some(&eq_plus_one_rx_step_r2));
-        //     });
-        //
-        // bind_z[num_vars_uniform] = F::one();
-        // assert_eq!(bind_z, bind_z_stream, "bind z not matching");
-        // assert_eq!(
-        //     bind_shift_z, bind_shift_z_stream,
-        //     "bind shift z not matching"
-        // );
-        drop(_guard);
-        drop(span);
-
-        // let poly_z =
-        //     DensePolynomial::new(bind_z.into_iter().chain(bind_shift_z.into_iter()).collect());
-        let poly_z = DensePolynomial::new(
-            bind_z_stream
-                .into_iter()
-                .chain(bind_shift_z_stream.into_iter())
-                .collect(),
-        );
-        assert_eq!(poly_z.len(), poly_ABC.len());
-
-        let num_rounds_inner_sumcheck = poly_ABC.len().log_2();
-
-        let mut polys = vec![
-            MultilinearPolynomial::LargeScalars(poly_ABC),
-            MultilinearPolynomial::LargeScalars(poly_z),
-        ];
-
-        let comb_func = |poly_evals: &[F]| -> F {
-            assert_eq!(poly_evals.len(), 2);
-            poly_evals[0] * poly_evals[1]
-        };
-
-        let (inner_sumcheck_proof, inner_sumcheck_r, _claims_inner) =
-            SumcheckInstanceProof::prove_arbitrary(
-                &claim_inner_joint,
-                num_rounds_inner_sumcheck,
-                &mut polys,
-                comb_func,
-                2,
-                transcript,
-            );
-
-        drop_in_background_thread(polys);
-
-        /*  Sumcheck 3: Shift sumcheck
-            sumcheck claim is = z_shift(ry_var || rx_step) = \sum_t z(ry_var || t) * eq_plus_one(rx_step, t)
-        */
-
-        let ry_var = inner_sumcheck_r[1..].to_vec();
-        let eq_ry_var = EqPolynomial::evals(&ry_var);
-        let eq_ry_var_r2 = EqPolynomial::evals_with_r2(&ry_var);
-
-        let mut bind_z_ry_var: Vec<F> = Vec::with_capacity(num_steps);
-
-        let span = span!(Level::INFO, "bind_z_ry_var");
-        let _guard = span.enter();
-        let num_steps_unpadded = constraint_builder.uniform_repeat();
-        (0..num_steps_unpadded) // unpadded number of steps is sufficient
-            .into_par_iter()
-            .map(|t| {
-                flattened_polys
-                    .iter()
-                    .enumerate()
-                    .map(|(i, poly)| poly.scale_coeff(t, eq_ry_var[i], eq_ry_var_r2[i]))
-                    .sum()
-            })
-            .collect_into_vec(&mut bind_z_ry_var);
-        drop(_guard);
-        drop(span);
-
-        let num_rounds_shift_sumcheck = num_steps_bits;
-        assert_eq!(bind_z_ry_var.len(), eq_plus_one_rx_step.len());
-
-        let mut shift_sumcheck_polys = vec![
-            MultilinearPolynomial::from(bind_z_ry_var),
-            MultilinearPolynomial::from(eq_plus_one_rx_step),
-        ];
-
-        let shift_sumcheck_claim = (0..1 << num_rounds_shift_sumcheck)
-            .into_par_iter()
-            .map(|i| {
-                let params: Vec<F> = shift_sumcheck_polys
-                    .iter()
-                    .map(|poly| poly.get_coeff(i))
-                    .collect();
-                comb_func(&params)
-            })
-            .reduce(|| F::zero(), |acc, x| acc + x);
-
-        let (shift_sumcheck_proof, shift_sumcheck_r, _shift_sumcheck_claims) =
-            SumcheckInstanceProof::prove_arbitrary(
-                &shift_sumcheck_claim,
-                num_rounds_shift_sumcheck,
-                &mut shift_sumcheck_polys,
-                comb_func,
-                2,
-                transcript,
-            );
-
-        drop_in_background_thread(shift_sumcheck_polys);
+        let  mut jolt_oracle = JoltOracle::new::<C, M, PCS, ProofTranscript, I>(
+            preprocessing,
+            program_io,
+            constraint_builder,
+            trace,
+        );
 
         // Inner sumcheck evaluations: evaluate z on rx_step
         let (claimed_witness_evals, chis) =
             MultilinearPolynomial::batch_evaluate(&flattened_polys, rx_step);
         let claimed_witness_eval2  =
-            MultilinearPolynomial::stream_batch_evaluate::<C, InstructionSet, I>(jolt_oracle, rx_step, num_shards, shard_length);
+            MultilinearPolynomial::stream_batch_evaluate::<C, InstructionSet, I>(&mut jolt_oracle, rx_step, num_shards, shard_length);
 
         for i in 0..claimed_witness_evals.len() {
             assert_eq!(claimed_witness_evals[i], claimed_witness_eval2[i], "mismatch at index {}", i);
@@ -1296,13 +1074,13 @@
             MultilinearPolynomial::batch_evaluate(&flattened_polys, &shift_sumcheck_r);
 
 
+
         let shift_sumcheck_witness_evals2  =
-            MultilinearPolynomial::stream_batch_evaluate::<C, InstructionSet, I>(jolt_oracle, &shift_sumcheck_r, num_shards, shard_length);
+            MultilinearPolynomial::stream_batch_evaluate::<C, InstructionSet, I>(&mut jolt_oracle, &shift_sumcheck_r, num_shards, shard_length);
 
         for i in 0..shift_sumcheck_witness_evals.len() {
             assert_eq!(shift_sumcheck_witness_evals[i], shift_sumcheck_witness_evals2[i], "mismatch at index {}", i);
         }
->>>>>>> cd62f647
 
         opening_accumulator.append(
             &flattened_polys,
