--- conflicted
+++ resolved
@@ -341,11 +341,7 @@
     #[tracing::instrument(skip_all, name = "Spartan::verify")]
     pub fn verify<PCS>(
         &self,
-<<<<<<< HEAD
         key: UniformSpartanKey<F>,
-=======
-        key: &UniformSpartanKey<F>,
->>>>>>> 10027d8e
         commitments: &JoltCommitments<F, PCS>,
         opening_accumulator: &mut VerifierOpeningAccumulator<F, PCS>,
         transcript: &mut ProofTranscript,
@@ -554,11 +550,7 @@
     }
 }
 
-<<<<<<< HEAD
 impl<F: JoltField> BatchableSumcheckInstance<F> for InnerSumcheck<F> {
-=======
-impl<F: JoltField> BatchableSumcheckInstance<F> for InnerSumcheck<'_, F> {
->>>>>>> 10027d8e
     fn degree(&self) -> usize {
         2
     }
@@ -670,11 +662,7 @@
     }
 }
 
-<<<<<<< HEAD
 impl<F, PCS> CacheSumcheckOpenings<F, PCS> for InnerSumcheck<F>
-=======
-impl<'a, F, PCS> CacheSumcheckOpenings<F, PCS> for InnerSumcheck<'a, F>
->>>>>>> 10027d8e
 where
     F: JoltField,
     PCS: CommitmentScheme<Field = F>,
@@ -885,11 +873,7 @@
 {
     fn cache_openings(
         &mut self,
-<<<<<<< HEAD
         openings: Option<Rc<RefCell<Openings<F>>>>,
-=======
-        _openings: Option<Rc<RefCell<Openings<F>>>>,
->>>>>>> 10027d8e
         _accumulator: Option<Rc<RefCell<ProverOpeningAccumulator<F, PCS>>>>,
     ) {
         debug_assert!(self.cached_claims.is_none());
@@ -921,14 +905,7 @@
 #[derive(Default)]
 pub struct SpartanDag {}
 
-<<<<<<< HEAD
 impl<F: JoltField, PCS: CommitmentScheme<Field = F>> StagedSumcheck<F, PCS> for InnerSumcheck<F> {}
-=======
-impl<'a, F: JoltField, PCS: CommitmentScheme<Field = F>> StagedSumcheck<F, PCS>
-    for InnerSumcheck<'a, F>
-{
-}
->>>>>>> 10027d8e
 
 impl<F: JoltField, PCS: CommitmentScheme<Field = F>> StagedSumcheck<F, PCS> for PCSumcheck<F> {}
 
@@ -1102,7 +1079,6 @@
         &self,
         state_manager: &mut StateManager<'_, F, ProofTranscript, PCS>,
     ) -> Vec<Box<dyn StagedSumcheck<F, PCS>>> {
-<<<<<<< HEAD
         /*  Sumcheck 3: Batched sumcheck for NextUnexpandedPC and NextPC verification
             Proves: NextUnexpandedPC(r_cycle) + r * NextPC(r_cycle) =
                     \sum_t (UnexpandedPC(t) + r * PC(t)) * eq_plus_one(r_cycle, t)
@@ -1253,8 +1229,6 @@
         &self,
         state_manager: &mut StateManager<'_, F, ProofTranscript, PCS>,
     ) -> Vec<Box<dyn StagedSumcheck<F, PCS>>> {
-=======
->>>>>>> 10027d8e
         /* Sumcheck 2: Inner sumcheck
             Proves: claim_Az + r * claim_Bz + r^2 * claim_Cz =
                     \sum_y (A_small(rx, y) + r * B_small(rx, y) + r^2 * C_small(rx, y)) * z(y)
@@ -1343,12 +1317,14 @@
         let (r_cycle, _rx_var) = outer_sumcheck_r.split_at(num_cycles_bits);
 
         // The batched claim equals NextUnexpandedPC(r_cycle) + gamma * NextPC(r_cycle)
-        let next_unexpanded_pc_eval = state_manager.spartan_z_value(JoltR1CSInputs::NextUnexpandedPC);
+        let next_unexpanded_pc_eval =
+            state_manager.spartan_z_value(JoltR1CSInputs::NextUnexpandedPC);
         let next_pc_eval = state_manager.spartan_z_value(JoltR1CSInputs::NextPC);
         let shift_sumcheck_claim = next_unexpanded_pc_eval + gamma * next_pc_eval;
 
         // Get shift sumcheck witness evaluations from openings
-        let unexpanded_pc_eval_at_shift_r = state_manager.openings(OpeningsKeys::PCSumcheckUnexpandedPC);
+        let unexpanded_pc_eval_at_shift_r =
+            state_manager.openings(OpeningsKeys::PCSumcheckUnexpandedPC);
         let pc_eval_at_shift_r = state_manager.openings(OpeningsKeys::PCSumcheckPC);
 
         // Create the PC sumcheck verifier instance
