use crate::field::JoltField;
use crate::jolt::vm::JoltCommitments;
use crate::jolt::vm::JoltProverPreprocessing;
use crate::poly::commitment::commitment_scheme::CommitmentScheme;
use crate::poly::eq_poly::EqPolynomial;
<<<<<<< HEAD
use crate::poly::multilinear_polynomial::{
    process_large_scalar_polys, process_small_scalar_polys, PolynomialEvaluation,
};
use crate::poly::multilinear_polynomial::{BindingOrder, MultilinearPolynomial};
=======
use crate::poly::multilinear_polynomial::PolynomialEvaluation;
use crate::poly::multilinear_polynomial::{BindingOrder, MultilinearPolynomial, PolynomialBinding};
>>>>>>> 10db953f
use crate::poly::opening_proof::ProverOpeningAccumulator;
use crate::poly::opening_proof::VerifierOpeningAccumulator;
use crate::r1cs::inputs::COMMITTED_R1CS_INPUTS;
use crate::r1cs::inputs::{JoltR1CSInputs, R1CSInputsOracle, ALL_R1CS_INPUTS};
use crate::r1cs::key::UniformSpartanKey;
use crate::utils::math::Math;
<<<<<<< HEAD
use crate::utils::thread::drop_in_background_thread;
use std::marker::PhantomData;
use tracer::instruction::RV32IMCycle;
use tracing::{span, Level};
=======
>>>>>>> 10db953f

use crate::utils::transcript::Transcript;
use ark_serialize::CanonicalDeserialize;
use ark_serialize::CanonicalSerialize;

use thiserror::Error;

use crate::{
    poly::{dense_mlpoly::DensePolynomial, eq_poly::EqPlusOnePolynomial},
    subprotocols::sumcheck::{BatchableSumcheckInstance, SumcheckInstanceProof},
    utils::small_value::NUM_SVO_ROUNDS,
};

use super::builder::CombinedUniformBuilder;

use crate::poly::split_eq_poly::SplitEqPolynomial;
use crate::subprotocols::sumcheck::eq_plus_one_shards;
use rayon::prelude::*;

#[derive(Clone, Debug)]
pub struct OuterSumcheckClaims<F: JoltField> {
    az: F,
    bz: F,
    cz: F,
}

#[derive(Clone, Debug)]
pub struct InnerSumcheckParams<F: JoltField> {
    r_cycle: Vec<F>,
    rx_var: Vec<F>,
}

#[derive(Clone, Debug, Eq, PartialEq, Error)]
pub enum SpartanError {
    /// returned if the supplied row or col in (row,col,val) tuple is out of range
    #[error("InvalidIndex")]
    InvalidIndex,

    /// returned when an invalid sum-check proof is provided
    #[error("InvalidSumcheckProof")]
    InvalidSumcheckProof,

    /// returned when the recursive sumcheck proof fails
    #[error("InvalidOuterSumcheckProof")]
    InvalidOuterSumcheckProof,

    /// returned when the final sumcheck opening proof fails
    #[error("InvalidOuterSumcheckClaim")]
    InvalidOuterSumcheckClaim,

    /// returned when the recursive sumcheck proof fails
    #[error("InvalidInnerSumcheckProof")]
    InvalidInnerSumcheckProof,

    /// returned when the final sumcheck opening proof fails
    #[error("InvalidInnerSumcheckClaim")]
    InvalidInnerSumcheckClaim,

    /// returned when the recursive sumcheck proof fails
    #[error("InvalidShiftSumcheckProof")]
    InvalidShiftSumcheckProof,

    /// returned when the final sumcheck opening proof fails
    #[error("InvalidShiftSumcheckClaim")]
    InvalidShiftSumcheckClaim,

    /// returned if the supplied witness is not of the right length
    #[error("InvalidWitnessLength")]
    InvalidWitnessLength,

    /// returned when an invalid PCS proof is provided
    #[error("InvalidPCSProof")]
    InvalidPCSProof,
}

/// A succinct proof of knowledge of a witness to a relaxed R1CS instance
/// The proof is produced using Spartan's combination of the sum-check and
/// the commitment to a vector viewed as a polynomial commitment
#[derive(CanonicalSerialize, CanonicalDeserialize, Debug, Clone)]
pub struct UniformSpartanProof<F: JoltField, ProofTranscript: Transcript> {
    pub(crate) outer_sumcheck_proof: SumcheckInstanceProof<F, ProofTranscript>,
    pub(crate) outer_sumcheck_claims: (F, F, F),
    pub(crate) inner_sumcheck_proof: SumcheckInstanceProof<F, ProofTranscript>,
    pub(crate) shift_sumcheck_proof: SumcheckInstanceProof<F, ProofTranscript>,
    pub(crate) claimed_witness_evals: Vec<F>,
    pub(crate) shift_sumcheck_witness_eval: Vec<F>,
    _marker: PhantomData<ProofTranscript>,
}

impl<F, ProofTranscript> UniformSpartanProof<F, ProofTranscript>
where
    F: JoltField,
    ProofTranscript: Transcript,
{
    #[tracing::instrument(skip_all, name = "Spartan::setup")]
    pub fn setup(
        constraint_builder: &CombinedUniformBuilder<F>,
        padded_num_steps: usize,
    ) -> UniformSpartanKey<F> {
        assert_eq!(
            padded_num_steps,
            constraint_builder.uniform_repeat().next_power_of_two()
        );
        UniformSpartanKey::from_builder(constraint_builder)
    }

    #[tracing::instrument(skip_all, name = "Spartan::prove")]
    pub fn prove<PCS>(
        preprocessing: &JoltProverPreprocessing<F, PCS, ProofTranscript>,
        constraint_builder: &CombinedUniformBuilder<F>,
        key: &UniformSpartanKey<F>,
        trace: &[RV32IMCycle],
        opening_accumulator: &mut ProverOpeningAccumulator<F, PCS, ProofTranscript>,
        transcript: &mut ProofTranscript,
    ) -> Result<Self, SpartanError>
    where
        PCS: CommitmentScheme<ProofTranscript, Field = F>,
    {
        let input_polys: Vec<MultilinearPolynomial<F>> = ALL_R1CS_INPUTS
            .par_iter()
            .map(|var| var.generate_witness(trace, preprocessing))
            .collect();

        let num_rounds_x = key.num_rows_bits();

        /* Sumcheck 1: Outer sumcheck
           Proves: \sum_x eq(tau, x) * (Az(x) * Bz(x) - Cz(x)) = 0

           The matrices A, B, C have a block-diagonal structure with repeated blocks
           A_small, B_small, C_small corresponding to the uniform constraints.
        */

        let tau: Vec<F> = transcript.challenge_vector(num_rounds_x);
        let uniform_constraints_only_padded = constraint_builder
            .uniform_builder
            .constraints
            .len()
            .next_power_of_two();
        let (outer_sumcheck_proof, outer_sumcheck_r, outer_sumcheck_claims) =
            SumcheckInstanceProof::prove_spartan_small_value::<NUM_SVO_ROUNDS>(
                num_rounds_x,
                uniform_constraints_only_padded,
                &constraint_builder.uniform_builder.constraints,
                &input_polys,
                &tau,
                transcript,
            );
        let outer_sumcheck_r: Vec<F> = outer_sumcheck_r.into_iter().rev().collect();

        ProofTranscript::append_scalars(transcript, &outer_sumcheck_claims);
        let (claim_Az, claim_Bz, claim_Cz): (F, F, F) = (
            outer_sumcheck_claims[0],
            outer_sumcheck_claims[1],
            outer_sumcheck_claims[2],
        );

        /* Sumcheck 2: Inner sumcheck
           Proves: claim_Az + r * claim_Bz + r^2 * claim_Cz =
                   \sum_y (A_small(rx, y) + r * B_small(rx, y) + r^2 * C_small(rx, y)) * z(y)

           Evaluates the uniform constraint matrices A_small, B_small, C_small at the point
           determined by the outer sumcheck.
        */

        let num_cycles = key.num_steps;
        let num_cycles_bits = num_cycles.ilog2() as usize;

        let inner_sumcheck_RLC: F = transcript.challenge_scalar();

        let (r_cycle, rx_var) = outer_sumcheck_r.split_at(num_cycles_bits);

        let claims = OuterSumcheckClaims {
            az: claim_Az,
            bz: claim_Bz,
            cz: claim_Cz,
        };
<<<<<<< HEAD

        let (inner_sumcheck_proof, _inner_sumcheck_r, _claims_inner) =
            SumcheckInstanceProof::prove_arbitrary(
                &claim_inner_joint,
                num_rounds_inner_sumcheck,
                &mut polys,
                comb_func,
                2,
                BindingOrder::HighToLow,
                transcript,
            );

        drop_in_background_thread(polys);
=======
        let params = InnerSumcheckParams {
            r_cycle: r_cycle.to_vec(),
            rx_var: rx_var.to_vec(),
        };
        let (inner_sumcheck_proof, _inner_sumcheck_r) = Self::prove_inner_sumcheck(
            key,
            &input_polys,
            &claims,
            &params,
            inner_sumcheck_RLC,
            transcript,
        );
>>>>>>> 10db953f

        // Evaluate all witness polynomials P_i at r_cycle for the verifier
        // Verifier computes: z(r_inner, r_cycle) = Σ_i eq(r_inner, i) * P_i(r_cycle)
        let flattened_polys_ref: Vec<_> = input_polys.iter().collect();
        let (claimed_witness_evals, chis) =
            MultilinearPolynomial::batch_evaluate(&flattened_polys_ref, r_cycle);

        let (_, eq_plus_one_r_cycle) = EqPlusOnePolynomial::evals(r_cycle, None);

        /*  Sumcheck 3: Batched sumcheck for NextUnexpandedPC and NextPC verification
            Proves: NextUnexpandedPC(r_cycle) + r * NextPC(r_cycle) =
                    \sum_t (UnexpandedPC(t) + r * PC(t)) * eq_plus_one(r_cycle, t)

            This batched sumcheck simultaneously proves:
            1. NextUnexpandedPC(r_cycle) = \sum_t UnexpandedPC(t) * eq_plus_one(r_cycle, t)
            2. NextPC(r_cycle) = \sum_t PC(t) * eq_plus_one(r_cycle, t)
        */
<<<<<<< HEAD

        let span = span!(Level::INFO, "shift_sumcheck_pc");
        let _guard = span.enter();

        // Get random challenge r for batching
        let r: F = transcript.challenge_scalar();

        let num_rounds_shift_sumcheck = num_cycles_bits;

        let unexpanded_pc_index = JoltR1CSInputs::UnexpandedPC.to_index();
        let pc_index = JoltR1CSInputs::PC.to_index();
        let next_unexpanded_pc_index = JoltR1CSInputs::NextUnexpandedPC.to_index();
        let next_pc_index = JoltR1CSInputs::NextPC.to_index();

        let mut shift_sumcheck_polys = vec![
            input_polys[unexpanded_pc_index].clone(),
            input_polys[pc_index].clone(),
            MultilinearPolynomial::from(eq_plus_one_r_cycle),
        ];

        // Define the batched combining function:
        // (unexpanded_pc(t) + r * pc(t)) * eq_plus_one(r_cycle, t)
        let batched_comb_func = move |poly_evals: &[F]| -> F {
            assert_eq!(poly_evals.len(), 3);
            let unexpanded_pc_eval = poly_evals[0];
            let pc_eval = poly_evals[1];
            let eq_eval = poly_evals[2];

            let batched_eval = unexpanded_pc_eval + r * pc_eval;
            batched_eval * eq_eval
        };

        drop(_guard);
        drop(span);

        // The batched claim equals NextUnexpandedPC(r_cycle) + r * NextPC(r_cycle)
        let shift_sumcheck_claim = claimed_witness_evals[next_unexpanded_pc_index]
            + r * claimed_witness_evals[next_pc_index];

        let (shift_sumcheck_proof, _shift_sumcheck_r, shift_sumcheck_claims) =
            SumcheckInstanceProof::prove_arbitrary(
                &shift_sumcheck_claim,
                num_rounds_shift_sumcheck,
                &mut shift_sumcheck_polys,
                batched_comb_func,
                2,
                BindingOrder::HighToLow,
                transcript,
            );

        drop_in_background_thread(shift_sumcheck_polys);
=======
        let (shift_sumcheck_proof, shift_sumcheck_witness_eval) = Self::prove_pc_sumcheck(
            &input_polys,
            &claimed_witness_evals,
            eq_plus_one_r_cycle,
            transcript,
        );
>>>>>>> 10db953f

        // Only non-virtual (i.e. committed) polynomials' openings are
        // proven using the PCS opening proof. Virtual polynomial openings
        // are proven in some subsequent sumcheck.
        let committed_polys: Vec<_> = COMMITTED_R1CS_INPUTS
            .iter()
            .map(|input| &input_polys[input.to_index()])
            .collect();
        let committed_poly_claims: Vec<_> = COMMITTED_R1CS_INPUTS
            .iter()
            .map(|input| claimed_witness_evals[input.to_index()])
            .collect();

        opening_accumulator.append_dense(
            &committed_polys,
            chis,
            r_cycle.to_vec(),
            &committed_poly_claims,
            transcript,
        );

        let outer_sumcheck_claims = (
            outer_sumcheck_claims[0],
            outer_sumcheck_claims[1],
            outer_sumcheck_claims[2],
        );
        Ok(UniformSpartanProof {
            outer_sumcheck_proof,
            outer_sumcheck_claims,
            inner_sumcheck_proof,
            shift_sumcheck_proof,
            claimed_witness_evals,
            shift_sumcheck_witness_eval,
            _marker: PhantomData,
        })
    }

<<<<<<< HEAD
    #[tracing::instrument(skip_all, name = "Spartan::prove_streaming")]
    pub fn prove_streaming<PCS>(
        preprocessing: &JoltProverPreprocessing<F, PCS, ProofTranscript>,
        constraint_builder: &CombinedUniformBuilder<F>,
        key: &UniformSpartanKey<F>,
        trace: &[RV32IMCycle],
        shard_length: usize,
        opening_accumulator: &mut ProverOpeningAccumulator<F, PCS, ProofTranscript>,
        transcript: &mut ProofTranscript,
    ) -> Result<Self, SpartanError>
    where
        PCS: CommitmentScheme<ProofTranscript, Field = F>,
    {
        // We require that shard length be at least 2^{ceil{trace length / 2}}.
        assert!(shard_length.is_power_of_two());

        let num_rounds_x = key.num_rows_bits();

        /* Sumcheck 1: Outer sumcheck */

        let tau: Vec<F> = transcript.challenge_vector(num_rounds_x);

        let (outer_sumcheck_proof, outer_sumcheck_r, outer_sumcheck_claims) =
            SumcheckInstanceProof::prove_spartan_small_value_streaming::<NUM_SVO_ROUNDS, PCS>(
                num_rounds_x,
                constraint_builder.padded_rows_per_step(),
                &constraint_builder.uniform_builder.constraints,
                trace,
                preprocessing,
                shard_length,
                &tau,
                transcript,
            );
        let outer_sumcheck_r: Vec<F> = outer_sumcheck_r.into_iter().rev().collect();

        ProofTranscript::append_scalars(transcript, &outer_sumcheck_claims);
        // claims from the end of sum-check
        // claim_Az is the (scalar) value v_A = \sum_y A(r_x, y) * z(r_x) where r_x is the sumcheck randomness
        let (claim_Az, claim_Bz, claim_Cz): (F, F, F) = (
            outer_sumcheck_claims[0],
            outer_sumcheck_claims[1],
            outer_sumcheck_claims[2],
        );

        /* Sumcheck 2: Inner sumcheck
           Proves: claim_Az + r * claim_Bz + r^2 * claim_Cz =
                   \sum_y (A_small(rx, y) + r * B_small(rx, y) + r^2 * C_small(rx, y)) * z(y)

           Evaluates the uniform constraint matrices A_small, B_small, C_small at the point
           determined by the outer sumcheck.
        */

        let num_cycles = key.num_steps;
        let num_cycles_bits = num_cycles.ilog2() as usize;
        let num_vars_uniform = key.num_vars_uniform_padded();

        let inner_sumcheck_RLC: F = transcript.challenge_scalar();
        let claim_inner_joint =
            claim_Az + inner_sumcheck_RLC * claim_Bz + inner_sumcheck_RLC.square() * claim_Cz;

        let (r_cycle, rx_var) = outer_sumcheck_r.split_at(num_cycles_bits);

        // Evaluate A_small, B_small, C_small combined with RLC at point rx_var
        let poly_abc_small =
            DensePolynomial::new(key.evaluate_small_matrix_rlc(rx_var, inner_sumcheck_RLC));

        let span = span!(Level::INFO, "binding_z_and_shift_z");
        let _guard = span.enter();

        let mut input_polys_oracle = R1CSInputsOracle::new(shard_length, trace, preprocessing);
        let num_shards = trace.len() / shard_length;

        let mut bind_z_stream = vec![F::zero(); num_vars_uniform];

        let eq_rx_step = SplitEqPolynomial::new(r_cycle);
        let num_x1_bits = eq_rx_step.E1_len.log_2();
        let x1_bitmask = (1 << (num_x1_bits)) - 1;

        let mut shards = input_polys_oracle.next().unwrap();
        let num_polys = shards.len();

        for shard_idx in 0..num_shards {
            let base_poly_idx = shard_idx * shard_length;
            (_, shards) = rayon::join(
                || {
                    shards
                        .par_iter()
                        .zip(bind_z_stream.par_iter_mut().take(num_polys))
                        .for_each(|(poly, bind_z_eval)| {
                            match poly {
                                MultilinearPolynomial::LargeScalars(poly) => {
                                    process_large_scalar_polys(
                                        &poly.Z,
                                        bind_z_eval,
                                        &eq_rx_step,
                                        base_poly_idx,
                                        x1_bitmask,
                                        num_x1_bits,
                                        shard_length,
                                    );
                                }

                                MultilinearPolynomial::U8Scalars(poly) => {
                                    process_small_scalar_polys(
                                        &poly.coeffs,
                                        bind_z_eval,
                                        &eq_rx_step,
                                        base_poly_idx,
                                        x1_bitmask,
                                        num_x1_bits,
                                        shard_length,
                                    );
                                }

                                MultilinearPolynomial::U16Scalars(poly) => {
                                    process_small_scalar_polys(
                                        &poly.coeffs,
                                        bind_z_eval,
                                        &eq_rx_step,
                                        base_poly_idx,
                                        x1_bitmask,
                                        num_x1_bits,
                                        shard_length,
                                    );
                                }

                                MultilinearPolynomial::U32Scalars(poly) => {
                                    process_small_scalar_polys(
                                        &poly.coeffs,
                                        bind_z_eval,
                                        &eq_rx_step,
                                        base_poly_idx,
                                        x1_bitmask,
                                        num_x1_bits,
                                        shard_length,
                                    );
                                }

                                MultilinearPolynomial::U64Scalars(poly) => {
                                    process_small_scalar_polys(
                                        &poly.coeffs,
                                        bind_z_eval,
                                        &eq_rx_step,
                                        base_poly_idx,
                                        x1_bitmask,
                                        num_x1_bits,
                                        shard_length,
                                    );
                                }

                                MultilinearPolynomial::I64Scalars(poly) => {
                                    process_small_scalar_polys(
                                        &poly.coeffs,
                                        bind_z_eval,
                                        &eq_rx_step,
                                        base_poly_idx,
                                        x1_bitmask,
                                        num_x1_bits,
                                        shard_length,
                                    );
                                }
                                _ => unimplemented!("Unexpected MultilinearPolynomial variant"),
                            };
                        });
                },
                || {
                    let mut shard = Vec::with_capacity(num_polys);
                    if shard_idx != num_shards - 1 {
                        shard = input_polys_oracle.next().unwrap();
                    };
                    shard
                },
            );
        }

        // Set the constant value at the appropriate position
        if key.uniform_r1cs.num_vars < num_vars_uniform {
            bind_z_stream[key.uniform_r1cs.num_vars] = F::one();
        }
=======
    #[tracing::instrument(skip_all)]
    fn prove_inner_sumcheck(
        key: &UniformSpartanKey<F>,
        input_polys: &[MultilinearPolynomial<F>],
        claims: &OuterSumcheckClaims<F>,
        params: &InnerSumcheckParams<F>,
        inner_sumcheck_RLC: F,
        transcript: &mut ProofTranscript,
    ) -> (SumcheckInstanceProof<F, ProofTranscript>, Vec<F>) {
        let mut inner_sumcheck =
            InnerSumcheck::new_prover(key, input_polys, claims, params, inner_sumcheck_RLC);

        let (inner_sumcheck_proof, r) = inner_sumcheck.prove_single(transcript);

        (inner_sumcheck_proof, r)
    }

    fn prove_pc_sumcheck(
        input_polys: &[MultilinearPolynomial<F>],
        claimed_witness_evals: &[F],
        eq_plus_one_r_cycle: Vec<F>,
        transcript: &mut ProofTranscript,
    ) -> (SumcheckInstanceProof<F, ProofTranscript>, Vec<F>) {
        let span = span!(Level::INFO, "shift_sumcheck_pc");
        let _guard = span.enter();

        let r: F = transcript.challenge_scalar();

        let mut pc_sumcheck =
            PCSumcheck::new_prover(input_polys, claimed_witness_evals, eq_plus_one_r_cycle, r);

        let (shift_sumcheck_proof, _r) = pc_sumcheck.prove_single(transcript);

        let cached_claims = pc_sumcheck.cached_claims.expect("Claims not cached");
        let unexpanded_pc_eval_at_shift_r = cached_claims.0;
        let pc_eval_at_shift_r = cached_claims.1;
        let shift_sumcheck_witness_eval = vec![unexpanded_pc_eval_at_shift_r, pc_eval_at_shift_r];
>>>>>>> 10db953f

        drop(_guard);
        drop(span);

<<<<<<< HEAD
        let poly_z = DensePolynomial::new(bind_z_stream);

        assert_eq!(poly_z.len(), poly_abc_small.len());
        let num_rounds_inner_sumcheck = poly_abc_small.len().log_2();

        let mut polys = vec![
            MultilinearPolynomial::LargeScalars(poly_abc_small),
            MultilinearPolynomial::LargeScalars(poly_z),
        ];

        let comb_func = |poly_evals: &[F]| -> F {
            assert_eq!(poly_evals.len(), 2);
            poly_evals[0] * poly_evals[1]
        };
        let (inner_sumcheck_proof, _inner_sumcheck_r, _claims_inner) =
            SumcheckInstanceProof::prove_arbitrary(
                &claim_inner_joint,
                num_rounds_inner_sumcheck,
                &mut polys,
                comb_func,
                2,
                BindingOrder::HighToLow,
                transcript,
            );

        drop_in_background_thread(polys);

        // Evaluate all witness polynomials P_i at r_cycle for the verifier
        // Verifier computes: z(r_inner, r_cycle) = Σ_i eq(r_inner, i) * P_i(r_cycle)
        let claimed_witness_evals = MultilinearPolynomial::stream_batch_evaluate(
            &mut input_polys_oracle,
            r_cycle,
            num_shards,
            shard_length,
        );

        /*  Sumcheck 3: Batched sumcheck for NextUnexpandedPC and NextPC verification
            Proves: NextUnexpandedPC(r_cycle) + r * NextPC(r_cycle) =
                    \sum_t (UnexpandedPC(t) + r * PC(t)) * eq_plus_one(r_cycle, t)

            This batched sumcheck simultaneously proves:
            1. NextUnexpandedPC(r_cycle) = \sum_t UnexpandedPC(t) * eq_plus_one(r_cycle, t)
            2. NextPC(r_cycle) = \sum_t PC(t) * eq_plus_one(r_cycle, t)
        */

        // Get random challenge r for batching
        let r: F = transcript.challenge_scalar();

        let num_rounds_shift_sumcheck = num_cycles_bits;
        let mut shift_sumcheck_polys_oracle =
            ShiftSumCheckOracle::new(trace, shard_length, preprocessing, r_cycle);

        // Define the batched combining function:
        // (unexpanded_pc(t) + r * pc(t)) * eq_plus_one(r_cycle, t)
        let batched_comb_func = move |poly_evals: &[F]| -> F {
            assert_eq!(poly_evals.len(), 3);
            let unexpanded_pc_eval = poly_evals[0];
            let pc_eval = poly_evals[1];
            let eq_eval = poly_evals[2];

            let batched_eval = unexpanded_pc_eval + r * pc_eval;
            batched_eval * eq_eval
        };

        // The batched claim equals NextUnexpandedPC(r_cycle) + r * NextPC(r_cycle)
        let next_unexpanded_pc_index = JoltR1CSInputs::NextUnexpandedPC.to_index();
        let next_pc_index = JoltR1CSInputs::NextPC.to_index();
        let shift_sumcheck_claim = claimed_witness_evals[next_unexpanded_pc_index]
            + r * claimed_witness_evals[next_pc_index];
        let (shift_sumcheck_proof, _shift_sumcheck_r, shift_sumcheck_claims) =
            SumcheckInstanceProof::shift_sumcheck(
                num_rounds_shift_sumcheck,
                shift_sumcheck_claim,
                &mut shift_sumcheck_polys_oracle,
                batched_comb_func,
                shard_length,
                transcript,
                2,
            );

        // Only non-virtual (i.e. committed) polynomials' openings are
        // proven using the PCS opening proof. Virtual polynomial openings
        // are proven in some subsequent sumcheck.
        //TODO:- We need to stream input polys here. Can be done while integrating Streamed version of PCS.
        let input_polys: Vec<MultilinearPolynomial<F>> = ALL_R1CS_INPUTS
            .par_iter()
            .map(|var| var.generate_witness(trace, preprocessing))
            .collect();

        let committed_polys: Vec<_> = COMMITTED_R1CS_INPUTS
            .iter()
            .map(|input| &input_polys[input.to_index()])
            .collect();
        let committed_poly_claims: Vec<_> = COMMITTED_R1CS_INPUTS
            .iter()
            .map(|input| claimed_witness_evals[input.to_index()])
            .collect();

        //TODO:- Use SplitEQ for chis. Can be done while integrating Streamed version of PCS.
        let chis = EqPolynomial::evals(r_cycle);
        opening_accumulator.append_dense(
            &committed_polys,
            chis,
            r_cycle.to_vec(),
            &committed_poly_claims,
            transcript,
        );

        let unexpanded_pc_eval_at_shift_r = shift_sumcheck_claims[0];
        let pc_eval_at_shift_r = shift_sumcheck_claims[1];
        let shift_sumcheck_witness_eval = vec![unexpanded_pc_eval_at_shift_r, pc_eval_at_shift_r];

        // Outer sumcheck claims: [A(r_x), B(r_x), C(r_x)]
        let outer_sumcheck_claims = (
            outer_sumcheck_claims[0],
            outer_sumcheck_claims[1],
            outer_sumcheck_claims[2],
        );
        Ok(UniformSpartanProof {
            outer_sumcheck_proof,
            outer_sumcheck_claims,
            inner_sumcheck_proof,
            shift_sumcheck_proof,
            claimed_witness_evals,
            shift_sumcheck_witness_eval,
            _marker: PhantomData,
        })
=======
        (shift_sumcheck_proof, shift_sumcheck_witness_eval)
>>>>>>> 10db953f
    }

    #[tracing::instrument(skip_all, name = "Spartan::verify")]
    pub fn verify<PCS>(
        &self,
        key: &UniformSpartanKey<F>,
        commitments: &JoltCommitments<F, PCS, ProofTranscript>,
        opening_accumulator: &mut VerifierOpeningAccumulator<F, PCS, ProofTranscript>,
        transcript: &mut ProofTranscript,
    ) -> Result<(), SpartanError>
    where
        PCS: CommitmentScheme<ProofTranscript, Field = F>,
        ProofTranscript: Transcript,
    {
        let num_rounds_x = key.num_rows_total().log_2();

        /* Sumcheck 1: Outer sumcheck
          Verifies: \sum_x eq(tau, x) * (Az(x) * Bz(x) - Cz(x)) = 0
        */
        let tau: Vec<F> = transcript.challenge_vector(num_rounds_x);

        let (claim_outer_final, outer_sumcheck_r) = self
            .outer_sumcheck_proof
            .verify(F::zero(), num_rounds_x, 3, transcript)
            .map_err(|_| SpartanError::InvalidOuterSumcheckProof)?;

        // Outer sumcheck is bound from the top, reverse the challenge
        let outer_sumcheck_r: Vec<F> = outer_sumcheck_r.into_iter().rev().collect();

        let (claim_Az, claim_Bz, claim_Cz) = self.outer_sumcheck_claims;
        let taus_bound_rx = EqPolynomial::mle(&tau, &outer_sumcheck_r);
        let claim_outer_final_expected = taus_bound_rx * (claim_Az * claim_Bz - claim_Cz);
        if claim_outer_final != claim_outer_final_expected {
            return Err(SpartanError::InvalidOuterSumcheckClaim);
        }

        transcript.append_scalars(
            [
                self.outer_sumcheck_claims.0,
                self.outer_sumcheck_claims.1,
                self.outer_sumcheck_claims.2,
            ]
            .as_slice(),
        );

        /* Sumcheck 2: Inner sumcheck
           Verifies: claim_Az + r * claim_Bz + r^2 * claim_Cz =
                    (A_small(rx, ry) + r * B_small(rx, ry) + r^2 * C_small(rx, ry)) * z(ry)
        */
        let inner_sumcheck_RLC: F = transcript.challenge_scalar();
        let claim_inner_joint = self.outer_sumcheck_claims.0
            + inner_sumcheck_RLC * self.outer_sumcheck_claims.1
            + inner_sumcheck_RLC.square() * self.outer_sumcheck_claims.2;

        let num_cycles_bits = key.num_steps.log_2();
        let (r_cycle, rx_var) = outer_sumcheck_r.split_at(num_cycles_bits);

        let inner_sumcheck = InnerSumcheck::<F>::new_verifier(
            claim_inner_joint,
            key,
            rx_var.to_vec(),
            self.claimed_witness_evals.clone(),
            inner_sumcheck_RLC,
        );

        // Verify the inner sumcheck
        let _inner_sumcheck_r = inner_sumcheck
            .verify_single(&self.inner_sumcheck_proof, transcript)
            .map_err(|_| SpartanError::InvalidInnerSumcheckProof)?;

        /* Sumcheck 3: Batched sumcheck for NextUnexpandedPC and NextPC verification
           Verifies the batched constraint for both NextUnexpandedPC and NextPC
        */
        let r: F = transcript.challenge_scalar();

        let next_unexpanded_pc_index = JoltR1CSInputs::NextUnexpandedPC.to_index();
        let next_pc_index = JoltR1CSInputs::NextPC.to_index();

        // The batched claim equals NextUnexpandedPC(r_cycle) + r * NextPC(r_cycle)
        let shift_sumcheck_claim = self.claimed_witness_evals[next_unexpanded_pc_index]
            + r * self.claimed_witness_evals[next_pc_index];

<<<<<<< HEAD
        let (claim_shift_sumcheck, shift_sumcheck_r) = self
            .shift_sumcheck_proof
            .verify(
                shift_sumcheck_claim,
                num_rounds_shift_sumcheck,
                2,
                transcript,
            )
            .map_err(|_| SpartanError::InvalidShiftSumcheckProof)?;

        #[cfg(feature = "streaming")]
        let shift_sumcheck_r: Vec<F> = shift_sumcheck_r.iter().rev().copied().collect();

=======
>>>>>>> 10db953f
        let unexpanded_pc_eval_at_shift_r = self.shift_sumcheck_witness_eval[0];
        let pc_eval_at_shift_r = self.shift_sumcheck_witness_eval[1];

        let pc_sumcheck = PCSumcheck::<F>::new_verifier(
            shift_sumcheck_claim,
            r_cycle.to_vec(),
            r,
            unexpanded_pc_eval_at_shift_r,
            pc_eval_at_shift_r,
        );

        let _shift_sumcheck_r = pc_sumcheck
            .verify_single(&self.shift_sumcheck_proof, transcript)
            .map_err(|_| SpartanError::InvalidShiftSumcheckProof)?;

        // TODO(moodlezoup): Relies on ordering of commitments
        let r1cs_input_commitments = &commitments
            .commitments
            .iter()
            .take(COMMITTED_R1CS_INPUTS.len())
            .collect::<Vec<_>>();

        let claims: Vec<_> = COMMITTED_R1CS_INPUTS
            .iter()
            .map(|input| self.claimed_witness_evals[input.to_index()])
            .collect();
        opening_accumulator.append(
            r1cs_input_commitments,
            r_cycle.to_vec(),
            &claims,
            transcript,
        );

        Ok(())
    }
}

<<<<<<< HEAD
pub struct ShiftSumCheckOracle<
    'a,
    F: JoltField,
    PCS: CommitmentScheme<ProofTranscript, Field = F>,
    ProofTranscript: Transcript,
> {
    pub step: usize,
    pub shard_length: usize,
    pub trace: &'a [RV32IMCycle],
    pub preprocessing: &'a JoltProverPreprocessing<F, PCS, ProofTranscript>,
    eq_rx_step: SplitEqPolynomial<F>,
}

impl<
        'a,
        F: JoltField,
        PCS: CommitmentScheme<ProofTranscript, Field = F>,
        ProofTranscript: Transcript,
    > ShiftSumCheckOracle<'a, F, PCS, ProofTranscript>
{
    pub fn new(
        trace: &'a [RV32IMCycle],
        shard_length: usize,
        preprocessing: &'a JoltProverPreprocessing<F, PCS, ProofTranscript>,
        r_cycle: &[F],
    ) -> Self {
        let eq_rx_step = SplitEqPolynomial::new(r_cycle);

        Self {
            step: 0,
            shard_length,
            trace,
            preprocessing,
            eq_rx_step,
        }
    }

    fn compute_evals(&self, trace_shard: &[RV32IMCycle]) -> Vec<MultilinearPolynomial<F>> {
        let is_last_shard = self.step == self.trace.len() - self.shard_length;
        let pc_coeff: Vec<u64> = if !is_last_shard {
            self.preprocessing
                .shared
                .bytecode
                .map_trace_to_pc_streaming(trace_shard)
                .collect()
        } else {
            self.preprocessing
                .shared
                .bytecode
                .map_trace_to_pc(trace_shard)
                .collect()
        };

        let unexpanded_pc_coeff: Vec<u64> = trace_shard
            .par_iter()
            .map(|cycle| cycle.instruction().normalize().address as u64)
            .collect();

        vec![unexpanded_pc_coeff.into(), pc_coeff.into()]
    }
}

impl<'a, F: JoltField, PCS, ProofTranscript> Iterator
    for ShiftSumCheckOracle<'a, F, PCS, ProofTranscript>
where
    PCS: CommitmentScheme<ProofTranscript, Field = F>,
    ProofTranscript: Transcript,
{
    type Item = Vec<MultilinearPolynomial<F>>;

    fn next(&mut self) -> Option<Self::Item> {
        let mut shard = self.compute_evals(&self.trace[self.step..self.step + self.shard_length]);
        let num_x1_bits = self.eq_rx_step.E1_len.log_2();
        let x1_bitmask = (1 << num_x1_bits) - 1;
        shard.push(eq_plus_one_shards(
            self.step % self.trace.len(),
            self.shard_length,
            &self.eq_rx_step,
            num_x1_bits,
            x1_bitmask,
        ));

        self.step += self.shard_length;
        self.step %= self.trace.len();
        assert_eq!(self.shard_length, shard[0].len(), "Incorrect shard length");

        //Make sure that the shard length is more than equal to the square root of trace length.
        let log2_trace_len = self.trace.len().log_2();
        let shard_length = 1 << (log2_trace_len - (log2_trace_len / 2));
        assert!(
            self.shard_length >= shard_length,
            "expected shard length {} is less than square root of trace length {}",
            self.shard_length,
            shard_length
        );
        Some(shard)
    }
}
// #[cfg(test)]
// mod test {
//     use ark_bn254::Fr;
//     use ark_std::One;

//     use crate::poly::commitment::{commitment_scheme::CommitShape, hyrax::HyraxScheme};

//     use super::*;

//     #[test]
//     fn integration() {
//         let (builder, key) = simp_test_builder_key();
//         let witness_segments: Vec<Vec<Fr>> = vec![
//             vec![Fr::one(), Fr::from(5), Fr::from(9), Fr::from(13)], /* Q */
//             vec![Fr::one(), Fr::from(5), Fr::from(9), Fr::from(13)], /* R */
//             vec![Fr::one(), Fr::from(5), Fr::from(9), Fr::from(13)], /* S */
//         ];

//         // Create a witness and commit
//         let witness_segments_ref: Vec<&[Fr]> = witness_segments
//             .iter()
//             .map(|segment| segment.as_slice())
//             .collect();
//         let gens = HyraxScheme::setup(&[CommitShape::new(16, BatchType::Small)]);
//         let witness_commitment =
//             HyraxScheme::batch_commit(&witness_segments_ref, &gens, BatchType::Small);

//         // Prove spartan!
//         let mut prover_transcript = ProofTranscript::new(b"stuff");
//         let proof =
//             UniformSpartanProof::<Fr, HyraxScheme<ark_bn254::G1Projective>>::prove_precommitted::<
//                 SimpTestIn,
//             >(
//                 &gens,
//                 builder,
//                 &key,
//                 witness_segments,
//                 todo!("opening accumulator"),
//                 &mut prover_transcript,
//             )
//             .unwrap();

//         let mut verifier_transcript = ProofTranscript::new(b"stuff");
//         let witness_commitment_ref: Vec<&_> = witness_commitment.iter().collect();
//         proof
//             .verify_precommitted(
//                 &key,
//                 witness_commitment_ref,
//                 &gens,
//                 &mut verifier_transcript,
//             )
//             .expect("Spartan verifier failed");
//     }
// }
=======
struct InnerSumcheckProverState<F: JoltField> {
    poly_abc_small: MultilinearPolynomial<F>,
    poly_z: MultilinearPolynomial<F>,
}

struct InnerSumcheckVerifierState<'a, F: JoltField> {
    key: &'a UniformSpartanKey<F>,
    rx_var: Vec<F>,
    claimed_witness_evals: Vec<F>,
    inner_sumcheck_RLC: F,
}

pub struct InnerSumcheck<'a, F: JoltField> {
    input_claim: F,
    prover_state: Option<InnerSumcheckProverState<F>>,
    verifier_state: Option<InnerSumcheckVerifierState<'a, F>>,
    cached_claims: Option<(F, F)>, // (final_poly_abc_eval, final_poly_z_eval)
}

impl<'a, F: JoltField> InnerSumcheck<'a, F> {
    pub fn new_prover(
        key: &UniformSpartanKey<F>,
        input_polys: &[MultilinearPolynomial<F>],
        claims: &OuterSumcheckClaims<F>,
        params: &InnerSumcheckParams<F>,
        inner_sumcheck_RLC: F,
    ) -> Self {
        let num_vars_uniform = key.num_vars_uniform_padded();
        let claim_inner_joint =
            claims.az + inner_sumcheck_RLC * claims.bz + inner_sumcheck_RLC.square() * claims.cz;

        let (eq_r_cycle, _) = EqPlusOnePolynomial::evals(&params.r_cycle, None);

        // Evaluate A_small, B_small, C_small combined with RLC at point rx_var
        let poly_abc_small =
            DensePolynomial::new(key.evaluate_small_matrix_rlc(&params.rx_var, inner_sumcheck_RLC));

        let span = span!(Level::INFO, "binding_z_second_sumcheck");
        let _guard = span.enter();

        // Bind witness polynomials z at point r_cycle
        let mut bind_z = vec![F::zero(); num_vars_uniform];

        input_polys
            .par_iter()
            .take(num_vars_uniform)
            .zip(bind_z.par_iter_mut())
            .for_each(|(poly, eval)| {
                *eval = poly.dot_product(&eq_r_cycle);
            });

        // Set the constant value at the appropriate position
        if key.uniform_r1cs.num_vars < num_vars_uniform {
            bind_z[key.uniform_r1cs.num_vars] = F::one();
        }

        drop(_guard);
        drop(span);

        let poly_z = DensePolynomial::new(bind_z);
        assert_eq!(poly_z.len(), poly_abc_small.len());

        Self {
            input_claim: claim_inner_joint,
            prover_state: Some(InnerSumcheckProverState {
                poly_abc_small: MultilinearPolynomial::LargeScalars(poly_abc_small),
                poly_z: MultilinearPolynomial::LargeScalars(poly_z),
            }),
            verifier_state: None,
            cached_claims: None,
        }
    }

    pub fn new_verifier(
        input_claim: F,
        key: &'a UniformSpartanKey<F>,
        rx_var: Vec<F>,
        claimed_witness_evals: Vec<F>,
        inner_sumcheck_RLC: F,
    ) -> Self {
        Self {
            input_claim,
            prover_state: None,
            verifier_state: Some(InnerSumcheckVerifierState {
                key,
                rx_var,
                claimed_witness_evals,
                inner_sumcheck_RLC,
            }),
            cached_claims: None,
        }
    }
}

impl<F: JoltField, ProofTranscript: Transcript> BatchableSumcheckInstance<F, ProofTranscript>
    for InnerSumcheck<'_, F>
{
    fn degree(&self) -> usize {
        2
    }

    fn num_rounds(&self) -> usize {
        if let Some(prover_state) = &self.prover_state {
            prover_state.poly_abc_small.original_len().log_2()
        } else if let Some(verifier_state) = &self.verifier_state {
            verifier_state.key.num_vars_uniform_padded().log_2()
        } else {
            panic!("Neither prover state nor verifier state is initialized");
        }
    }

    fn input_claim(&self) -> F {
        self.input_claim
    }

    fn compute_prover_message(&self, _round: usize) -> Vec<F> {
        let prover_state = self
            .prover_state
            .as_ref()
            .expect("Prover state not initialized");
        let degree = <Self as BatchableSumcheckInstance<F, ProofTranscript>>::degree(self);

        let univariate_poly_evals: Vec<F> = (0..prover_state.poly_abc_small.len() / 2)
            .into_par_iter()
            .map(|i| {
                let abc_evals =
                    prover_state
                        .poly_abc_small
                        .sumcheck_evals(i, degree, BindingOrder::HighToLow);
                let z_evals =
                    prover_state
                        .poly_z
                        .sumcheck_evals(i, degree, BindingOrder::HighToLow);

                vec![
                    abc_evals[0] * z_evals[0], // eval at 0
                    abc_evals[1] * z_evals[1], // eval at 2
                ]
            })
            .reduce(
                || vec![F::zero(); degree],
                |mut running, new| {
                    for i in 0..degree {
                        running[i] += new[i];
                    }
                    running
                },
            );

        univariate_poly_evals
    }

    fn bind(&mut self, r_j: F, _round: usize) {
        let prover_state = self
            .prover_state
            .as_mut()
            .expect("Prover state not initialized");

        // Bind both polynomials in parallel
        rayon::join(
            || {
                prover_state
                    .poly_abc_small
                    .bind_parallel(r_j, BindingOrder::HighToLow)
            },
            || {
                prover_state
                    .poly_z
                    .bind_parallel(r_j, BindingOrder::HighToLow)
            },
        );
    }

    fn cache_openings(&mut self) {
        let prover_state = self
            .prover_state
            .as_ref()
            .expect("Prover state not initialized");

        let final_poly_abc = prover_state.poly_abc_small.final_sumcheck_claim();
        let final_poly_z = prover_state.poly_z.final_sumcheck_claim();

        self.cached_claims = Some((final_poly_abc, final_poly_z));
    }

    fn expected_output_claim(&self, r: &[F]) -> F {
        let verifier_state = self
            .verifier_state
            .as_ref()
            .expect("Verifier state not initialized");

        // The verifier needs to compute:
        // (A_small(rx, ry) + r * B_small(rx, ry) + r^2 * C_small(rx, ry)) * z(ry)

        // Evaluate uniform matrices A_small, B_small, C_small at point (rx_var, ry_var)
        let eval_a = verifier_state
            .key
            .evaluate_uniform_a_at_point(&verifier_state.rx_var, r);
        let eval_b = verifier_state
            .key
            .evaluate_uniform_b_at_point(&verifier_state.rx_var, r);
        let eval_c = verifier_state
            .key
            .evaluate_uniform_c_at_point(&verifier_state.rx_var, r);

        let left_expected = eval_a
            + verifier_state.inner_sumcheck_RLC * eval_b
            + verifier_state.inner_sumcheck_RLC * verifier_state.inner_sumcheck_RLC * eval_c;

        // Evaluate z(ry)
        let eval_z = verifier_state.key.evaluate_z_mle_with_segment_evals(
            &verifier_state.claimed_witness_evals,
            r,
            true,
        );

        left_expected * eval_z
    }
}

struct PCSumcheckProverState<F: JoltField> {
    unexpanded_pc_poly: MultilinearPolynomial<F>,
    pc_poly: MultilinearPolynomial<F>,
    eq_plus_one_poly: MultilinearPolynomial<F>,
    r: F,
}

struct PCSumcheckVerifierState<F: JoltField> {
    r_cycle: Vec<F>,
    r: F,
    unexpanded_pc_eval_at_shift_r: F,
    pc_eval_at_shift_r: F,
}

pub struct PCSumcheck<F: JoltField> {
    input_claim: F,
    prover_state: Option<PCSumcheckProverState<F>>,
    verifier_state: Option<PCSumcheckVerifierState<F>>,
    cached_claims: Option<(F, F)>, // (unexpanded_pc_eval, pc_eval)
}

impl<F: JoltField> PCSumcheck<F> {
    pub fn new_prover(
        input_polys: &[MultilinearPolynomial<F>],
        claimed_witness_evals: &[F],
        eq_plus_one_r_cycle: Vec<F>,
        r: F,
    ) -> Self {
        let unexpanded_pc_index = JoltR1CSInputs::UnexpandedPC.to_index();
        let pc_index = JoltR1CSInputs::PC.to_index();
        let next_unexpanded_pc_index = JoltR1CSInputs::NextUnexpandedPC.to_index();
        let next_pc_index = JoltR1CSInputs::NextPC.to_index();

        // The batched claim equals NextUnexpandedPC(r_cycle) + r * NextPC(r_cycle)
        let input_claim = claimed_witness_evals[next_unexpanded_pc_index]
            + r * claimed_witness_evals[next_pc_index];

        Self {
            input_claim,
            prover_state: Some(PCSumcheckProverState {
                unexpanded_pc_poly: input_polys[unexpanded_pc_index].clone(),
                pc_poly: input_polys[pc_index].clone(),
                eq_plus_one_poly: MultilinearPolynomial::from(eq_plus_one_r_cycle),
                r,
            }),
            verifier_state: None,
            cached_claims: None,
        }
    }

    pub fn new_verifier(
        input_claim: F,
        r_cycle: Vec<F>,
        r: F,
        unexpanded_pc_eval_at_shift_r: F,
        pc_eval_at_shift_r: F,
    ) -> Self {
        Self {
            input_claim,
            prover_state: None,
            verifier_state: Some(PCSumcheckVerifierState {
                r_cycle,
                r,
                unexpanded_pc_eval_at_shift_r,
                pc_eval_at_shift_r,
            }),
            cached_claims: None,
        }
    }
}

impl<F: JoltField, ProofTranscript: Transcript> BatchableSumcheckInstance<F, ProofTranscript>
    for PCSumcheck<F>
{
    fn degree(&self) -> usize {
        2
    }

    fn num_rounds(&self) -> usize {
        if let Some(prover_state) = &self.prover_state {
            prover_state.unexpanded_pc_poly.get_num_vars()
        } else if let Some(verifier_state) = &self.verifier_state {
            verifier_state.r_cycle.len()
        } else {
            panic!("Neither prover state nor verifier state is initialized");
        }
    }

    fn input_claim(&self) -> F {
        self.input_claim
    }

    fn compute_prover_message(&self, _round: usize) -> Vec<F> {
        let prover_state = self
            .prover_state
            .as_ref()
            .expect("Prover state not initialized");
        let degree = <Self as BatchableSumcheckInstance<F, ProofTranscript>>::degree(self);

        let univariate_poly_evals: Vec<F> = (0..prover_state.unexpanded_pc_poly.len() / 2)
            .into_par_iter()
            .map(|i| {
                let unexpanded_pc_evals = prover_state.unexpanded_pc_poly.sumcheck_evals(
                    i,
                    degree,
                    BindingOrder::HighToLow,
                );
                let pc_evals =
                    prover_state
                        .pc_poly
                        .sumcheck_evals(i, degree, BindingOrder::HighToLow);
                let eq_evals = prover_state.eq_plus_one_poly.sumcheck_evals(
                    i,
                    degree,
                    BindingOrder::HighToLow,
                );

                vec![
                    (unexpanded_pc_evals[0] + prover_state.r * pc_evals[0]) * eq_evals[0], // eval at 0
                    (unexpanded_pc_evals[1] + prover_state.r * pc_evals[1]) * eq_evals[1], // eval at 2
                ]
            })
            .reduce(
                || vec![F::zero(); degree],
                |mut running, new| {
                    for i in 0..degree {
                        running[i] += new[i];
                    }
                    running
                },
            );

        univariate_poly_evals
    }

    fn bind(&mut self, r_j: F, _round: usize) {
        let prover_state = self
            .prover_state
            .as_mut()
            .expect("Prover state not initialized");

        rayon::join(
            || {
                rayon::join(
                    || {
                        prover_state
                            .unexpanded_pc_poly
                            .bind_parallel(r_j, BindingOrder::HighToLow)
                    },
                    || {
                        prover_state
                            .pc_poly
                            .bind_parallel(r_j, BindingOrder::HighToLow)
                    },
                )
            },
            || {
                prover_state
                    .eq_plus_one_poly
                    .bind_parallel(r_j, BindingOrder::HighToLow)
            },
        );
    }

    fn cache_openings(&mut self) {
        let prover_state = self
            .prover_state
            .as_ref()
            .expect("Prover state not initialized");

        let unexpanded_pc_eval = prover_state.unexpanded_pc_poly.final_sumcheck_claim();
        let pc_eval = prover_state.pc_poly.final_sumcheck_claim();

        self.cached_claims = Some((unexpanded_pc_eval, pc_eval));
    }

    fn expected_output_claim(&self, r: &[F]) -> F {
        let verifier_state = self
            .verifier_state
            .as_ref()
            .expect("Verifier state not initialized");

        // Compute the expected claim:
        // batched_eval_at_shift_r * eq_plus_one_shift_sumcheck
        let batched_eval_at_shift_r = verifier_state.unexpanded_pc_eval_at_shift_r
            + verifier_state.r * verifier_state.pc_eval_at_shift_r;

        let eq_plus_one_shift_sumcheck =
            EqPlusOnePolynomial::new(verifier_state.r_cycle.clone()).evaluate(r);

        batched_eval_at_shift_r * eq_plus_one_shift_sumcheck
    }
}
>>>>>>> 10db953f
<|MERGE_RESOLUTION|>--- conflicted
+++ resolved
@@ -3,28 +3,19 @@
 use crate::jolt::vm::JoltProverPreprocessing;
 use crate::poly::commitment::commitment_scheme::CommitmentScheme;
 use crate::poly::eq_poly::EqPolynomial;
-<<<<<<< HEAD
 use crate::poly::multilinear_polynomial::{
     process_large_scalar_polys, process_small_scalar_polys, PolynomialEvaluation,
 };
-use crate::poly::multilinear_polynomial::{BindingOrder, MultilinearPolynomial};
-=======
-use crate::poly::multilinear_polynomial::PolynomialEvaluation;
 use crate::poly::multilinear_polynomial::{BindingOrder, MultilinearPolynomial, PolynomialBinding};
->>>>>>> 10db953f
 use crate::poly::opening_proof::ProverOpeningAccumulator;
 use crate::poly::opening_proof::VerifierOpeningAccumulator;
 use crate::r1cs::inputs::COMMITTED_R1CS_INPUTS;
 use crate::r1cs::inputs::{JoltR1CSInputs, R1CSInputsOracle, ALL_R1CS_INPUTS};
 use crate::r1cs::key::UniformSpartanKey;
 use crate::utils::math::Math;
-<<<<<<< HEAD
-use crate::utils::thread::drop_in_background_thread;
 use std::marker::PhantomData;
 use tracer::instruction::RV32IMCycle;
 use tracing::{span, Level};
-=======
->>>>>>> 10db953f
 
 use crate::utils::transcript::Transcript;
 use ark_serialize::CanonicalDeserialize;
@@ -42,6 +33,7 @@
 
 use crate::poly::split_eq_poly::SplitEqPolynomial;
 use crate::subprotocols::sumcheck::eq_plus_one_shards;
+use crate::utils::thread::drop_in_background_thread;
 use rayon::prelude::*;
 
 #[derive(Clone, Debug)]
@@ -175,6 +167,9 @@
         let outer_sumcheck_r: Vec<F> = outer_sumcheck_r.into_iter().rev().collect();
 
         ProofTranscript::append_scalars(transcript, &outer_sumcheck_claims);
+
+        // claims from the end of sum-check
+        // claim_Az is the (scalar) value v_A = \sum_y A(r_x, y) * z(r_x) where r_x is the sumcheck randomness
         let (claim_Az, claim_Bz, claim_Cz): (F, F, F) = (
             outer_sumcheck_claims[0],
             outer_sumcheck_claims[1],
@@ -201,21 +196,7 @@
             bz: claim_Bz,
             cz: claim_Cz,
         };
-<<<<<<< HEAD
-
-        let (inner_sumcheck_proof, _inner_sumcheck_r, _claims_inner) =
-            SumcheckInstanceProof::prove_arbitrary(
-                &claim_inner_joint,
-                num_rounds_inner_sumcheck,
-                &mut polys,
-                comb_func,
-                2,
-                BindingOrder::HighToLow,
-                transcript,
-            );
-
-        drop_in_background_thread(polys);
-=======
+
         let params = InnerSumcheckParams {
             r_cycle: r_cycle.to_vec(),
             rx_var: rx_var.to_vec(),
@@ -228,7 +209,6 @@
             inner_sumcheck_RLC,
             transcript,
         );
->>>>>>> 10db953f
 
         // Evaluate all witness polynomials P_i at r_cycle for the verifier
         // Verifier computes: z(r_inner, r_cycle) = Σ_i eq(r_inner, i) * P_i(r_cycle)
@@ -246,66 +226,13 @@
             1. NextUnexpandedPC(r_cycle) = \sum_t UnexpandedPC(t) * eq_plus_one(r_cycle, t)
             2. NextPC(r_cycle) = \sum_t PC(t) * eq_plus_one(r_cycle, t)
         */
-<<<<<<< HEAD
-
-        let span = span!(Level::INFO, "shift_sumcheck_pc");
-        let _guard = span.enter();
-
-        // Get random challenge r for batching
-        let r: F = transcript.challenge_scalar();
-
-        let num_rounds_shift_sumcheck = num_cycles_bits;
-
-        let unexpanded_pc_index = JoltR1CSInputs::UnexpandedPC.to_index();
-        let pc_index = JoltR1CSInputs::PC.to_index();
-        let next_unexpanded_pc_index = JoltR1CSInputs::NextUnexpandedPC.to_index();
-        let next_pc_index = JoltR1CSInputs::NextPC.to_index();
-
-        let mut shift_sumcheck_polys = vec![
-            input_polys[unexpanded_pc_index].clone(),
-            input_polys[pc_index].clone(),
-            MultilinearPolynomial::from(eq_plus_one_r_cycle),
-        ];
-
-        // Define the batched combining function:
-        // (unexpanded_pc(t) + r * pc(t)) * eq_plus_one(r_cycle, t)
-        let batched_comb_func = move |poly_evals: &[F]| -> F {
-            assert_eq!(poly_evals.len(), 3);
-            let unexpanded_pc_eval = poly_evals[0];
-            let pc_eval = poly_evals[1];
-            let eq_eval = poly_evals[2];
-
-            let batched_eval = unexpanded_pc_eval + r * pc_eval;
-            batched_eval * eq_eval
-        };
-
-        drop(_guard);
-        drop(span);
-
-        // The batched claim equals NextUnexpandedPC(r_cycle) + r * NextPC(r_cycle)
-        let shift_sumcheck_claim = claimed_witness_evals[next_unexpanded_pc_index]
-            + r * claimed_witness_evals[next_pc_index];
-
-        let (shift_sumcheck_proof, _shift_sumcheck_r, shift_sumcheck_claims) =
-            SumcheckInstanceProof::prove_arbitrary(
-                &shift_sumcheck_claim,
-                num_rounds_shift_sumcheck,
-                &mut shift_sumcheck_polys,
-                batched_comb_func,
-                2,
-                BindingOrder::HighToLow,
-                transcript,
-            );
-
-        drop_in_background_thread(shift_sumcheck_polys);
-=======
+
         let (shift_sumcheck_proof, shift_sumcheck_witness_eval) = Self::prove_pc_sumcheck(
             &input_polys,
             &claimed_witness_evals,
             eq_plus_one_r_cycle,
             transcript,
         );
->>>>>>> 10db953f
 
         // Only non-virtual (i.e. committed) polynomials' openings are
         // proven using the PCS opening proof. Virtual polynomial openings
@@ -343,7 +270,6 @@
         })
     }
 
-<<<<<<< HEAD
     #[tracing::instrument(skip_all, name = "Spartan::prove_streaming")]
     pub fn prove_streaming<PCS>(
         preprocessing: &JoltProverPreprocessing<F, PCS, ProofTranscript>,
@@ -362,7 +288,12 @@
 
         let num_rounds_x = key.num_rows_bits();
 
-        /* Sumcheck 1: Outer sumcheck */
+        /* Sumcheck 1: Outer sumcheck
+           Proves: \sum_x eq(tau, x) * (Az(x) * Bz(x) - Cz(x)) = 0
+
+           The matrices A, B, C have a block-diagonal structure with repeated blocks
+           A_small, B_small, C_small corresponding to the uniform constraints.
+        */
 
         let tau: Vec<F> = transcript.challenge_vector(num_rounds_x);
 
@@ -523,50 +454,10 @@
         if key.uniform_r1cs.num_vars < num_vars_uniform {
             bind_z_stream[key.uniform_r1cs.num_vars] = F::one();
         }
-=======
-    #[tracing::instrument(skip_all)]
-    fn prove_inner_sumcheck(
-        key: &UniformSpartanKey<F>,
-        input_polys: &[MultilinearPolynomial<F>],
-        claims: &OuterSumcheckClaims<F>,
-        params: &InnerSumcheckParams<F>,
-        inner_sumcheck_RLC: F,
-        transcript: &mut ProofTranscript,
-    ) -> (SumcheckInstanceProof<F, ProofTranscript>, Vec<F>) {
-        let mut inner_sumcheck =
-            InnerSumcheck::new_prover(key, input_polys, claims, params, inner_sumcheck_RLC);
-
-        let (inner_sumcheck_proof, r) = inner_sumcheck.prove_single(transcript);
-
-        (inner_sumcheck_proof, r)
-    }
-
-    fn prove_pc_sumcheck(
-        input_polys: &[MultilinearPolynomial<F>],
-        claimed_witness_evals: &[F],
-        eq_plus_one_r_cycle: Vec<F>,
-        transcript: &mut ProofTranscript,
-    ) -> (SumcheckInstanceProof<F, ProofTranscript>, Vec<F>) {
-        let span = span!(Level::INFO, "shift_sumcheck_pc");
-        let _guard = span.enter();
-
-        let r: F = transcript.challenge_scalar();
-
-        let mut pc_sumcheck =
-            PCSumcheck::new_prover(input_polys, claimed_witness_evals, eq_plus_one_r_cycle, r);
-
-        let (shift_sumcheck_proof, _r) = pc_sumcheck.prove_single(transcript);
-
-        let cached_claims = pc_sumcheck.cached_claims.expect("Claims not cached");
-        let unexpanded_pc_eval_at_shift_r = cached_claims.0;
-        let pc_eval_at_shift_r = cached_claims.1;
-        let shift_sumcheck_witness_eval = vec![unexpanded_pc_eval_at_shift_r, pc_eval_at_shift_r];
->>>>>>> 10db953f
 
         drop(_guard);
         drop(span);
 
-<<<<<<< HEAD
         let poly_z = DensePolynomial::new(bind_z_stream);
 
         assert_eq!(poly_z.len(), poly_abc_small.len());
@@ -694,11 +585,49 @@
             shift_sumcheck_witness_eval,
             _marker: PhantomData,
         })
-=======
+    }
+    #[tracing::instrument(skip_all)]
+    fn prove_inner_sumcheck(
+        key: &UniformSpartanKey<F>,
+        input_polys: &[MultilinearPolynomial<F>],
+        claims: &OuterSumcheckClaims<F>,
+        params: &InnerSumcheckParams<F>,
+        inner_sumcheck_RLC: F,
+        transcript: &mut ProofTranscript,
+    ) -> (SumcheckInstanceProof<F, ProofTranscript>, Vec<F>) {
+        let mut inner_sumcheck =
+            InnerSumcheck::new_prover(key, input_polys, claims, params, inner_sumcheck_RLC);
+
+        let (inner_sumcheck_proof, r) = inner_sumcheck.prove_single(transcript);
+
+        (inner_sumcheck_proof, r)
+    }
+    fn prove_pc_sumcheck(
+        input_polys: &[MultilinearPolynomial<F>],
+        claimed_witness_evals: &[F],
+        eq_plus_one_r_cycle: Vec<F>,
+        transcript: &mut ProofTranscript,
+    ) -> (SumcheckInstanceProof<F, ProofTranscript>, Vec<F>) {
+        let span = span!(Level::INFO, "shift_sumcheck_pc");
+        let _guard = span.enter();
+
+        let r: F = transcript.challenge_scalar();
+
+        let mut pc_sumcheck =
+            PCSumcheck::new_prover(input_polys, claimed_witness_evals, eq_plus_one_r_cycle, r);
+
+        let (shift_sumcheck_proof, _r) = pc_sumcheck.prove_single(transcript);
+
+        let cached_claims = pc_sumcheck.cached_claims.expect("Claims not cached");
+        let unexpanded_pc_eval_at_shift_r = cached_claims.0;
+        let pc_eval_at_shift_r = cached_claims.1;
+        let shift_sumcheck_witness_eval = vec![unexpanded_pc_eval_at_shift_r, pc_eval_at_shift_r];
+
+        drop(_guard);
+        drop(span);
+
         (shift_sumcheck_proof, shift_sumcheck_witness_eval)
->>>>>>> 10db953f
-    }
-
+    }
     #[tracing::instrument(skip_all, name = "Spartan::verify")]
     pub fn verify<PCS>(
         &self,
@@ -754,19 +683,50 @@
         let num_cycles_bits = key.num_steps.log_2();
         let (r_cycle, rx_var) = outer_sumcheck_r.split_at(num_cycles_bits);
 
-        let inner_sumcheck = InnerSumcheck::<F>::new_verifier(
-            claim_inner_joint,
-            key,
-            rx_var.to_vec(),
-            self.claimed_witness_evals.clone(),
-            inner_sumcheck_RLC,
-        );
-
-        // Verify the inner sumcheck
-        let _inner_sumcheck_r = inner_sumcheck
-            .verify_single(&self.inner_sumcheck_proof, transcript)
-            .map_err(|_| SpartanError::InvalidInnerSumcheckProof)?;
-
+        #[cfg(not(feature = "streaming"))]
+        {
+            let inner_sumcheck = InnerSumcheck::<F>::new_verifier(
+                claim_inner_joint,
+                key,
+                rx_var.to_vec(),
+                self.claimed_witness_evals.clone(),
+                inner_sumcheck_RLC,
+            );
+
+            // Verify the inner sumcheck
+            let _inner_sumcheck_r = inner_sumcheck
+                .verify_single(&self.inner_sumcheck_proof, transcript)
+                .map_err(|_| SpartanError::InvalidInnerSumcheckProof)?;
+        }
+
+        #[cfg(feature = "streaming")]
+        {
+            let num_rounds_inner_sumcheck = key.num_vars_uniform_padded().log_2();
+            let (claim_inner_final, inner_sumcheck_r) = self
+                .inner_sumcheck_proof
+                .verify(claim_inner_joint, num_rounds_inner_sumcheck, 2, transcript)
+                .map_err(|_| SpartanError::InvalidInnerSumcheckProof)?;
+
+            let num_cycles_bits = key.num_steps.log_2();
+
+            let ry_var = inner_sumcheck_r.to_vec();
+            let eval_z =
+                key.evaluate_z_mle_with_segment_evals(&self.claimed_witness_evals, &ry_var, true);
+
+            // Evaluate uniform matrices A_small, B_small, C_small at point (rx_constr, ry_var)
+            let eval_a = key.evaluate_uniform_a_at_point(rx_var, &ry_var);
+            let eval_b = key.evaluate_uniform_b_at_point(rx_var, &ry_var);
+            let eval_c = key.evaluate_uniform_c_at_point(rx_var, &ry_var);
+
+            let left_expected = eval_a
+                + inner_sumcheck_RLC * eval_b
+                + inner_sumcheck_RLC * inner_sumcheck_RLC * eval_c;
+
+            let claim_inner_final_expected = left_expected * eval_z;
+            if claim_inner_final != claim_inner_final_expected {
+                return Err(SpartanError::InvalidInnerSumcheckClaim);
+            }
+        }
         /* Sumcheck 3: Batched sumcheck for NextUnexpandedPC and NextPC verification
            Verifies the batched constraint for both NextUnexpandedPC and NextPC
         */
@@ -779,36 +739,42 @@
         let shift_sumcheck_claim = self.claimed_witness_evals[next_unexpanded_pc_index]
             + r * self.claimed_witness_evals[next_pc_index];
 
-<<<<<<< HEAD
-        let (claim_shift_sumcheck, shift_sumcheck_r) = self
-            .shift_sumcheck_proof
-            .verify(
-                shift_sumcheck_claim,
-                num_rounds_shift_sumcheck,
-                2,
-                transcript,
-            )
-            .map_err(|_| SpartanError::InvalidShiftSumcheckProof)?;
-
-        #[cfg(feature = "streaming")]
-        let shift_sumcheck_r: Vec<F> = shift_sumcheck_r.iter().rev().copied().collect();
-
-=======
->>>>>>> 10db953f
         let unexpanded_pc_eval_at_shift_r = self.shift_sumcheck_witness_eval[0];
         let pc_eval_at_shift_r = self.shift_sumcheck_witness_eval[1];
 
-        let pc_sumcheck = PCSumcheck::<F>::new_verifier(
-            shift_sumcheck_claim,
-            r_cycle.to_vec(),
-            r,
-            unexpanded_pc_eval_at_shift_r,
-            pc_eval_at_shift_r,
-        );
-
-        let _shift_sumcheck_r = pc_sumcheck
-            .verify_single(&self.shift_sumcheck_proof, transcript)
-            .map_err(|_| SpartanError::InvalidShiftSumcheckProof)?;
+        #[cfg(not(feature = "streaming"))]
+        {
+            let pc_sumcheck = PCSumcheck::<F>::new_verifier(
+                shift_sumcheck_claim,
+                r_cycle.to_vec(),
+                r,
+                unexpanded_pc_eval_at_shift_r,
+                pc_eval_at_shift_r,
+            );
+            let _shift_sumcheck_r = pc_sumcheck
+                .verify_single(&self.shift_sumcheck_proof, transcript)
+                .map_err(|_| SpartanError::InvalidShiftSumcheckProof)?;
+        }
+
+        #[cfg(feature = "streaming")]
+        {
+            let (claim_shift_sumcheck, shift_sumcheck_r) = self
+                .shift_sumcheck_proof
+                .verify(shift_sumcheck_claim, num_cycles_bits, 2, transcript)
+                .map_err(|_| SpartanError::InvalidShiftSumcheckProof)?;
+            let shift_sumcheck_r: Vec<F> = shift_sumcheck_r.iter().rev().copied().collect();
+
+            let batched_eval_at_shift_r = unexpanded_pc_eval_at_shift_r + r * pc_eval_at_shift_r;
+            let eq_plus_one_shift_sumcheck =
+                EqPlusOnePolynomial::new(r_cycle.to_vec()).evaluate(&shift_sumcheck_r);
+
+            let claim_shift_sumcheck_expected =
+                batched_eval_at_shift_r * eq_plus_one_shift_sumcheck;
+
+            if claim_shift_sumcheck != claim_shift_sumcheck_expected {
+                return Err(SpartanError::InvalidShiftSumcheckClaim);
+            }
+        }
 
         // TODO(moodlezoup): Relies on ordering of commitments
         let r1cs_input_commitments = &commitments
@@ -832,7 +798,6 @@
     }
 }
 
-<<<<<<< HEAD
 pub struct ShiftSumCheckOracle<
     'a,
     F: JoltField,
@@ -931,61 +896,7 @@
         Some(shard)
     }
 }
-// #[cfg(test)]
-// mod test {
-//     use ark_bn254::Fr;
-//     use ark_std::One;
-
-//     use crate::poly::commitment::{commitment_scheme::CommitShape, hyrax::HyraxScheme};
-
-//     use super::*;
-
-//     #[test]
-//     fn integration() {
-//         let (builder, key) = simp_test_builder_key();
-//         let witness_segments: Vec<Vec<Fr>> = vec![
-//             vec![Fr::one(), Fr::from(5), Fr::from(9), Fr::from(13)], /* Q */
-//             vec![Fr::one(), Fr::from(5), Fr::from(9), Fr::from(13)], /* R */
-//             vec![Fr::one(), Fr::from(5), Fr::from(9), Fr::from(13)], /* S */
-//         ];
-
-//         // Create a witness and commit
-//         let witness_segments_ref: Vec<&[Fr]> = witness_segments
-//             .iter()
-//             .map(|segment| segment.as_slice())
-//             .collect();
-//         let gens = HyraxScheme::setup(&[CommitShape::new(16, BatchType::Small)]);
-//         let witness_commitment =
-//             HyraxScheme::batch_commit(&witness_segments_ref, &gens, BatchType::Small);
-
-//         // Prove spartan!
-//         let mut prover_transcript = ProofTranscript::new(b"stuff");
-//         let proof =
-//             UniformSpartanProof::<Fr, HyraxScheme<ark_bn254::G1Projective>>::prove_precommitted::<
-//                 SimpTestIn,
-//             >(
-//                 &gens,
-//                 builder,
-//                 &key,
-//                 witness_segments,
-//                 todo!("opening accumulator"),
-//                 &mut prover_transcript,
-//             )
-//             .unwrap();
-
-//         let mut verifier_transcript = ProofTranscript::new(b"stuff");
-//         let witness_commitment_ref: Vec<&_> = witness_commitment.iter().collect();
-//         proof
-//             .verify_precommitted(
-//                 &key,
-//                 witness_commitment_ref,
-//                 &gens,
-//                 &mut verifier_transcript,
-//             )
-//             .expect("Spartan verifier failed");
-//     }
-// }
-=======
+
 struct InnerSumcheckProverState<F: JoltField> {
     poly_abc_small: MultilinearPolynomial<F>,
     poly_z: MultilinearPolynomial<F>,
@@ -1058,7 +969,157 @@
             cached_claims: None,
         }
     }
-
+    pub fn new_prover_streaming<PCS, ProofTranscript>(
+        key: &UniformSpartanKey<F>,
+        claims: &OuterSumcheckClaims<F>,
+        params: &InnerSumcheckParams<F>,
+        inner_sumcheck_RLC: F,
+        trace: &'a [RV32IMCycle],
+        preprocessing: &'a JoltProverPreprocessing<F, PCS, ProofTranscript>,
+        shard_length: usize,
+    ) -> Self
+    where
+        PCS: CommitmentScheme<ProofTranscript, Field = F>,
+        ProofTranscript: Transcript,
+    {
+        let num_vars_uniform = key.num_vars_uniform_padded();
+        let claim_inner_joint =
+            claims.az + inner_sumcheck_RLC * claims.bz + inner_sumcheck_RLC.square() * claims.cz;
+
+        // Evaluate A_small, B_small, C_small combined with RLC at point rx_var
+        let poly_abc_small =
+            DensePolynomial::new(key.evaluate_small_matrix_rlc(&params.rx_var, inner_sumcheck_RLC));
+
+        let span = span!(Level::INFO, "binding_z_second_sumcheck");
+        let _guard = span.enter();
+
+        let mut input_polys_oracle = R1CSInputsOracle::new(shard_length, trace, preprocessing);
+        let num_shards = trace.len() / shard_length;
+
+        let mut bind_z_stream = vec![F::zero(); num_vars_uniform];
+
+        let eq_r_cycle = SplitEqPolynomial::new(&params.r_cycle);
+        let num_x1_bits = eq_r_cycle.E1_len.log_2();
+        let x1_bitmask = (1 << (num_x1_bits)) - 1;
+
+        let mut shards = input_polys_oracle.next().unwrap();
+        let num_polys = shards.len();
+
+        for shard_idx in 0..num_shards {
+            let base_poly_idx = shard_idx * shard_length;
+            (_, shards) = rayon::join(
+                || {
+                    shards
+                        .par_iter()
+                        .zip(bind_z_stream.par_iter_mut().take(num_polys))
+                        .for_each(|(poly, bind_z_eval)| {
+                            match poly {
+                                MultilinearPolynomial::LargeScalars(poly) => {
+                                    process_large_scalar_polys(
+                                        &poly.Z,
+                                        bind_z_eval,
+                                        &eq_r_cycle,
+                                        base_poly_idx,
+                                        x1_bitmask,
+                                        num_x1_bits,
+                                        shard_length,
+                                    );
+                                }
+
+                                MultilinearPolynomial::U8Scalars(poly) => {
+                                    process_small_scalar_polys(
+                                        &poly.coeffs,
+                                        bind_z_eval,
+                                        &eq_r_cycle,
+                                        base_poly_idx,
+                                        x1_bitmask,
+                                        num_x1_bits,
+                                        shard_length,
+                                    );
+                                }
+
+                                MultilinearPolynomial::U16Scalars(poly) => {
+                                    process_small_scalar_polys(
+                                        &poly.coeffs,
+                                        bind_z_eval,
+                                        &eq_r_cycle,
+                                        base_poly_idx,
+                                        x1_bitmask,
+                                        num_x1_bits,
+                                        shard_length,
+                                    );
+                                }
+
+                                MultilinearPolynomial::U32Scalars(poly) => {
+                                    process_small_scalar_polys(
+                                        &poly.coeffs,
+                                        bind_z_eval,
+                                        &eq_r_cycle,
+                                        base_poly_idx,
+                                        x1_bitmask,
+                                        num_x1_bits,
+                                        shard_length,
+                                    );
+                                }
+
+                                MultilinearPolynomial::U64Scalars(poly) => {
+                                    process_small_scalar_polys(
+                                        &poly.coeffs,
+                                        bind_z_eval,
+                                        &eq_r_cycle,
+                                        base_poly_idx,
+                                        x1_bitmask,
+                                        num_x1_bits,
+                                        shard_length,
+                                    );
+                                }
+
+                                MultilinearPolynomial::I64Scalars(poly) => {
+                                    process_small_scalar_polys(
+                                        &poly.coeffs,
+                                        bind_z_eval,
+                                        &eq_r_cycle,
+                                        base_poly_idx,
+                                        x1_bitmask,
+                                        num_x1_bits,
+                                        shard_length,
+                                    );
+                                }
+                                _ => unimplemented!("Unexpected MultilinearPolynomial variant"),
+                            };
+                        });
+                },
+                || {
+                    let mut shard = Vec::with_capacity(num_polys);
+                    if shard_idx != num_shards - 1 {
+                        shard = input_polys_oracle.next().unwrap();
+                    };
+                    shard
+                },
+            );
+        }
+
+        // Set the constant value at the appropriate position
+        if key.uniform_r1cs.num_vars < num_vars_uniform {
+            bind_z_stream[key.uniform_r1cs.num_vars] = F::one();
+        }
+
+        drop(_guard);
+        drop(span);
+
+        let poly_z = DensePolynomial::new(bind_z_stream);
+        assert_eq!(poly_z.len(), poly_abc_small.len());
+
+        Self {
+            input_claim: claim_inner_joint,
+            prover_state: Some(InnerSumcheckProverState {
+                poly_abc_small: MultilinearPolynomial::LargeScalars(poly_abc_small),
+                poly_z: MultilinearPolynomial::LargeScalars(poly_z),
+            }),
+            verifier_state: None,
+            cached_claims: None,
+        }
+    }
     pub fn new_verifier(
         input_claim: F,
         key: &'a UniformSpartanKey<F>,
@@ -1398,5 +1459,4 @@
 
         batched_eval_at_shift_r * eq_plus_one_shift_sumcheck
     }
-}
->>>>>>> 10db953f
+}