use crate::field::JoltField;
use crate::jolt::vm::JoltCommitments;
use crate::jolt::vm::JoltProverPreprocessing;
use crate::poly::commitment::commitment_scheme::CommitmentScheme;
<<<<<<< HEAD
use crate::poly::multilinear_polynomial::{
    process_large_scalar_polys, process_small_scalar_polys, PolynomialEvaluation,
};
use crate::poly::multilinear_polynomial::{BindingOrder, MultilinearPolynomial};
use crate::poly::opening_proof::ProverOpeningAccumulator;
use crate::poly::opening_proof::VerifierOpeningAccumulator;
use crate::r1cs::inputs::{JoltR1CSInputs, R1CSInputsOracle, ALL_R1CS_INPUTS};
=======
use crate::poly::eq_poly::EqPolynomial;
use crate::poly::multilinear_polynomial::MultilinearPolynomial;
use crate::poly::multilinear_polynomial::PolynomialEvaluation;
use crate::poly::opening_proof::ProverOpeningAccumulator;
use crate::poly::opening_proof::VerifierOpeningAccumulator;
use crate::r1cs::inputs::JoltR1CSInputs;
use crate::r1cs::inputs::ALL_R1CS_INPUTS;
use crate::r1cs::inputs::COMMITTED_R1CS_INPUTS;
>>>>>>> 3cf7b098
use crate::r1cs::key::UniformSpartanKey;
use crate::utils::math::Math;
use crate::utils::streaming::Oracle;
use crate::utils::thread::drop_in_background_thread;
use std::marker::PhantomData;
use tracer::instruction::RV32IMCycle;
use tracing::{span, Level};

use crate::utils::transcript::Transcript;
use ark_serialize::CanonicalDeserialize;
use ark_serialize::CanonicalSerialize;

use thiserror::Error;

use crate::{
    poly::{dense_mlpoly::DensePolynomial, eq_poly::EqPlusOnePolynomial},
    subprotocols::sumcheck::SumcheckInstanceProof,
    utils::small_value::NUM_SVO_ROUNDS,
};

use super::builder::CombinedUniformBuilder;

use crate::poly::split_eq_poly::SplitEqPolynomial;
use crate::subprotocols::sumcheck::eq_plus_one_shards;
use rayon::prelude::*;

#[derive(Clone, Debug, Eq, PartialEq, Error)]
pub enum SpartanError {
    /// returned if the supplied row or col in (row,col,val) tuple is out of range
    #[error("InvalidIndex")]
    InvalidIndex,

    /// returned when an invalid sum-check proof is provided
    #[error("InvalidSumcheckProof")]
    InvalidSumcheckProof,

    /// returned when the recursive sumcheck proof fails
    #[error("InvalidOuterSumcheckProof")]
    InvalidOuterSumcheckProof,

    /// returned when the final sumcheck opening proof fails
    #[error("InvalidOuterSumcheckClaim")]
    InvalidOuterSumcheckClaim,

    /// returned when the recursive sumcheck proof fails
    #[error("InvalidInnerSumcheckProof")]
    InvalidInnerSumcheckProof,

    /// returned when the final sumcheck opening proof fails
    #[error("InvalidInnerSumcheckClaim")]
    InvalidInnerSumcheckClaim,

    /// returned when the recursive sumcheck proof fails
    #[error("InvalidShiftSumcheckProof")]
    InvalidShiftSumcheckProof,

    /// returned when the final sumcheck opening proof fails
    #[error("InvalidShiftSumcheckClaim")]
    InvalidShiftSumcheckClaim,

    /// returned if the supplied witness is not of the right length
    #[error("InvalidWitnessLength")]
    InvalidWitnessLength,

    /// returned when an invalid PCS proof is provided
    #[error("InvalidPCSProof")]
    InvalidPCSProof,
}

/// A succinct proof of knowledge of a witness to a relaxed R1CS instance
/// The proof is produced using Spartan's combination of the sum-check and
/// the commitment to a vector viewed as a polynomial commitment
#[derive(CanonicalSerialize, CanonicalDeserialize, Debug, Clone)]
pub struct UniformSpartanProof<F: JoltField, ProofTranscript: Transcript> {
    pub(crate) outer_sumcheck_proof: SumcheckInstanceProof<F, ProofTranscript>,
    pub(crate) outer_sumcheck_claims: (F, F, F),
    pub(crate) inner_sumcheck_proof: SumcheckInstanceProof<F, ProofTranscript>,
    pub(crate) shift_sumcheck_proof: SumcheckInstanceProof<F, ProofTranscript>,
    pub(crate) claimed_witness_evals: Vec<F>,
    pub(crate) shift_sumcheck_witness_eval: Vec<F>,
    _marker: PhantomData<ProofTranscript>,
}

impl<F, ProofTranscript> UniformSpartanProof<F, ProofTranscript>
where
    F: JoltField,
    ProofTranscript: Transcript,
{
    #[tracing::instrument(skip_all, name = "Spartan::setup")]
    pub fn setup(
        constraint_builder: &CombinedUniformBuilder<F>,
        padded_num_steps: usize,
    ) -> UniformSpartanKey<F> {
        assert_eq!(
            padded_num_steps,
            constraint_builder.uniform_repeat().next_power_of_two()
        );
        UniformSpartanKey::from_builder(constraint_builder)
    }

    #[tracing::instrument(skip_all, name = "Spartan::prove")]
    pub fn prove<PCS>(
        preprocessing: &JoltProverPreprocessing<F, PCS, ProofTranscript>,
        constraint_builder: &CombinedUniformBuilder<F>,
        key: &UniformSpartanKey<F>,
        trace: &[RV32IMCycle],
        opening_accumulator: &mut ProverOpeningAccumulator<F, PCS, ProofTranscript>,
        transcript: &mut ProofTranscript,
    ) -> Result<Self, SpartanError>
    where
        PCS: CommitmentScheme<ProofTranscript, Field = F>,
    {
        let input_polys: Vec<MultilinearPolynomial<F>> = ALL_R1CS_INPUTS
            .par_iter()
            .map(|var| var.generate_witness(trace, preprocessing))
            .collect();

        let num_rounds_x = key.num_rows_bits();

        /* Sumcheck 1: Outer sumcheck
           Proves: \sum_x eq(tau, x) * (Az(x) * Bz(x) - Cz(x)) = 0

           The matrices A, B, C have a block-diagonal structure with repeated blocks
           A_small, B_small, C_small corresponding to the uniform constraints.
        */

        let tau: Vec<F> = transcript.challenge_vector(num_rounds_x);
        let uniform_constraints_only_padded = constraint_builder
            .uniform_builder
            .constraints
            .len()
            .next_power_of_two();
        let (outer_sumcheck_proof, outer_sumcheck_r, outer_sumcheck_claims) =
            SumcheckInstanceProof::prove_spartan_small_value::<NUM_SVO_ROUNDS>(
                num_rounds_x,
                uniform_constraints_only_padded,
                &constraint_builder.uniform_builder.constraints,
                &input_polys,
                &tau,
                transcript,
            );
        let outer_sumcheck_r: Vec<F> = outer_sumcheck_r.into_iter().rev().collect();

        ProofTranscript::append_scalars(transcript, &outer_sumcheck_claims);
        let (claim_Az, claim_Bz, claim_Cz): (F, F, F) = (
            outer_sumcheck_claims[0],
            outer_sumcheck_claims[1],
            outer_sumcheck_claims[2],
        );

        /* Sumcheck 2: Inner sumcheck
           Proves: claim_Az + r * claim_Bz + r^2 * claim_Cz =
                   \sum_y (A_small(rx, y) + r * B_small(rx, y) + r^2 * C_small(rx, y)) * z(y)

           Evaluates the uniform constraint matrices A_small, B_small, C_small at the point
           determined by the outer sumcheck.
        */

        let num_cycles = key.num_steps;
        let num_cycles_bits = num_cycles.ilog2() as usize;
        let num_vars_uniform = key.num_vars_uniform_padded();

        let inner_sumcheck_RLC: F = transcript.challenge_scalar();
        let claim_inner_joint =
            claim_Az + inner_sumcheck_RLC * claim_Bz + inner_sumcheck_RLC.square() * claim_Cz;

        let (r_cycle, rx_var) = outer_sumcheck_r.split_at(num_cycles_bits);

        let (eq_r_cycle, eq_plus_one_r_cycle) = EqPlusOnePolynomial::evals(r_cycle, None);

        // Evaluate A_small, B_small, C_small combined with RLC at point rx_var
        let poly_abc_small =
            DensePolynomial::new(key.evaluate_small_matrix_rlc(rx_var, inner_sumcheck_RLC));

        let span = span!(Level::INFO, "binding_z_second_sumcheck");
        let _guard = span.enter();

        // Bind witness polynomials z at point r_cycle
        let mut bind_z = vec![F::zero(); num_vars_uniform];

        input_polys
            .par_iter()
            .take(num_vars_uniform)
            .zip(bind_z.par_iter_mut())
            .for_each(|(poly, eval)| {
                *eval = poly.dot_product(&eq_r_cycle);
            });

        // Set the constant value at the appropriate position
        if key.uniform_r1cs.num_vars < num_vars_uniform {
            bind_z[key.uniform_r1cs.num_vars] = F::one();
        }

        drop(_guard);
        drop(span);

        let poly_z = DensePolynomial::new(bind_z);
        assert_eq!(poly_z.len(), poly_abc_small.len());

        let num_rounds_inner_sumcheck = poly_abc_small.len().log_2();

        let mut polys = vec![
            MultilinearPolynomial::LargeScalars(poly_abc_small),
            MultilinearPolynomial::LargeScalars(poly_z),
        ];

        let comb_func = |poly_evals: &[F]| -> F {
            assert_eq!(poly_evals.len(), 2);
            poly_evals[0] * poly_evals[1]
        };

        let (inner_sumcheck_proof, _inner_sumcheck_r, _claims_inner) =
            SumcheckInstanceProof::prove_arbitrary(
                &claim_inner_joint,
                num_rounds_inner_sumcheck,
                &mut polys,
                comb_func,
                2,
                BindingOrder::HighToLow,
                transcript,
            );

        drop_in_background_thread(polys);

        // Evaluate all witness polynomials P_i at r_cycle for the verifier
        // Verifier computes: z(r_inner, r_cycle) = Σ_i eq(r_inner, i) * P_i(r_cycle)
        let flattened_polys_ref: Vec<_> = input_polys.iter().collect();
        let (claimed_witness_evals, chis) =
            MultilinearPolynomial::batch_evaluate(&flattened_polys_ref, r_cycle);

        /*  Sumcheck 3: Batched sumcheck for NextUnexpandedPC and NextPC verification
            Proves: NextUnexpandedPC(r_cycle) + r * NextPC(r_cycle) =
                    \sum_t (UnexpandedPC(t) + r * PC(t)) * eq_plus_one(r_cycle, t)

            This batched sumcheck simultaneously proves:
            1. NextUnexpandedPC(r_cycle) = \sum_t UnexpandedPC(t) * eq_plus_one(r_cycle, t)
            2. NextPC(r_cycle) = \sum_t PC(t) * eq_plus_one(r_cycle, t)
        */

        let span = span!(Level::INFO, "shift_sumcheck_pc");
        let _guard = span.enter();

        // Get random challenge r for batching
        let r: F = transcript.challenge_scalar();

        let num_rounds_shift_sumcheck = num_cycles_bits;

        let unexpanded_pc_index = JoltR1CSInputs::UnexpandedPC.to_index();
        let pc_index = JoltR1CSInputs::PC.to_index();
        let next_unexpanded_pc_index = JoltR1CSInputs::NextUnexpandedPC.to_index();
        let next_pc_index = JoltR1CSInputs::NextPC.to_index();

        let mut shift_sumcheck_polys = vec![
            input_polys[unexpanded_pc_index].clone(),
            input_polys[pc_index].clone(),
            MultilinearPolynomial::from(eq_plus_one_r_cycle),
        ];

        // Define the batched combining function:
        // (unexpanded_pc(t) + r * pc(t)) * eq_plus_one(r_cycle, t)
        let batched_comb_func = move |poly_evals: &[F]| -> F {
            assert_eq!(poly_evals.len(), 3);
            let unexpanded_pc_eval = poly_evals[0];
            let pc_eval = poly_evals[1];
            let eq_eval = poly_evals[2];

            let batched_eval = unexpanded_pc_eval + r * pc_eval;
            batched_eval * eq_eval
        };

        drop(_guard);
        drop(span);

        // The batched claim equals NextUnexpandedPC(r_cycle) + r * NextPC(r_cycle)
        let shift_sumcheck_claim = claimed_witness_evals[next_unexpanded_pc_index]
            + r * claimed_witness_evals[next_pc_index];

        let (shift_sumcheck_proof, _shift_sumcheck_r, shift_sumcheck_claims) =
            SumcheckInstanceProof::prove_arbitrary(
                &shift_sumcheck_claim,
                num_rounds_shift_sumcheck,
                &mut shift_sumcheck_polys,
                batched_comb_func,
                2,
                BindingOrder::HighToLow,
                transcript,
            );

        drop_in_background_thread(shift_sumcheck_polys);

        // Only non-virtual (i.e. committed) polynomials' openings are
        // proven using the PCS opening proof. Virtual polynomial openings
        // are proven in some subsequent sumcheck.
        let committed_polys: Vec<_> = COMMITTED_R1CS_INPUTS
            .iter()
            .map(|input| &input_polys[input.to_index()])
            .collect();
        let committed_poly_claims: Vec<_> = COMMITTED_R1CS_INPUTS
            .iter()
            .map(|input| claimed_witness_evals[input.to_index()])
            .collect();

        opening_accumulator.append_dense(
            &committed_polys,
            chis,
            r_cycle.to_vec(),
            &committed_poly_claims,
            transcript,
        );

        let unexpanded_pc_eval_at_shift_r = shift_sumcheck_claims[0];
        let pc_eval_at_shift_r = shift_sumcheck_claims[1];
        let shift_sumcheck_witness_eval = vec![unexpanded_pc_eval_at_shift_r, pc_eval_at_shift_r];

        let outer_sumcheck_claims = (
            outer_sumcheck_claims[0],
            outer_sumcheck_claims[1],
            outer_sumcheck_claims[2],
        );
        Ok(UniformSpartanProof {
            outer_sumcheck_proof,
            outer_sumcheck_claims,
            inner_sumcheck_proof,
            shift_sumcheck_proof,
            claimed_witness_evals,
            shift_sumcheck_witness_eval,
            _marker: PhantomData,
        })
    }

    #[tracing::instrument(skip_all, name = "Spartan::prove_streaming")]
    pub fn prove_streaming<PCS>(
        preprocessing: &JoltProverPreprocessing<F, PCS, ProofTranscript>,
        constraint_builder: &CombinedUniformBuilder<F>,
        key: &UniformSpartanKey<F>,
        trace: &[RV32IMCycle],
        shard_length: usize,
        _opening_accumulator: &mut ProverOpeningAccumulator<F, ProofTranscript>,
        transcript: &mut ProofTranscript,
    ) -> Result<Self, SpartanError>
    where
        PCS: CommitmentScheme<ProofTranscript, Field = F>,
    {
        // We require that shard length be at least 2^{ceil{trace length / 2}}.
        assert!(shard_length.is_power_of_two());

        let num_rounds_x = key.num_rows_bits();

        /* Sumcheck 1: Outer sumcheck */

        let tau: Vec<F> = transcript.challenge_vector(num_rounds_x);

        let (outer_sumcheck_proof, outer_sumcheck_r, outer_sumcheck_claims) =
            SumcheckInstanceProof::prove_spartan_small_value_streaming::<NUM_SVO_ROUNDS, PCS>(
                num_rounds_x,
                constraint_builder.padded_rows_per_step(),
                &constraint_builder.uniform_builder.constraints,
                trace,
                preprocessing,
                shard_length,
                &tau,
                transcript,
            );
        let outer_sumcheck_r: Vec<F> = outer_sumcheck_r.into_iter().rev().collect();

        ProofTranscript::append_scalars(transcript, &outer_sumcheck_claims);
        // claims from the end of sum-check
        // claim_Az is the (scalar) value v_A = \sum_y A(r_x, y) * z(r_x) where r_x is the sumcheck randomness
        let (claim_Az, claim_Bz, claim_Cz): (F, F, F) = (
            outer_sumcheck_claims[0],
            outer_sumcheck_claims[1],
            outer_sumcheck_claims[2],
        );

        /* Sumcheck 2: Inner sumcheck
           Proves: claim_Az + r * claim_Bz + r^2 * claim_Cz =
                   \sum_y (A_small(rx, y) + r * B_small(rx, y) + r^2 * C_small(rx, y)) * z(y)

           Evaluates the uniform constraint matrices A_small, B_small, C_small at the point
           determined by the outer sumcheck.
        */

        let num_cycles = key.num_steps;
        let num_cycles_bits = num_cycles.ilog2() as usize;
        let num_vars_uniform = key.num_vars_uniform_padded();

        let inner_sumcheck_RLC: F = transcript.challenge_scalar();
        let claim_inner_joint =
            claim_Az + inner_sumcheck_RLC * claim_Bz + inner_sumcheck_RLC.square() * claim_Cz;

        let (r_cycle, rx_var) = outer_sumcheck_r.split_at(num_cycles_bits);

        // Evaluate A_small, B_small, C_small combined with RLC at point rx_var
        let poly_abc_small =
            DensePolynomial::new(key.evaluate_small_matrix_rlc(rx_var, inner_sumcheck_RLC));

        let span = span!(Level::INFO, "binding_z_and_shift_z");
        let _guard = span.enter();

        let mut input_polys_oracle = R1CSInputsOracle::new(shard_length, trace, preprocessing);
        let num_shards = trace.len() / shard_length;

        let mut bind_z_stream = vec![F::zero(); num_vars_uniform];

        let eq_rx_step = SplitEqPolynomial::new(r_cycle);
        let num_x1_bits = eq_rx_step.E1_len.log_2();
        let x1_bitmask = (1 << (num_x1_bits)) - 1;

        let mut shards = input_polys_oracle.next_shard();
        let num_polys = shards.len();

        for shard_idx in 0..num_shards {
            let base_poly_idx = shard_idx * shard_length;
            (_, shards) = rayon::join(
                || {
                    shards
                        .par_iter()
                        .zip(bind_z_stream.par_iter_mut().take(num_polys))
                        .for_each(|(poly, bind_z_eval)| {
                            match poly {
                                MultilinearPolynomial::LargeScalars(poly) => {
                                    process_large_scalar_polys(
                                        &poly.Z,
                                        bind_z_eval,
                                        &eq_rx_step,
                                        base_poly_idx,
                                        x1_bitmask,
                                        num_x1_bits,
                                        shard_length,
                                    );
                                }

                                MultilinearPolynomial::U8Scalars(poly) => {
                                    process_small_scalar_polys(
                                        &poly.coeffs,
                                        bind_z_eval,
                                        &eq_rx_step,
                                        base_poly_idx,
                                        x1_bitmask,
                                        num_x1_bits,
                                        shard_length,
                                    );
                                }

                                MultilinearPolynomial::U16Scalars(poly) => {
                                    process_small_scalar_polys(
                                        &poly.coeffs,
                                        bind_z_eval,
                                        &eq_rx_step,
                                        base_poly_idx,
                                        x1_bitmask,
                                        num_x1_bits,
                                        shard_length,
                                    );
                                }

                                MultilinearPolynomial::U32Scalars(poly) => {
                                    process_small_scalar_polys(
                                        &poly.coeffs,
                                        bind_z_eval,
                                        &eq_rx_step,
                                        base_poly_idx,
                                        x1_bitmask,
                                        num_x1_bits,
                                        shard_length,
                                    );
                                }

                                MultilinearPolynomial::U64Scalars(poly) => {
                                    process_small_scalar_polys(
                                        &poly.coeffs,
                                        bind_z_eval,
                                        &eq_rx_step,
                                        base_poly_idx,
                                        x1_bitmask,
                                        num_x1_bits,
                                        shard_length,
                                    );
                                }

                                MultilinearPolynomial::I64Scalars(poly) => {
                                    process_small_scalar_polys(
                                        &poly.coeffs,
                                        bind_z_eval,
                                        &eq_rx_step,
                                        base_poly_idx,
                                        x1_bitmask,
                                        num_x1_bits,
                                        shard_length,
                                    );
                                }
                            };
                        });
                },
                || {
                    let mut shard = Vec::with_capacity(num_polys);
                    if shard_idx != num_shards - 1 {
                        shard = input_polys_oracle.next_shard()
                    };
                    shard
                },
            );
        }

        // Set the constant value at the appropriate position
        if key.uniform_r1cs.num_vars < num_vars_uniform {
            bind_z_stream[key.uniform_r1cs.num_vars] = F::one();
        }

        drop(_guard);
        drop(span);

        let poly_z = DensePolynomial::new(bind_z_stream);

        assert_eq!(poly_z.len(), poly_abc_small.len());
        let num_rounds_inner_sumcheck = poly_abc_small.len().log_2();

        let mut polys = vec![
            MultilinearPolynomial::LargeScalars(poly_abc_small),
            MultilinearPolynomial::LargeScalars(poly_z),
        ];

        let comb_func = |poly_evals: &[F]| -> F {
            assert_eq!(poly_evals.len(), 2);
            poly_evals[0] * poly_evals[1]
        };
        let (inner_sumcheck_proof, _inner_sumcheck_r, _claims_inner) =
            SumcheckInstanceProof::prove_arbitrary(
                &claim_inner_joint,
                num_rounds_inner_sumcheck,
                &mut polys,
                comb_func,
                2,
                BindingOrder::HighToLow,
                transcript,
            );

        drop_in_background_thread(polys);

        // Evaluate all witness polynomials P_i at r_cycle for the verifier
        // Verifier computes: z(r_inner, r_cycle) = Σ_i eq(r_inner, i) * P_i(r_cycle)
        let claimed_witness_evals = MultilinearPolynomial::stream_batch_evaluate(
            &mut input_polys_oracle,
            r_cycle,
            num_shards,
            shard_length,
        );

        /*  Sumcheck 3: Batched sumcheck for NextUnexpandedPC and NextPC verification
            Proves: NextUnexpandedPC(r_cycle) + r * NextPC(r_cycle) =
                    \sum_t (UnexpandedPC(t) + r * PC(t)) * eq_plus_one(r_cycle, t)

            This batched sumcheck simultaneously proves:
            1. NextUnexpandedPC(r_cycle) = \sum_t UnexpandedPC(t) * eq_plus_one(r_cycle, t)
            2. NextPC(r_cycle) = \sum_t PC(t) * eq_plus_one(r_cycle, t)
        */

        // Get random challenge r for batching
        let r: F = transcript.challenge_scalar();

        let num_rounds_shift_sumcheck = num_cycles_bits;
        let mut shift_sumcheck_polys_oracle =
            ShiftSumCheckOracle::new(trace, shard_length, preprocessing, r_cycle);

        // Define the batched combining function:
        // (unexpanded_pc(t) + r * pc(t)) * eq_plus_one(r_cycle, t)
        let batched_comb_func = move |poly_evals: &[F]| -> F {
            assert_eq!(poly_evals.len(), 3);
            let unexpanded_pc_eval = poly_evals[0];
            let pc_eval = poly_evals[1];
            let eq_eval = poly_evals[2];

            let batched_eval = unexpanded_pc_eval + r * pc_eval;
            batched_eval * eq_eval
        };

        // The batched claim equals NextUnexpandedPC(r_cycle) + r * NextPC(r_cycle)
        // let shift_sumcheck_claim = claimed_witness_evals[next_unexpanded_pc_index]
        //     + r * claimed_witness_evals[next_pc_index];
        let (shift_sumcheck_proof, _shift_sumcheck_r, shift_sumcheck_claims) =
            SumcheckInstanceProof::shift_sumcheck(
                num_rounds_shift_sumcheck,
                &mut shift_sumcheck_polys_oracle,
                batched_comb_func,
                shard_length,
                transcript,
                2,
            );

        let unexpanded_pc_eval_at_shift_r = shift_sumcheck_claims[0];
        let pc_eval_at_shift_r = shift_sumcheck_claims[1];
        let shift_sumcheck_witness_eval = vec![unexpanded_pc_eval_at_shift_r, pc_eval_at_shift_r];

        // opening_accumulator.append(
        //     &flattened_polys_ref,
        //     DensePolynomial::new(chis),
        //     rx_step.to_vec(),
        //     &claimed_witness_evals,
        //     transcript,
        // );

        // opening_accumulator.append(
        //     &flattened_polys_ref,
        //     DensePolynomial::new(chis2),
        //     shift_sumcheck_r.to_vec(),
        //     &shift_sumcheck_witness_evals,
        //     transcript,
        // );

        // Outer sumcheck claims: [A(r_x), B(r_x), C(r_x)]
        let outer_sumcheck_claims = (
            outer_sumcheck_claims[0],
            outer_sumcheck_claims[1],
            outer_sumcheck_claims[2],
        );
        Ok(UniformSpartanProof {
            outer_sumcheck_proof,
            outer_sumcheck_claims,
            inner_sumcheck_proof,
            shift_sumcheck_proof,
            claimed_witness_evals,
            shift_sumcheck_witness_eval,
            _marker: PhantomData,
        })
    }

    #[tracing::instrument(skip_all, name = "Spartan::verify")]
    pub fn verify<PCS>(
        &self,
        key: &UniformSpartanKey<F>,
        commitments: &JoltCommitments<F, PCS, ProofTranscript>,
        opening_accumulator: &mut VerifierOpeningAccumulator<F, PCS, ProofTranscript>,
        transcript: &mut ProofTranscript,
    ) -> Result<(), SpartanError>
    where
        PCS: CommitmentScheme<ProofTranscript, Field = F>,
        ProofTranscript: Transcript,
    {
        let num_rounds_x = key.num_rows_total().log_2();

        /* Sumcheck 1: Outer sumcheck
          Verifies: \sum_x eq(tau, x) * (Az(x) * Bz(x) - Cz(x)) = 0
        */
        let tau: Vec<F> = transcript.challenge_vector(num_rounds_x);

        let (claim_outer_final, outer_sumcheck_r) = self
            .outer_sumcheck_proof
            .verify(F::zero(), num_rounds_x, 3, transcript)
            .map_err(|_| SpartanError::InvalidOuterSumcheckProof)?;

        // Outer sumcheck is bound from the top, reverse the fiat shamir randomness
        let outer_sumcheck_r: Vec<F> = outer_sumcheck_r.into_iter().rev().collect();

        let (claim_Az, claim_Bz, claim_Cz) = self.outer_sumcheck_claims;
        let taus_bound_rx = EqPolynomial::mle(&tau, &outer_sumcheck_r);
        let claim_outer_final_expected = taus_bound_rx * (claim_Az * claim_Bz - claim_Cz);
        if claim_outer_final != claim_outer_final_expected {
            return Err(SpartanError::InvalidOuterSumcheckClaim);
        }

        transcript.append_scalars(
            [
                self.outer_sumcheck_claims.0,
                self.outer_sumcheck_claims.1,
                self.outer_sumcheck_claims.2,
            ]
            .as_slice(),
        );

        /* Sumcheck 2: Inner sumcheck
           Verifies: claim_Az + r * claim_Bz + r^2 * claim_Cz =
                    (A_small(rx, ry) + r * B_small(rx, ry) + r^2 * C_small(rx, ry)) * z(ry)
        */
        let inner_sumcheck_RLC: F = transcript.challenge_scalar();
        let claim_inner_joint = self.outer_sumcheck_claims.0
            + inner_sumcheck_RLC * self.outer_sumcheck_claims.1
            + inner_sumcheck_RLC.square() * self.outer_sumcheck_claims.2;

        let num_rounds_inner_sumcheck = key.num_vars_uniform_padded().log_2();
        let (claim_inner_final, inner_sumcheck_r) = self
            .inner_sumcheck_proof
            .verify(claim_inner_joint, num_rounds_inner_sumcheck, 2, transcript)
            .map_err(|_| SpartanError::InvalidInnerSumcheckProof)?;

        let num_cycles_bits = key.num_steps.log_2();

        let (r_cycle, rx_var) = outer_sumcheck_r.split_at(num_cycles_bits);

        let ry_var = inner_sumcheck_r.to_vec();
        let eval_z =
            key.evaluate_z_mle_with_segment_evals(&self.claimed_witness_evals, &ry_var, true);

        // Evaluate uniform matrices A_small, B_small, C_small at point (rx_constr, ry_var)
        let eval_a = key.evaluate_uniform_a_at_point(rx_var, &ry_var);
        let eval_b = key.evaluate_uniform_b_at_point(rx_var, &ry_var);
        let eval_c = key.evaluate_uniform_c_at_point(rx_var, &ry_var);

        let left_expected =
            eval_a + inner_sumcheck_RLC * eval_b + inner_sumcheck_RLC * inner_sumcheck_RLC * eval_c;

        let claim_inner_final_expected = left_expected * eval_z;
        if claim_inner_final != claim_inner_final_expected {
            return Err(SpartanError::InvalidInnerSumcheckClaim);
        }

        /* Sumcheck 3: Batched sumcheck for NextUnexpandedPC and NextPC verification
           Verifies the batched constraint for both NextUnexpandedPC and NextPC
        */

        // Get random challenge r for batching
        let r: F = transcript.challenge_scalar();

        let num_rounds_shift_sumcheck = num_cycles_bits;
        let next_unexpanded_pc_index = JoltR1CSInputs::NextUnexpandedPC.to_index();
        let next_pc_index = JoltR1CSInputs::NextPC.to_index();

        // The batched claim equals NextUnexpandedPC(r_cycle) + r * NextPC(r_cycle)
        let shift_sumcheck_claim = self.claimed_witness_evals[next_unexpanded_pc_index]
            + r * self.claimed_witness_evals[next_pc_index];

        let (claim_shift_sumcheck, shift_sumcheck_r) = self
            .shift_sumcheck_proof
            .verify(
                shift_sumcheck_claim,
                num_rounds_shift_sumcheck,
                2,
                transcript,
            )
            .map_err(|_| SpartanError::InvalidShiftSumcheckProof)?;

        #[cfg(test)]
        let shift_sumcheck_r: Vec<F> = shift_sumcheck_r.iter().rev().copied().collect();

        let unexpanded_pc_eval_at_shift_r = self.shift_sumcheck_witness_eval[0];
        let pc_eval_at_shift_r = self.shift_sumcheck_witness_eval[1];
        let batched_eval_at_shift_r = unexpanded_pc_eval_at_shift_r + r * pc_eval_at_shift_r;
        let eq_plus_one_shift_sumcheck =
            EqPlusOnePolynomial::new(r_cycle.to_vec()).evaluate(&shift_sumcheck_r);

        let claim_shift_sumcheck_expected = batched_eval_at_shift_r * eq_plus_one_shift_sumcheck;

        if claim_shift_sumcheck != claim_shift_sumcheck_expected {
            return Err(SpartanError::InvalidShiftSumcheckClaim);
        }

        // TODO(moodlezoup): Relies on ordering of commitments
        let r1cs_input_commitments = &commitments
            .commitments
            .iter()
            .take(COMMITTED_R1CS_INPUTS.len())
            .collect::<Vec<_>>();

        let claims: Vec<_> = COMMITTED_R1CS_INPUTS
            .iter()
            .map(|input| self.claimed_witness_evals[input.to_index()])
            .collect();
        opening_accumulator.append(
            r1cs_input_commitments,
            r_cycle.to_vec(),
            &claims,
            transcript,
        );

        Ok(())
    }
}

pub struct ShiftSumCheckOracle<
    'a,
    F: JoltField,
    PCS: CommitmentScheme<ProofTranscript, Field = F>,
    ProofTranscript: Transcript,
> {
    pub step: usize,
    pub shard_length: usize,
    pub trace: &'a [RV32IMCycle],
    pub preprocessing: &'a JoltProverPreprocessing<F, PCS, ProofTranscript>,
    eq_rx_step: SplitEqPolynomial<F>,
}

impl<
        'a,
        F: JoltField,
        PCS: CommitmentScheme<ProofTranscript, Field = F>,
        ProofTranscript: Transcript,
    > ShiftSumCheckOracle<'a, F, PCS, ProofTranscript>
{
    pub fn new(
        trace: &'a [RV32IMCycle],
        shard_length: usize,
        preprocessing: &'a JoltProverPreprocessing<F, PCS, ProofTranscript>,
        r_cycle: &[F],
    ) -> Self {
        let eq_rx_step = SplitEqPolynomial::new(r_cycle);

        Self {
            step: 0,
            shard_length,
            trace,
            preprocessing,
            eq_rx_step,
        }
    }

    fn compute_evals(&self, trace_shard: &[RV32IMCycle]) -> Vec<MultilinearPolynomial<F>> {
        let is_last_shard = self.step == self.trace.len() - self.shard_length;
        let pc_coeff: Vec<u64> = if !is_last_shard {
            self.preprocessing
                .shared
                .bytecode
                .map_trace_to_pc_streaming(trace_shard)
                .collect()
        } else {
            self.preprocessing
                .shared
                .bytecode
                .map_trace_to_pc(trace_shard)
                .collect()
        };

        let unexpanded_pc_coeff: Vec<u64> = trace_shard
            .par_iter()
            .map(|cycle| cycle.instruction().normalize().address as u64)
            .collect();

        vec![unexpanded_pc_coeff.into(), pc_coeff.into()]
    }
}

impl<'a, F: JoltField, PCS, ProofTranscript> Oracle
    for ShiftSumCheckOracle<'a, F, PCS, ProofTranscript>
where
    PCS: CommitmentScheme<ProofTranscript, Field = F>,
    ProofTranscript: Transcript,
{
    type Shard = Vec<MultilinearPolynomial<F>>;

    fn next_shard(&mut self) -> Self::Shard {
        let mut shard = self.compute_evals(&self.trace[self.step..self.step + self.shard_length]);
        let num_x1_bits = self.eq_rx_step.E1_len.log_2();
        let x1_bitmask = (1 << num_x1_bits) - 1;
        shard.push(eq_plus_one_shards(
            self.step % self.get_len(),
            self.shard_length,
            &self.eq_rx_step,
            num_x1_bits,
            x1_bitmask,
        ));

        self.step += self.shard_length;
        self.step %= self.trace.len();
        assert_eq!(self.shard_length, shard[0].len(), "Incorrect shard length");

        //Make sure that the shard length is more than equal to the square root of trace length.
        let log2_trace_len = self.get_len().log_2();
        let shard_length = 1 << (log2_trace_len - (log2_trace_len / 2));
        assert!(
            self.shard_length >= shard_length,
            "expected shard length {} is less than square root of trace length {}",
            self.shard_length,
            shard_length
        );
        shard
    }

    fn get_len(&self) -> usize {
        self.trace.len()
    }

    fn get_step(&self) -> usize {
        self.step
    }
}
// #[cfg(test)]
// mod test {
//     use ark_bn254::Fr;
//     use ark_std::One;

//     use crate::poly::commitment::{commitment_scheme::CommitShape, hyrax::HyraxScheme};

//     use super::*;

//     #[test]
//     fn integration() {
//         let (builder, key) = simp_test_builder_key();
//         let witness_segments: Vec<Vec<Fr>> = vec![
//             vec![Fr::one(), Fr::from(5), Fr::from(9), Fr::from(13)], /* Q */
//             vec![Fr::one(), Fr::from(5), Fr::from(9), Fr::from(13)], /* R */
//             vec![Fr::one(), Fr::from(5), Fr::from(9), Fr::from(13)], /* S */
//         ];

//         // Create a witness and commit
//         let witness_segments_ref: Vec<&[Fr]> = witness_segments
//             .iter()
//             .map(|segment| segment.as_slice())
//             .collect();
//         let gens = HyraxScheme::setup(&[CommitShape::new(16, BatchType::Small)]);
//         let witness_commitment =
//             HyraxScheme::batch_commit(&witness_segments_ref, &gens, BatchType::Small);

//         // Prove spartan!
//         let mut prover_transcript = ProofTranscript::new(b"stuff");
//         let proof =
//             UniformSpartanProof::<Fr, HyraxScheme<ark_bn254::G1Projective>>::prove_precommitted::<
//                 SimpTestIn,
//             >(
//                 &gens,
//                 builder,
//                 &key,
//                 witness_segments,
//                 todo!("opening accumulator"),
//                 &mut prover_transcript,
//             )
//             .unwrap();

//         let mut verifier_transcript = ProofTranscript::new(b"stuff");
//         let witness_commitment_ref: Vec<&_> = witness_commitment.iter().collect();
//         proof
//             .verify_precommitted(
//                 &key,
//                 witness_commitment_ref,
//                 &gens,
//                 &mut verifier_transcript,
//             )
//             .expect("Spartan verifier failed");
//     }
// }<|MERGE_RESOLUTION|>--- conflicted
+++ resolved
@@ -2,24 +2,15 @@
 use crate::jolt::vm::JoltCommitments;
 use crate::jolt::vm::JoltProverPreprocessing;
 use crate::poly::commitment::commitment_scheme::CommitmentScheme;
-<<<<<<< HEAD
+use crate::poly::eq_poly::EqPolynomial;
 use crate::poly::multilinear_polynomial::{
     process_large_scalar_polys, process_small_scalar_polys, PolynomialEvaluation,
 };
 use crate::poly::multilinear_polynomial::{BindingOrder, MultilinearPolynomial};
 use crate::poly::opening_proof::ProverOpeningAccumulator;
 use crate::poly::opening_proof::VerifierOpeningAccumulator;
+use crate::r1cs::inputs::COMMITTED_R1CS_INPUTS;
 use crate::r1cs::inputs::{JoltR1CSInputs, R1CSInputsOracle, ALL_R1CS_INPUTS};
-=======
-use crate::poly::eq_poly::EqPolynomial;
-use crate::poly::multilinear_polynomial::MultilinearPolynomial;
-use crate::poly::multilinear_polynomial::PolynomialEvaluation;
-use crate::poly::opening_proof::ProverOpeningAccumulator;
-use crate::poly::opening_proof::VerifierOpeningAccumulator;
-use crate::r1cs::inputs::JoltR1CSInputs;
-use crate::r1cs::inputs::ALL_R1CS_INPUTS;
-use crate::r1cs::inputs::COMMITTED_R1CS_INPUTS;
->>>>>>> 3cf7b098
 use crate::r1cs::key::UniformSpartanKey;
 use crate::utils::math::Math;
 use crate::utils::streaming::Oracle;
@@ -357,7 +348,7 @@
         key: &UniformSpartanKey<F>,
         trace: &[RV32IMCycle],
         shard_length: usize,
-        _opening_accumulator: &mut ProverOpeningAccumulator<F, ProofTranscript>,
+        opening_accumulator: &mut ProverOpeningAccumulator<F, PCS, ProofTranscript>,
         transcript: &mut ProofTranscript,
     ) -> Result<Self, SpartanError>
     where
@@ -511,6 +502,7 @@
                                         shard_length,
                                     );
                                 }
+                                _ => unimplemented!("Unexpected MultilinearPolynomial variant"),
                             };
                         });
                 },
@@ -609,25 +601,37 @@
                 2,
             );
 
+        // Only non-virtual (i.e. committed) polynomials' openings are
+        // proven using the PCS opening proof. Virtual polynomial openings
+        // are proven in some subsequent sumcheck.
+        //TODO:- We need to stream input polys here. Can be done while integrating Streamed version of PCS.
+        let input_polys: Vec<MultilinearPolynomial<F>> = ALL_R1CS_INPUTS
+            .par_iter()
+            .map(|var| var.generate_witness(trace, preprocessing))
+            .collect();
+
+        let committed_polys: Vec<_> = COMMITTED_R1CS_INPUTS
+            .iter()
+            .map(|input| &input_polys[input.to_index()])
+            .collect();
+        let committed_poly_claims: Vec<_> = COMMITTED_R1CS_INPUTS
+            .iter()
+            .map(|input| claimed_witness_evals[input.to_index()])
+            .collect();
+
+        //TODO:- Use SplitEQ for chis. Can be done while integrating Streamed version of PCS.
+        let chis = EqPolynomial::evals(r_cycle);
+        opening_accumulator.append_dense(
+            &committed_polys,
+            chis,
+            r_cycle.to_vec(),
+            &committed_poly_claims,
+            transcript,
+        );
+
         let unexpanded_pc_eval_at_shift_r = shift_sumcheck_claims[0];
         let pc_eval_at_shift_r = shift_sumcheck_claims[1];
         let shift_sumcheck_witness_eval = vec![unexpanded_pc_eval_at_shift_r, pc_eval_at_shift_r];
-
-        // opening_accumulator.append(
-        //     &flattened_polys_ref,
-        //     DensePolynomial::new(chis),
-        //     rx_step.to_vec(),
-        //     &claimed_witness_evals,
-        //     transcript,
-        // );
-
-        // opening_accumulator.append(
-        //     &flattened_polys_ref,
-        //     DensePolynomial::new(chis2),
-        //     shift_sumcheck_r.to_vec(),
-        //     &shift_sumcheck_witness_evals,
-        //     transcript,
-        // );
 
         // Outer sumcheck claims: [A(r_x), B(r_x), C(r_x)]
         let outer_sumcheck_claims = (
