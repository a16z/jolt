use super::ops::{Term, Variable, LC};
use crate::r1cs::inputs::JoltR1CSInputs;
use crate::{
    field::JoltField,
    r1cs::key::{SparseConstraints, UniformR1CS},
};
use std::marker::PhantomData;

/// Constraints over a single row. Each variable points to a single item in Z and the corresponding coefficient.
#[derive(Clone)]
pub struct Constraint {
    pub a: LC,
    pub b: LC,
    pub c: LC,
}

impl Constraint {
    #[cfg(test)]
    pub(crate) fn _pretty_fmt<F: JoltField>(
        &self,
        f: &mut String,
        flattened_polynomials: &[crate::poly::multilinear_polynomial::MultilinearPolynomial<F>],
        step_index: usize,
    ) -> std::fmt::Result {
        use std::fmt::Write as _;

        use crate::r1cs::inputs::JoltR1CSInputs;

        self.a.pretty_fmt(f)?;
        write!(f, " ⋅ ")?;
        self.b.pretty_fmt(f)?;
        write!(f, " == ")?;
        self.c.pretty_fmt(f)?;
        writeln!(f)?;

        let mut terms = Vec::new();
        for term in self
            .a
            .terms()
            .iter()
            .chain(self.b.terms().iter())
            .chain(self.c.terms().iter())
        {
            if !terms.contains(term) {
                terms.push(*term);
            }
        }

        for term in terms {
            match term.0 {
                Variable::Input(var_index) => {
                    writeln!(
                        f,
                        "    {:?} = {}",
                        JoltR1CSInputs::from_index(var_index),
                        flattened_polynomials[var_index].get_coeff(step_index)
                    )?;
                }
                Variable::Constant => {}
            }
        }

        Ok(())
    }
}

#[derive(Default)]
pub struct R1CSBuilder {
    pub(crate) constraints: Vec<Constraint>,
}

impl R1CSBuilder {
    pub fn new() -> Self {
        Self::default()
    }

    pub fn constrain_eq(&mut self, left: impl Into<LC>, right: impl Into<LC>) {
        // left - right == 0
        let left: LC = left.into();
        let right: LC = right.into();

        let a = left - right.clone();
        let b = Variable::Constant.into();
        let constraint = Constraint {
            a,
            b,
            c: LC::zero(),
        };
        self.constraints.push(constraint);
    }

    pub fn constrain_eq_conditional(
        &mut self,
        condition: impl Into<LC>,
        left: impl Into<LC>,
        right: impl Into<LC>,
    ) {
        // condition  * (left - right) == 0
        let condition: LC = condition.into();
        let left: LC = left.into();
        let right: LC = right.into();

        let a = condition;
        let b = left - right;
        let c = LC::zero();
        let constraint = Constraint { a, b, c }; // TODO(sragss): Can do better on middle term.
        self.constraints.push(constraint);
    }

    pub fn constrain_binary(&mut self, value: impl Into<LC>) {
        let one: LC = Variable::Constant.into();
        let a: LC = value.into();
        let b = one - a.clone();
        // value * (1 - value) == 0
        let constraint = Constraint {
            a,
            b,
            c: LC::zero(),
        };
        self.constraints.push(constraint);
    }

    pub fn constrain_if_else(
        &mut self,
        condition: impl Into<LC>,
        result_true: impl Into<LC>,
        result_false: impl Into<LC>,
        alleged_result: impl Into<LC>,
    ) {
        let condition: LC = condition.into();
        let result_true: LC = result_true.into();
        let result_false: LC = result_false.into();
        let alleged_result: LC = alleged_result.into();

        // result == condition * true_coutcome + (1 - condition) * false_outcome
        // simplify to single mul, single constraint => condition * (true_outcome - false_outcome) == (result - false_outcome)

        let constraint = Constraint {
            a: condition.clone(),
            b: result_true - result_false.clone(),
            c: alleged_result - result_false,
        };
        self.constraints.push(constraint);
    }

    pub fn pack_le(unpacked: Vec<Variable>, operand_bits: usize) -> LC {
        let packed: Vec<Term> = unpacked
            .into_iter()
            .enumerate()
            .map(|(idx, unpacked)| Term(unpacked, 1 << (idx * operand_bits)))
            .collect();
        packed.into()
    }

    pub fn pack_be(unpacked: Vec<Variable>, operand_bits: usize) -> LC {
        let packed: Vec<Term> = unpacked
            .into_iter()
            .rev()
            .enumerate()
            .map(|(idx, unpacked)| Term(unpacked, 1 << (idx * operand_bits)))
            .collect();
        packed.into()
    }

    pub fn constrain_pack_le(
        &mut self,
        unpacked: Vec<Variable>,
        result: impl Into<LC>,
        operand_bits: usize,
    ) {
        // Pack unpacked via a simple weighted linear combination
        // A + 2 * B + 4 * C + 8 * D, ...
        let packed: Vec<Term> = unpacked
            .into_iter()
            .enumerate()
            .map(|(idx, unpacked)| Term(unpacked, 1 << (idx * operand_bits)))
            .collect();
        self.constrain_eq(packed, result);
    }

    pub fn constrain_pack_be(
        &mut self,
        unpacked: Vec<Variable>,
        result: impl Into<LC>,
        operand_bits: usize,
    ) {
        // Pack unpacked via a simple weighted linear combination
        // A + 2 * B + 4 * C + 8 * D, ...
        // Note: Packing order is reversed from constrain_pack_le
        let packed: Vec<Term> = unpacked
            .into_iter()
            .rev()
            .enumerate()
            .map(|(idx, unpacked)| Term(unpacked, 1 << (idx * operand_bits)))
            .collect();
        self.constrain_eq(packed, result);
    }

    /// Constrain x * y == z
    pub fn constrain_prod(&mut self, x: impl Into<LC>, y: impl Into<LC>, z: impl Into<LC>) {
        let constraint = Constraint {
            a: x.into(),
            b: y.into(),
            c: z.into(),
        };
        self.constraints.push(constraint);
    }

    fn materialize<F: JoltField>(&self) -> UniformR1CS<F> {
        let a_len: usize = self.constraints.iter().map(|c| c.a.num_vars()).sum();
        let b_len: usize = self.constraints.iter().map(|c| c.b.num_vars()).sum();
        let c_len: usize = self.constraints.iter().map(|c| c.c.num_vars()).sum();
        let mut a_sparse = SparseConstraints::empty_with_capacity(a_len, self.constraints.len());
        let mut b_sparse = SparseConstraints::empty_with_capacity(b_len, self.constraints.len());
        let mut c_sparse = SparseConstraints::empty_with_capacity(c_len, self.constraints.len());

        let update_sparse = |row_index: usize, lc: &LC, sparse: &mut SparseConstraints<F>| {
            lc.terms().iter().for_each(|term| {
                match term.0 {
                    Variable::Input(inner) => {
                        sparse.vars.push((row_index, inner, F::from_i64(term.1)))
                    }
                    Variable::Constant => {}
                };
            });
            if let Some(term) = lc.constant_term() {
                sparse.consts.push((row_index, F::from_i64(term.1)));
            }
        };

        for (row_index, constraint) in self.constraints.iter().enumerate() {
            update_sparse(row_index, &constraint.a, &mut a_sparse);
            update_sparse(row_index, &constraint.b, &mut b_sparse);
            update_sparse(row_index, &constraint.c, &mut c_sparse);
        }

        assert_eq!(a_sparse.vars.len(), a_len);
        assert_eq!(b_sparse.vars.len(), b_len);
        assert_eq!(c_sparse.vars.len(), c_len);

        UniformR1CS::<F> {
            a: a_sparse,
            b: b_sparse,
            c: c_sparse,
            num_vars: JoltR1CSInputs::num_inputs(),
            num_rows: self.constraints.len(),
        }
    }

    pub fn get_constraints(&self) -> Vec<Constraint> {
        self.constraints.clone()
    }
}

<<<<<<< HEAD
/// An Offset Linear Combination. If OffsetLC.0 is true, then the OffsetLC.1 refers to the next step in a uniform
/// constraint system.
pub type OffsetLC = (bool, LC);

/// A conditional constraint that Linear Combinations a, b are equal where a and b need not be in the same step an a
/// uniform constraint system.
#[derive(Debug)]
pub struct OffsetEqConstraint {
    pub cond: OffsetLC,
    pub a: OffsetLC,
    pub b: OffsetLC,
}

impl OffsetEqConstraint {
    pub fn new(
        condition: (impl Into<LC>, bool),
        a: (impl Into<LC>, bool),
        b: (impl Into<LC>, bool),
    ) -> Self {
        Self {
            cond: (condition.1, condition.0.into()),
            a: (a.1, a.0.into()),
            b: (b.1, b.0.into()),
        }
    }

    #[cfg(test)]
    pub fn empty() -> Self {
        Self::new(
            (LC::new(vec![]), false),
            (LC::new(vec![]), false),
            (LC::new(vec![]), false),
        )
    }
}

pub(crate) fn eval_offset_lc<F: JoltField>(
    offset: &OffsetLC,
    flattened_polynomials: &[MultilinearPolynomial<F>],
    step: usize,
    next_step_m: Option<usize>,
) -> i128 {
    if !offset.0 {
        offset.1.evaluate_row(flattened_polynomials, step)
    } else if let Some(next_step) = next_step_m {
        offset.1.evaluate_row(flattened_polynomials, next_step)
    } else {
        offset.1.constant_term_field()
    }
}

pub(crate) fn shard_last_step_eval_offset_lc<F: JoltField>(
    offset: &OffsetLC,
    flattened_polynomials: &[MultilinearPolynomial<F>],
    flattened_eval: &[MultilinearPolynomial<F>],
    step: usize,
    next_step_m: Option<usize>,
) -> i128 {
    if !offset.0 {
        offset.1.evaluate_row(flattened_polynomials, step)
    } else if next_step_m.is_some() {
        offset.1.evaluate_row(flattened_eval, 0)
    } else {
        offset.1.constant_term_field()
    }
}

=======
>>>>>>> 8df2f87a
// TODO(sragss): Detailed documentation with wiki.
pub struct CombinedUniformBuilder<F: JoltField> {
    _field: PhantomData<F>,
    pub(crate) uniform_builder: R1CSBuilder,

    /// Padded to the nearest power of 2
    pub(crate) uniform_repeat: usize, // TODO(JP): Remove padding of steps
}

impl<F: JoltField> CombinedUniformBuilder<F> {
    pub fn construct(uniform_builder: R1CSBuilder, uniform_repeat: usize) -> Self {
        assert!(uniform_repeat.is_power_of_two());
        Self {
            _field: PhantomData,
            uniform_builder,
            uniform_repeat,
        }
    }

    /// Number of constraint rows per step, padded to the next power of two.
    pub(super) fn padded_rows_per_step(&self) -> usize {
        self.uniform_builder.constraints.len().next_power_of_two()
    }

    /// Total number of rows used across all repeated constraints. Not padded to nearest power of two.
    pub(super) fn constraint_rows(&self) -> usize {
        self.uniform_repeat * self.padded_rows_per_step()
    }

    pub(super) fn uniform_repeat(&self) -> usize {
        self.uniform_repeat
    }

    /// Materializes the uniform constraints into sparse (value != 0) A, B, C matrices represented in (row, col, value) format.
    pub fn materialize_uniform(&self) -> UniformR1CS<F> {
        self.uniform_builder.materialize()
    }
}<|MERGE_RESOLUTION|>--- conflicted
+++ resolved
@@ -1,4 +1,5 @@
 use super::ops::{Term, Variable, LC};
+use crate::poly::multilinear_polynomial::MultilinearPolynomial;
 use crate::r1cs::inputs::JoltR1CSInputs;
 use crate::{
     field::JoltField,
@@ -252,76 +253,22 @@
     }
 }
 
-<<<<<<< HEAD
-/// An Offset Linear Combination. If OffsetLC.0 is true, then the OffsetLC.1 refers to the next step in a uniform
-/// constraint system.
-pub type OffsetLC = (bool, LC);
-
-/// A conditional constraint that Linear Combinations a, b are equal where a and b need not be in the same step an a
-/// uniform constraint system.
-#[derive(Debug)]
-pub struct OffsetEqConstraint {
-    pub cond: OffsetLC,
-    pub a: OffsetLC,
-    pub b: OffsetLC,
-}
-
-impl OffsetEqConstraint {
-    pub fn new(
-        condition: (impl Into<LC>, bool),
-        a: (impl Into<LC>, bool),
-        b: (impl Into<LC>, bool),
-    ) -> Self {
-        Self {
-            cond: (condition.1, condition.0.into()),
-            a: (a.1, a.0.into()),
-            b: (b.1, b.0.into()),
-        }
-    }
-
-    #[cfg(test)]
-    pub fn empty() -> Self {
-        Self::new(
-            (LC::new(vec![]), false),
-            (LC::new(vec![]), false),
-            (LC::new(vec![]), false),
-        )
-    }
-}
-
-pub(crate) fn eval_offset_lc<F: JoltField>(
-    offset: &OffsetLC,
-    flattened_polynomials: &[MultilinearPolynomial<F>],
-    step: usize,
-    next_step_m: Option<usize>,
-) -> i128 {
-    if !offset.0 {
-        offset.1.evaluate_row(flattened_polynomials, step)
-    } else if let Some(next_step) = next_step_m {
-        offset.1.evaluate_row(flattened_polynomials, next_step)
-    } else {
-        offset.1.constant_term_field()
-    }
-}
-
-pub(crate) fn shard_last_step_eval_offset_lc<F: JoltField>(
-    offset: &OffsetLC,
-    flattened_polynomials: &[MultilinearPolynomial<F>],
-    flattened_eval: &[MultilinearPolynomial<F>],
-    step: usize,
-    next_step_m: Option<usize>,
-) -> i128 {
-    if !offset.0 {
-        offset.1.evaluate_row(flattened_polynomials, step)
-    } else if next_step_m.is_some() {
-        offset.1.evaluate_row(flattened_eval, 0)
-    } else {
-        offset.1.constant_term_field()
-    }
-}
-
-=======
->>>>>>> 8df2f87a
+// pub(crate) fn shard_last_step_eval_offset_lc<F: JoltField>(
+//     offset: &OffsetLC,
+//     flattened_polynomials: &[MultilinearPolynomial<F>],
+//     flattened_eval: &[MultilinearPolynomial<F>],
+//     step: usize,
+//     next_step_m: Option<usize>,
+// ) -> i128 {
+//     if !offset.0 {
+//         offset.1.evaluate_row(flattened_polynomials, step)
+//     } else if next_step_m.is_some() {
+//         offset.1.evaluate_row(flattened_eval, 0)
+//     } else {
+//         offset.1.constant_term_field()
+//     }
+// }
+
 // TODO(sragss): Detailed documentation with wiki.
 pub struct CombinedUniformBuilder<F: JoltField> {
     _field: PhantomData<F>,
