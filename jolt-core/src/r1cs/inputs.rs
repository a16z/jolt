#![allow(
    clippy::len_without_is_empty,
    clippy::type_complexity,
    clippy::too_many_arguments
)]

use crate::impl_r1cs_input_lc_conversions;
use crate::jolt::instruction::{CircuitFlags, InstructionFlags, LookupQuery};
use crate::jolt::vm::JoltProverPreprocessing;
use crate::jolt::witness::CommittedPolynomials;
use crate::poly::commitment::commitment_scheme::CommitmentScheme;
use crate::poly::multilinear_polynomial::MultilinearPolynomial;
use crate::utils::transcript::Transcript;

use super::key::UniformSpartanKey;
use super::spartan::UniformSpartanProof;

use crate::field::JoltField;
use ark_serialize::{CanonicalDeserialize, CanonicalSerialize};
use rayon::prelude::*;
use std::fmt::Debug;
use std::marker::PhantomData;
use tracer::instruction::RV32IMCycle;

#[derive(CanonicalSerialize, CanonicalDeserialize)]
pub struct R1CSProof<F: JoltField, ProofTranscript: Transcript> {
    pub key: UniformSpartanKey<F>,
    pub proof: UniformSpartanProof<F, ProofTranscript>,
    pub _marker: PhantomData<ProofTranscript>,
}

#[derive(Clone, Copy, Debug, PartialEq)]
pub enum JoltR1CSInputs {
<<<<<<< HEAD
    VirtualInstructionAddress, // Virtual (bytecode raf)
    RealInstructionAddress,    // Virtual (bytecode rv)
    Rd,                        // Virtual (bytecode rv)
    Imm,                       // Virtual (bytecode rv)
    RamAddress,                // Virtual (RAM raf)
    Rs1Value,                  // Virtual (registers rv)
    Rs2Value,                  // Virtual (registers rv)
    RdWriteValue,              // Virtual (registers wv)
    RamReadValue,              // Virtual (RAM rv)
    RamWriteValue,             // Virtual (RAM wv)
    LeftInstructionInput,      // to_lookup_query -> to_instruction_operands
    RightInstructionInput,     // to_lookup_query -> to_instruction_operands
    LeftLookupOperand,         // Virtual (instruction raf)
    RightLookupOperand,        // Virtual (instruction raf)
    Product,                   // LeftInstructionOperand * RightInstructionOperand
    WriteLookupOutputToRD,
    WritePCtoRD,
    ShouldBranch,
    NextPC,
    LookupOutput,          // Virtual (instruction rv)
    OpFlags(CircuitFlags), // Virtual (bytecode rv)
=======
    PC,           // Virtual (bytecode raf)
    UnexpandedPC, // Virtual (bytecode rv)
    Rd,           // Virtual (bytecode rv)
    Imm,          // Virtual (bytecode rv)
    RamAddress,   // Virtual (RAM raf)
    Rs1Value,     // Virtual (registers rv)
    Rs2Value,     // Virtual (registers rv)
    RdWriteValue,
    RamReadValue, // Virtual (RAM rv)
    RamWriteValue,
    LeftInstructionInput,  // to_lookup_query -> to_instruction_operands
    RightInstructionInput, // to_lookup_query -> to_instruction_operands
    LeftLookupOperand,     // Virtual (instruction raf)
    RightLookupOperand,    // Virtual (instruction raf)
    Product,               // LeftInstructionOperand * RightInstructionOperand
    WriteLookupOutputToRD,
    WritePCtoRD,
    ShouldBranch,
    NextUnexpandedPC, // Virtual (spartan shift sumcheck)
    NextPC,           // Virtual (spartan shift sumcheck)
    LookupOutput,     // Virtual (instruction rv)
    OpFlags(CircuitFlags),
>>>>>>> 9c357998
}

/// This const serves to define a canonical ordering over inputs (and thus indices
/// for each input). This is needed for sumcheck.
pub const ALL_R1CS_INPUTS: [JoltR1CSInputs; 37] = [
    JoltR1CSInputs::PC,
    JoltR1CSInputs::UnexpandedPC,
    JoltR1CSInputs::Rd,
    JoltR1CSInputs::Imm,
    JoltR1CSInputs::RamAddress,
    JoltR1CSInputs::Rs1Value,
    JoltR1CSInputs::Rs2Value,
    JoltR1CSInputs::RdWriteValue,
    JoltR1CSInputs::RamReadValue,
    JoltR1CSInputs::RamWriteValue,
    JoltR1CSInputs::LeftInstructionInput,
    JoltR1CSInputs::RightInstructionInput,
    JoltR1CSInputs::LeftLookupOperand,
    JoltR1CSInputs::RightLookupOperand,
    JoltR1CSInputs::Product,
    JoltR1CSInputs::WriteLookupOutputToRD,
    JoltR1CSInputs::WritePCtoRD,
    JoltR1CSInputs::ShouldBranch,
    JoltR1CSInputs::NextUnexpandedPC,
    JoltR1CSInputs::NextPC,
    JoltR1CSInputs::LookupOutput,
    JoltR1CSInputs::OpFlags(CircuitFlags::LeftOperandIsRs1Value),
    JoltR1CSInputs::OpFlags(CircuitFlags::RightOperandIsRs2Value),
    JoltR1CSInputs::OpFlags(CircuitFlags::LeftOperandIsPC),
    JoltR1CSInputs::OpFlags(CircuitFlags::RightOperandIsImm),
    JoltR1CSInputs::OpFlags(CircuitFlags::AddOperands),
    JoltR1CSInputs::OpFlags(CircuitFlags::SubtractOperands),
    JoltR1CSInputs::OpFlags(CircuitFlags::MultiplyOperands),
    JoltR1CSInputs::OpFlags(CircuitFlags::Load),
    JoltR1CSInputs::OpFlags(CircuitFlags::Store),
    JoltR1CSInputs::OpFlags(CircuitFlags::Jump),
    JoltR1CSInputs::OpFlags(CircuitFlags::Branch),
    JoltR1CSInputs::OpFlags(CircuitFlags::WriteLookupOutputToRD),
    JoltR1CSInputs::OpFlags(CircuitFlags::InlineSequenceInstruction),
    JoltR1CSInputs::OpFlags(CircuitFlags::Assert),
    JoltR1CSInputs::OpFlags(CircuitFlags::DoNotUpdateUnexpandedPC),
    JoltR1CSInputs::OpFlags(CircuitFlags::Advice),
];

/// The subset of `ALL_R1CS_INPUTS` that are committed. The rest of
/// the inputs are virtual polynomials.
pub const COMMITTED_R1CS_INPUTS: [JoltR1CSInputs; 7] = [
    JoltR1CSInputs::LeftInstructionInput,
    JoltR1CSInputs::RightInstructionInput,
    JoltR1CSInputs::Product,
    JoltR1CSInputs::WriteLookupOutputToRD,
    JoltR1CSInputs::WritePCtoRD,
    JoltR1CSInputs::ShouldBranch,
    JoltR1CSInputs::NextPC,
];

impl JoltR1CSInputs {
    /// The total number of unique constraint inputs
    pub fn num_inputs() -> usize {
        ALL_R1CS_INPUTS.len()
    }

    /// Converts an index to the corresponding constraint input.
    pub fn from_index(index: usize) -> Self {
        ALL_R1CS_INPUTS[index]
    }

    /// Converts a constraint input to its index in the canonical
    /// ordering over inputs given by `ALL_R1CS_INPUTS`.
    pub fn to_index(&self) -> usize {
        match ALL_R1CS_INPUTS.iter().position(|x| x == self) {
            Some(index) => index,
            None => panic!("Invalid variant {self:?}"),
        }
    }

    pub fn generate_witness<F, PCS, ProofTranscript>(
        &self,
        trace: &[RV32IMCycle],
        preprocessing: &JoltProverPreprocessing<F, PCS, ProofTranscript>,
    ) -> MultilinearPolynomial<F>
    where
        F: JoltField,
        PCS: CommitmentScheme<ProofTranscript, Field = F>,
        ProofTranscript: Transcript,
    {
        match self {
            JoltR1CSInputs::PC => {
                let coeffs: Vec<u64> = preprocessing
                    .shared
                    .bytecode
                    .map_trace_to_pc(trace)
                    .collect();
                coeffs.into()
            }
            JoltR1CSInputs::NextPC => {
                let coeffs: Vec<u64> = preprocessing
                    .shared
                    .bytecode
                    .map_trace_to_pc(&trace[1..])
                    .chain(rayon::iter::once(0))
                    .collect();
                coeffs.into()
            }
            JoltR1CSInputs::UnexpandedPC => {
                let coeffs: Vec<u64> = trace
                    .par_iter()
                    .map(|cycle| cycle.instruction().normalize().address as u64)
                    .collect();
                coeffs.into()
            }
            JoltR1CSInputs::Rd => {
                let coeffs: Vec<u8> = trace
                    .par_iter()
                    .map(|cycle| cycle.rd_write().0 as u8)
                    .collect();
                coeffs.into()
            }
            JoltR1CSInputs::Imm => {
                let coeffs: Vec<i64> = trace
                    .par_iter()
                    .map(|cycle| cycle.instruction().normalize().operands.imm)
                    .collect();
                coeffs.into()
            }
            JoltR1CSInputs::RamAddress => {
                let coeffs: Vec<u64> = trace
                    .par_iter()
                    .map(|cycle| cycle.ram_access().address() as u64)
                    .collect();
                coeffs.into()
            }
            JoltR1CSInputs::Rs1Value => {
                let coeffs: Vec<u64> = trace.par_iter().map(|cycle| cycle.rs1_read().1).collect();
                coeffs.into()
            }
            JoltR1CSInputs::Rs2Value => {
                let coeffs: Vec<u64> = trace.par_iter().map(|cycle| cycle.rs2_read().1).collect();
                coeffs.into()
            }
            JoltR1CSInputs::RdWriteValue => {
                let coeffs: Vec<u64> = trace.par_iter().map(|cycle| cycle.rd_write().2).collect();
                coeffs.into()
            }
            JoltR1CSInputs::RamReadValue => {
                let coeffs: Vec<u64> = trace
                    .par_iter()
                    .map(|cycle| match cycle.ram_access() {
                        tracer::instruction::RAMAccess::Read(read) => read.value,
                        tracer::instruction::RAMAccess::Write(write) => write.pre_value,
                        tracer::instruction::RAMAccess::NoOp => 0,
                    })
                    .collect();
                coeffs.into()
            }
            JoltR1CSInputs::RamWriteValue => {
                let coeffs: Vec<u64> = trace
                    .par_iter()
                    .map(|cycle| match cycle.ram_access() {
                        tracer::instruction::RAMAccess::Read(read) => read.value,
                        tracer::instruction::RAMAccess::Write(write) => write.post_value,
                        tracer::instruction::RAMAccess::NoOp => 0,
                    })
                    .collect();
                coeffs.into()
            }
            JoltR1CSInputs::LeftInstructionInput => {
                CommittedPolynomials::LeftInstructionInput.generate_witness(preprocessing, trace)
            }
            JoltR1CSInputs::RightInstructionInput => {
                CommittedPolynomials::RightInstructionInput.generate_witness(preprocessing, trace)
            }
            JoltR1CSInputs::LeftLookupOperand => {
                let coeffs: Vec<u64> = trace
                    .par_iter()
                    .map(|cycle| LookupQuery::<32>::to_lookup_operands(cycle).0)
                    .collect();
                coeffs.into()
            }
            JoltR1CSInputs::RightLookupOperand => {
                let coeffs: Vec<u64> = trace
                    .par_iter()
                    .map(|cycle| LookupQuery::<32>::to_lookup_operands(cycle).1)
                    .collect();
                coeffs.into()
            }
            JoltR1CSInputs::Product => {
                CommittedPolynomials::Product.generate_witness(preprocessing, trace)
            }
            JoltR1CSInputs::WriteLookupOutputToRD => {
                CommittedPolynomials::WriteLookupOutputToRD.generate_witness(preprocessing, trace)
            }
            JoltR1CSInputs::WritePCtoRD => {
                CommittedPolynomials::WritePCtoRD.generate_witness(preprocessing, trace)
            }
            JoltR1CSInputs::LookupOutput => {
                let coeffs: Vec<u64> = trace
                    .par_iter()
                    .map(LookupQuery::<32>::to_lookup_output)
                    .collect();
                coeffs.into()
            }
<<<<<<< HEAD
            JoltR1CSInputs::NextPC => {
                CommittedPolynomials::NextPC.generate_witness(preprocessing, trace)
=======
            JoltR1CSInputs::NextUnexpandedPC => {
                let coeffs: Vec<u64> = trace
                    .par_iter()
                    .map(|cycle| {
                        let is_branch =
                            cycle.instruction().circuit_flags()[CircuitFlags::Branch as usize];
                        let should_branch =
                            is_branch && LookupQuery::<32>::to_lookup_output(cycle) != 0;
                        let instr = cycle.instruction().normalize();
                        if should_branch {
                            (instr.address as i64 + instr.operands.imm) as u64
                        } else {
                            // JoltR1CSInputs::NextPCJump
                            let is_jump =
                                cycle.instruction().circuit_flags()[CircuitFlags::Jump as usize];
                            let do_not_update_pc = cycle.instruction().circuit_flags()
                                [CircuitFlags::DoNotUpdateUnexpandedPC as usize];
                            if is_jump {
                                LookupQuery::<32>::to_lookup_output(cycle)
                            } else if do_not_update_pc {
                                instr.address as u64
                            } else {
                                instr.address as u64 + 4
                            }
                        }
                    })
                    .collect();
                coeffs.into()
>>>>>>> 9c357998
            }
            JoltR1CSInputs::ShouldBranch => {
                CommittedPolynomials::ShouldBranch.generate_witness(preprocessing, trace)
            }
            JoltR1CSInputs::OpFlags(flag) => {
                // TODO(moodlezoup): Boolean polynomial
                let coeffs: Vec<u8> = trace
                    .par_iter()
                    .map(|cycle| cycle.instruction().circuit_flags()[*flag as usize] as u8)
                    .collect();
                coeffs.into()
            }
        }
    }
}

impl_r1cs_input_lc_conversions!(JoltR1CSInputs);

#[cfg(test)]
mod tests {
    use super::*;

    #[test]
    fn from_index_to_index() {
        for i in 0..JoltR1CSInputs::num_inputs() {
            assert_eq!(i, JoltR1CSInputs::from_index(i).to_index());
        }
        for var in ALL_R1CS_INPUTS {
            assert_eq!(
                var,
                JoltR1CSInputs::from_index(JoltR1CSInputs::to_index(&var))
            );
        }
    }
}<|MERGE_RESOLUTION|>--- conflicted
+++ resolved
@@ -31,29 +31,6 @@
 
 #[derive(Clone, Copy, Debug, PartialEq)]
 pub enum JoltR1CSInputs {
-<<<<<<< HEAD
-    VirtualInstructionAddress, // Virtual (bytecode raf)
-    RealInstructionAddress,    // Virtual (bytecode rv)
-    Rd,                        // Virtual (bytecode rv)
-    Imm,                       // Virtual (bytecode rv)
-    RamAddress,                // Virtual (RAM raf)
-    Rs1Value,                  // Virtual (registers rv)
-    Rs2Value,                  // Virtual (registers rv)
-    RdWriteValue,              // Virtual (registers wv)
-    RamReadValue,              // Virtual (RAM rv)
-    RamWriteValue,             // Virtual (RAM wv)
-    LeftInstructionInput,      // to_lookup_query -> to_instruction_operands
-    RightInstructionInput,     // to_lookup_query -> to_instruction_operands
-    LeftLookupOperand,         // Virtual (instruction raf)
-    RightLookupOperand,        // Virtual (instruction raf)
-    Product,                   // LeftInstructionOperand * RightInstructionOperand
-    WriteLookupOutputToRD,
-    WritePCtoRD,
-    ShouldBranch,
-    NextPC,
-    LookupOutput,          // Virtual (instruction rv)
-    OpFlags(CircuitFlags), // Virtual (bytecode rv)
-=======
     PC,           // Virtual (bytecode raf)
     UnexpandedPC, // Virtual (bytecode rv)
     Rd,           // Virtual (bytecode rv)
@@ -76,12 +53,17 @@
     NextPC,           // Virtual (spartan shift sumcheck)
     LookupOutput,     // Virtual (instruction rv)
     OpFlags(CircuitFlags),
->>>>>>> 9c357998
 }
 
 /// This const serves to define a canonical ordering over inputs (and thus indices
 /// for each input). This is needed for sumcheck.
 pub const ALL_R1CS_INPUTS: [JoltR1CSInputs; 37] = [
+    JoltR1CSInputs::LeftInstructionInput,
+    JoltR1CSInputs::RightInstructionInput,
+    JoltR1CSInputs::Product,
+    JoltR1CSInputs::WriteLookupOutputToRD,
+    JoltR1CSInputs::WritePCtoRD,
+    JoltR1CSInputs::ShouldBranch,
     JoltR1CSInputs::PC,
     JoltR1CSInputs::UnexpandedPC,
     JoltR1CSInputs::Rd,
@@ -92,14 +74,8 @@
     JoltR1CSInputs::RdWriteValue,
     JoltR1CSInputs::RamReadValue,
     JoltR1CSInputs::RamWriteValue,
-    JoltR1CSInputs::LeftInstructionInput,
-    JoltR1CSInputs::RightInstructionInput,
     JoltR1CSInputs::LeftLookupOperand,
     JoltR1CSInputs::RightLookupOperand,
-    JoltR1CSInputs::Product,
-    JoltR1CSInputs::WriteLookupOutputToRD,
-    JoltR1CSInputs::WritePCtoRD,
-    JoltR1CSInputs::ShouldBranch,
     JoltR1CSInputs::NextUnexpandedPC,
     JoltR1CSInputs::NextPC,
     JoltR1CSInputs::LookupOutput,
@@ -123,14 +99,13 @@
 
 /// The subset of `ALL_R1CS_INPUTS` that are committed. The rest of
 /// the inputs are virtual polynomials.
-pub const COMMITTED_R1CS_INPUTS: [JoltR1CSInputs; 7] = [
+pub const COMMITTED_R1CS_INPUTS: [JoltR1CSInputs; 6] = [
     JoltR1CSInputs::LeftInstructionInput,
     JoltR1CSInputs::RightInstructionInput,
     JoltR1CSInputs::Product,
     JoltR1CSInputs::WriteLookupOutputToRD,
     JoltR1CSInputs::WritePCtoRD,
     JoltR1CSInputs::ShouldBranch,
-    JoltR1CSInputs::NextPC,
 ];
 
 impl JoltR1CSInputs {
@@ -279,10 +254,9 @@
                     .collect();
                 coeffs.into()
             }
-<<<<<<< HEAD
             JoltR1CSInputs::NextPC => {
                 CommittedPolynomials::NextPC.generate_witness(preprocessing, trace)
-=======
+            }
             JoltR1CSInputs::NextUnexpandedPC => {
                 let coeffs: Vec<u64> = trace
                     .par_iter()
@@ -311,7 +285,6 @@
                     })
                     .collect();
                 coeffs.into()
->>>>>>> 9c357998
             }
             JoltR1CSInputs::ShouldBranch => {
                 CommittedPolynomials::ShouldBranch.generate_witness(preprocessing, trace)
