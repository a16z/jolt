use ark_serialize::{CanonicalDeserialize, CanonicalSerialize};
use sha3::Sha3_256;

use crate::{
    field::JoltField,
    poly::eq_poly::EqPolynomial,
    utils::{index_to_field_bitvector, mul_0_1_optimized, thread::unsafe_allocate_zero_vec},
};

use super::builder::CombinedUniformBuilder;
use sha3::Digest;

use crate::utils::math::Math;

#[derive(CanonicalSerialize, CanonicalDeserialize)]
pub struct UniformSpartanKey<F: JoltField> {
    pub uniform_r1cs: UniformR1CS<F>,

    /// Number of constraints across all steps padded to nearest power of 2
    pub num_cons_total: usize,

    /// Number of steps padded to the nearest power of 2
    pub num_steps: usize,

    /// Digest of verifier key
    pub(crate) vk_digest: F,
}

/// (row, col, value)
pub type Coeff<F> = (usize, usize, F);

/// Sparse representation of a single R1CS matrix.
#[derive(CanonicalSerialize, CanonicalDeserialize)]
pub struct SparseConstraints<F: JoltField> {
    /// Non-zero, non-constant coefficients
    pub vars: Vec<Coeff<F>>,

    /// Non-zero constant coefficients stored as (uniform_row_index, coeff)
    pub consts: Vec<(usize, F)>,
}

impl<F: JoltField> SparseConstraints<F> {
    pub fn empty_with_capacity(vars: usize, consts: usize) -> Self {
        Self {
            vars: Vec::with_capacity(vars),
            consts: Vec::with_capacity(consts),
        }
    }
}

/// Sparse representation of all 3 uniform R1CS matrices. Uniform matrices can be repeated over a number of steps
/// and efficiently evaluated by taking advantage of the structure.
#[derive(CanonicalSerialize, CanonicalDeserialize)]
pub struct UniformR1CS<F: JoltField> {
    pub a: SparseConstraints<F>,
    pub b: SparseConstraints<F>,
    pub c: SparseConstraints<F>,

    /// Unpadded number of variables in uniform instance.
    pub num_vars: usize,

    /// Unpadded number of rows in uniform instance.
    pub num_rows: usize,
}

/// Represents a single constraint row where the variables are either from the current step (offset = false)
/// or from the proceeding step (offset = true).
#[derive(CanonicalSerialize, CanonicalDeserialize, Debug, PartialEq)]
pub struct SparseEqualityItem<F: JoltField> {
    /// (uniform_col, offset, val)
    pub offset_vars: Vec<(usize, bool, F)>,

    pub constant: F,
}

impl<F: JoltField> SparseEqualityItem<F> {
    pub fn empty() -> Self {
        Self {
            offset_vars: vec![],
            constant: F::zero(),
        }
    }
}

impl<F: JoltField> UniformSpartanKey<F> {
    pub fn from_builder(constraint_builder: &CombinedUniformBuilder<F>) -> Self {
        let uniform_r1cs = constraint_builder.materialize_uniform();

        let total_rows = constraint_builder.constraint_rows().next_power_of_two();
        let num_steps = constraint_builder.uniform_repeat().next_power_of_two(); // TODO(JP): Number of steps no longer need to be padded.

        let vk_digest = Self::digest(&uniform_r1cs, num_steps);

        Self {
            uniform_r1cs,
            num_cons_total: total_rows,
            num_steps,
            vk_digest,
        }
    }

    pub fn num_vars_uniform_padded(&self) -> usize {
        self.uniform_r1cs.num_vars.next_power_of_two()
    }

    /// Number of variables across all steps padded to next power of two.
    pub fn num_vars_total(&self) -> usize {
        self.num_steps * self.uniform_r1cs.num_vars.next_power_of_two()
    }

    /// Number of columns across all steps + constant column padded to next power of two.
    pub fn num_cols_total(&self) -> usize {
        2 * self.num_vars_total()
    }

    pub fn num_rows_total(&self) -> usize {
        self.num_cons_total
    }

    /// Padded number of constraint rows per step.
    pub fn padded_row_constraint_per_step(&self) -> usize {
        // JP: This is redundant with `padded_rows_per_step`. Can we reuse that instead?
        self.uniform_r1cs.num_rows.next_power_of_two()
    }

    /// Number of bits needed for all rows.
    pub fn num_rows_bits(&self) -> usize {
        let row_count = self.num_steps * self.padded_row_constraint_per_step();
        row_count.next_power_of_two().log_2()
    }

    /// Evaluate the RLC of A_small, B_small, C_small matrices at (r_constr, y_var)
    /// This function only handles uniform constraints, ignoring cross-step constraints
    /// Returns evaluations for each y_var
    #[tracing::instrument(skip_all, name = "UniformSpartanKey::evaluate_small_matrix_rlc")]
    pub fn evaluate_small_matrix_rlc(&self, r_constr: &[F], r_rlc: F) -> Vec<F> {
        assert_eq!(
            r_constr.len(),
            (self.uniform_r1cs.num_rows + 1).next_power_of_two().log_2()
        );

        let eq_rx_constr = EqPolynomial::evals(r_constr);
<<<<<<< HEAD
        println!(
            "r_constr len = {}, eq_rx_constr len = {}",
            r_constr.len(),
            eq_rx_constr.len()
        );
        let first_cross_step_row = self.uniform_r1cs.num_rows;
        let constant_column = self.uniform_r1cs.num_vars.next_power_of_two();

        // Computation strategy:
        // 1. Compute A(r_x, y_var || r_x_step) for each y_var by iterating over terms in uniform (small per-step) matrix
        // 2. Incorporate just the constant values from cross-step constraints here
        let compute_repeated =
            |constraints: &SparseConstraints<F>, cross_step_constants: Option<Vec<F>>| -> Vec<F> {
                // evals structure: [inputs, ... 1, cross_inputs, ...] where ... indicates padding to next power of 2
                let mut evals =
                    unsafe_allocate_zero_vec(self.uniform_r1cs.num_vars.next_power_of_two() * 4); // *4 instead of *2 to accommodate cross-step constraints
                for (row, col, val) in constraints.vars.iter() {
                    evals[*col] += mul_0_1_optimized(val, &eq_rx_constr[*row]);
                }

                for (row, val) in constraints.consts.iter() {
                    evals[constant_column] += mul_0_1_optimized(val, &eq_rx_constr[*row]);
                }
=======
        let num_vars_padded = self.uniform_r1cs.num_vars.next_power_of_two();
        // The constant column is at position num_vars (within the padded allocation)
        let constant_column = self.uniform_r1cs.num_vars;

        // Helper function to evaluate a single small matrix
        let evaluate_small_matrix = |constraints: &SparseConstraints<F>| -> Vec<F> {
            // Allocate vector with power-of-2 size
            let mut evals = unsafe_allocate_zero_vec(num_vars_padded);

            // Evaluate non-constant terms
            for (row, col, val) in constraints.vars.iter() {
                evals[*col] += mul_0_1_optimized(val, &eq_rx_constr[*row]);
            }
>>>>>>> 8df2f87a

            // Evaluate constant terms
            for (row, val) in constraints.consts.iter() {
                evals[constant_column] += mul_0_1_optimized(val, &eq_rx_constr[*row]);
            }

            evals
        };

        // Evaluate A_small, B_small, C_small
        let a_small_evals = evaluate_small_matrix(&self.uniform_r1cs.a);
        let b_small_evals = evaluate_small_matrix(&self.uniform_r1cs.b);
        let c_small_evals = evaluate_small_matrix(&self.uniform_r1cs.c);

        // Compute RLC: A_small + r_rlc * B_small + r_rlc^2 * C_small
        let r_rlc_sq = r_rlc.square();
        a_small_evals
            .iter()
            .zip(b_small_evals.iter())
            .zip(c_small_evals.iter())
            .map(|((a, b), c)| *a + mul_0_1_optimized(b, &r_rlc) + mul_0_1_optimized(c, &r_rlc_sq))
            .collect()
    }

    /// (Verifier) Evaluates the full expanded witness vector at 'r' using evaluations of segments.
    #[tracing::instrument(
        skip_all,
        name = "UniformSpartanKey::evaluate_z_mle_with_segment_evals"
    )]
    pub fn evaluate_z_mle_with_segment_evals(
        &self,
        segment_evals: &[F],
        r: &[F],
        with_const: bool,
    ) -> F {
        assert_eq!(self.uniform_r1cs.num_vars, segment_evals.len());
        assert_eq!(r.len(), self.num_vars_uniform_padded().log_2());

        // Variables vector is [vars, ..., 1, ...] where ... denotes padding to power of 2
        let num_vars = self.num_vars_uniform_padded();
        let var_bits = num_vars.log_2();

        let eq_ry_var = EqPolynomial::evals(r);
        let eval_variables: F = (0..self.uniform_r1cs.num_vars)
            .map(|var_index| eq_ry_var[var_index] * segment_evals[var_index])
            .sum();

        // Evaluate at the constant position if it exists within the padded space
        let const_eval = if self.uniform_r1cs.num_vars < num_vars && with_const {
            let const_position_bits =
                index_to_field_bitvector(self.uniform_r1cs.num_vars as u64, var_bits);
            EqPolynomial::new(r.to_vec()).evaluate(&const_position_bits)
        } else {
            F::zero()
        };

        eval_variables + const_eval
    }

    /// Evaluate uniform matrix A at a specific point (rx_constr, ry_var)
    pub fn evaluate_uniform_a_at_point(&self, rx_constr: &[F], ry_var: &[F]) -> F {
        self.evaluate_uniform_matrix_at_point(&self.uniform_r1cs.a, rx_constr, ry_var)
    }

    /// Evaluate uniform matrix B at a specific point (rx_constr, ry_var)
    pub fn evaluate_uniform_b_at_point(&self, rx_constr: &[F], ry_var: &[F]) -> F {
        self.evaluate_uniform_matrix_at_point(&self.uniform_r1cs.b, rx_constr, ry_var)
    }

    /// Evaluate uniform matrix C at a specific point (rx_constr, ry_var)
    pub fn evaluate_uniform_c_at_point(&self, rx_constr: &[F], ry_var: &[F]) -> F {
        self.evaluate_uniform_matrix_at_point(&self.uniform_r1cs.c, rx_constr, ry_var)
    }

    /// Helper function to evaluate a uniform matrix at a specific point
    fn evaluate_uniform_matrix_at_point(
        &self,
        constraints: &SparseConstraints<F>,
        rx_constr: &[F],
        ry_var: &[F],
    ) -> F {
        let eq_rx_constr = EqPolynomial::new(rx_constr.to_vec());
        let eq_ry_var = EqPolynomial::new(ry_var.to_vec());

        let mut eval = F::zero();

        // Evaluate non-constant terms
        for (row, col, val) in constraints.vars.iter() {
            let row_bits = index_to_field_bitvector(*row as u64, rx_constr.len());
            let col_bits = index_to_field_bitvector(*col as u64, ry_var.len());
            eval += *val * eq_rx_constr.evaluate(&row_bits) * eq_ry_var.evaluate(&col_bits);
        }

        // Evaluate constant terms
        let constant_column = self.uniform_r1cs.num_vars;
        let const_col_bits = index_to_field_bitvector(constant_column as u64, ry_var.len());
        let eq_ry_const = eq_ry_var.evaluate(&const_col_bits);

        for (row, val) in constraints.consts.iter() {
            let row_bits = index_to_field_bitvector(*row as u64, rx_constr.len());
            eval += *val * eq_rx_constr.evaluate(&row_bits) * eq_ry_const;
        }

        eval
    }

    /// Returns the digest of the r1cs shape
    fn digest(uniform_r1cs: &UniformR1CS<F>, num_steps: usize) -> F {
        let mut hash_bytes = Vec::new();
        uniform_r1cs.serialize_compressed(&mut hash_bytes).unwrap();
        hash_bytes.extend(num_steps.to_be_bytes().to_vec());
        let mut hasher = Sha3_256::new();
        hasher.update(hash_bytes);

        let map_to_field = |digest: &[u8]| -> F {
            let bv = (0..250).map(|i| {
                let (byte_pos, bit_pos) = (i / 8, i % 8);
                let bit = (digest[byte_pos] >> bit_pos) & 1;
                bit == 1
            });

            // turn the bit vector into a scalar
            let mut digest = F::zero();
            let mut coeff = F::one();
            for bit in bv {
                if bit {
                    digest += coeff;
                }
                coeff += coeff;
            }
            digest
        };
        map_to_field(&hasher.finalize())
    }
}<|MERGE_RESOLUTION|>--- conflicted
+++ resolved
@@ -140,31 +140,7 @@
         );
 
         let eq_rx_constr = EqPolynomial::evals(r_constr);
-<<<<<<< HEAD
-        println!(
-            "r_constr len = {}, eq_rx_constr len = {}",
-            r_constr.len(),
-            eq_rx_constr.len()
-        );
-        let first_cross_step_row = self.uniform_r1cs.num_rows;
-        let constant_column = self.uniform_r1cs.num_vars.next_power_of_two();
-
-        // Computation strategy:
-        // 1. Compute A(r_x, y_var || r_x_step) for each y_var by iterating over terms in uniform (small per-step) matrix
-        // 2. Incorporate just the constant values from cross-step constraints here
-        let compute_repeated =
-            |constraints: &SparseConstraints<F>, cross_step_constants: Option<Vec<F>>| -> Vec<F> {
-                // evals structure: [inputs, ... 1, cross_inputs, ...] where ... indicates padding to next power of 2
-                let mut evals =
-                    unsafe_allocate_zero_vec(self.uniform_r1cs.num_vars.next_power_of_two() * 4); // *4 instead of *2 to accommodate cross-step constraints
-                for (row, col, val) in constraints.vars.iter() {
-                    evals[*col] += mul_0_1_optimized(val, &eq_rx_constr[*row]);
-                }
-
-                for (row, val) in constraints.consts.iter() {
-                    evals[constant_column] += mul_0_1_optimized(val, &eq_rx_constr[*row]);
-                }
-=======
+
         let num_vars_padded = self.uniform_r1cs.num_vars.next_power_of_two();
         // The constant column is at position num_vars (within the padded allocation)
         let constant_column = self.uniform_r1cs.num_vars;
@@ -178,7 +154,6 @@
             for (row, col, val) in constraints.vars.iter() {
                 evals[*col] += mul_0_1_optimized(val, &eq_rx_constr[*row]);
             }
->>>>>>> 8df2f87a
 
             // Evaluate constant terms
             for (row, val) in constraints.consts.iter() {
