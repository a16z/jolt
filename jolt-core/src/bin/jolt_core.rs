--- conflicted
+++ resolved
@@ -67,14 +67,11 @@
     }
 }
 
-<<<<<<< HEAD
 fn normalize_bench_name(name: &str) -> String {
     name.to_lowercase().replace(" ", "_")
 }
 
 fn setup_tracing(formats: Option<Vec<Format>>, trace_name: &str) -> Vec<Box<dyn Any>> {
-=======
-fn trace(args: ProfileArgs) {
     if std::env::var("PPROF_PREFIX").is_err() {
         std::env::set_var(
             "PPROF_PREFIX",
@@ -82,7 +79,6 @@
         );
     }
 
->>>>>>> ab2b81f5
     let mut layers = Vec::new();
 
     let log_layer = tracing_subscriber::fmt::layer()
@@ -112,16 +108,12 @@
             layers.push(collector_layer);
         }
         if format.contains(&Format::Chrome) {
-<<<<<<< HEAD
             let trace_file = format!("benchmark-runs/perfetto_traces/{trace_name}.json");
             std::fs::create_dir_all("benchmark-runs/perfetto_traces").ok();
             let (chrome_layer, guard) = ChromeLayerBuilder::new()
                 .include_args(true)
                 .file(trace_file)
                 .build();
-=======
-            let (chrome_layer, guard) = ChromeLayerBuilder::new().include_args(true).build();
->>>>>>> ab2b81f5
             layers.push(chrome_layer.boxed());
             guards.push(Box::new(guard));
             tracing::info!("Running tracing-chrome. Files will be saved as trace-<some timestamp>.json and can be viewed in https://ui.perfetto.dev/");
@@ -129,7 +121,19 @@
     }
 
     tracing_subscriber::registry().with(layers).init();
-<<<<<<< HEAD
+
+    #[cfg(feature = "monitor")]
+    guards.push(Box::new({
+        use jolt_core::utils::monitor::MetricsMonitor;
+        tracing::info!("Starting MetricsMonitor - remember to run python3 scripts/postprocess_trace.py trace-*.json");
+        MetricsMonitor::start(
+            std::env::var("MONITOR_INTERVAL")
+                .unwrap_or("0.1".to_string())
+                .parse::<f64>()
+                .unwrap(),
+        )
+    }));
+
     guards
 }
 
@@ -138,20 +142,6 @@
     let timestamp = Local::now().format("%Y%m%d-%H%M");
     let trace_name = format!("{bench_name}_{timestamp}");
     let _guards = setup_tracing(args.format, &trace_name);
-=======
-
-    #[cfg(feature = "monitor")]
-    let _monitor = {
-        use jolt_core::utils::monitor::MetricsMonitor;
-        tracing::info!("Starting MetricsMonitor - remember to run python3 scripts/postprocess_trace.py trace-*.json");
-        MetricsMonitor::start(
-            std::env::var("MONITOR_INTERVAL")
-                .unwrap_or("0.1".to_string())
-                .parse::<f64>()
-                .unwrap(),
-        )
-    };
->>>>>>> ab2b81f5
 
     for (span, bench) in benchmarks(args.name).into_iter() {
         span.in_scope(|| {
