use std::str::FromStr;

use crate::constants::{MEMORY_OPS_PER_INSTRUCTION, RAM_START_ADDRESS, REGISTER_COUNT};
use ark_serialize::{CanonicalDeserialize, CanonicalSerialize};
use serde::{Deserialize, Serialize};
use strum::EnumCount;
use strum_macros::{EnumCount as EnumCountMacro, EnumIter, FromRepr};

#[derive(Clone, Debug, PartialEq, Serialize, Deserialize)]
pub struct RVTraceRow {
    pub instruction: ELFInstruction,
    pub register_state: RegisterState,
    pub memory_state: Option<MemoryState>,
    pub advice_value: Option<u64>,
}

#[derive(Debug, PartialEq, Clone, Copy, Serialize, Deserialize)]
pub enum MemoryOp {
    Read(u64),       // (address)
    Write(u64, u64), // (address, new_value)
}

impl MemoryOp {
    pub fn noop_read() -> Self {
        Self::Read(0)
    }

    pub fn noop_write() -> Self {
        Self::Write(0, 0)
    }
}

fn sum_u64_i32(a: u64, b: i32) -> u64 {
    if b.is_negative() {
        let abs_b = b.unsigned_abs() as u64;
        if a < abs_b {
            panic!("overflow")
        }
        a - abs_b
    } else {
        let b_u64: u64 = b.try_into().expect("failed u64 conversion");
        a + b_u64
    }
}

impl From<&RVTraceRow> for [MemoryOp; MEMORY_OPS_PER_INSTRUCTION] {
    fn from(val: &RVTraceRow) -> Self {
        let rs1_read = || MemoryOp::Read(val.instruction.rs1.unwrap());
        let rs2_read = || MemoryOp::Read(val.instruction.rs2.unwrap());
        let rd_write = || {
            MemoryOp::Write(
                val.instruction.rd.unwrap(),
                val.register_state.rd_post_val.unwrap(),
            )
        };

        let ram_write_value = || match val.memory_state {
            Some(MemoryState::Read {
                address: _,
                value: _,
            }) => panic!("Unexpected MemoryState::Read"),
            Some(MemoryState::Write {
                address: _,
                pre_value: _,
                post_value,
            }) => post_value,
            None => panic!("Memory state not found"),
        };

        let rs1_offset = || -> u64 {
            let rs1_val = val.register_state.rs1_val.unwrap();
            let imm = val.instruction.imm.unwrap();
            sum_u64_i32(rs1_val, imm as i32)
        };

        // Canonical ordering for memory instructions
        // 0: rs1
        // 1: rs2
        // 2: rd
        // 3: byte_0
        // 4: byte_1
        // 5: byte_2
        // 6: byte_3
        // If any are empty a no_op is inserted.

<<<<<<< HEAD
        // Validation: Number of ops should be a multiple of 7
        match instruction_type {
            // match on the opcode
            RV32InstructionFormat::R => [rs1_read(), rs2_read(), rd_write(), MemoryOp::noop_read()],
            RV32InstructionFormat::U => [
=======
        match val.instruction.opcode {
            RV32IM::ADD
            | RV32IM::SUB
            | RV32IM::XOR
            | RV32IM::OR
            | RV32IM::AND
            | RV32IM::SLL
            | RV32IM::SRL
            | RV32IM::SRA
            | RV32IM::SLT
            | RV32IM::SLTU
            | RV32IM::MUL
            | RV32IM::MULH
            | RV32IM::MULHU
            | RV32IM::MULHSU
            | RV32IM::MULU
            | RV32IM::DIV
            | RV32IM::DIVU
            | RV32IM::REM
            | RV32IM::REMU => [rs1_read(), rs2_read(), rd_write(), MemoryOp::noop_read()],

            RV32IM::LUI | RV32IM::AUIPC | RV32IM::VIRTUAL_ADVICE => [
>>>>>>> 42a210ae
                MemoryOp::noop_read(),
                MemoryOp::noop_read(),
                rd_write(),
                MemoryOp::noop_read(),
            ],

            RV32IM::VIRTUAL_ASSERT_HALFWORD_ALIGNMENT => [
                rs1_read(),
                MemoryOp::noop_read(),
                MemoryOp::noop_write(),
                MemoryOp::noop_read(),
            ],

            RV32IM::ADDI
            | RV32IM::SLLI
            | RV32IM::SRLI
            | RV32IM::SRAI
            | RV32IM::ANDI
            | RV32IM::ORI
            | RV32IM::XORI
            | RV32IM::SLTI
            | RV32IM::SLTIU
            | RV32IM::JALR
            | RV32IM::VIRTUAL_MOVE
            | RV32IM::VIRTUAL_MOVSIGN => [
                rs1_read(),
                MemoryOp::noop_read(),
                rd_write(),
                MemoryOp::noop_read(),
            ],

            RV32IM::LW => [
                rs1_read(),
                MemoryOp::noop_read(),
                rd_write(),
                MemoryOp::Read(rs1_offset()),
            ],
            RV32IM::FENCE => [
                MemoryOp::noop_read(),
                MemoryOp::noop_read(),
                MemoryOp::noop_write(),
                MemoryOp::noop_read(),
            ],

            RV32IM::SB | RV32IM::SH | RV32IM::SW => [
                rs1_read(),
                rs2_read(),
                MemoryOp::noop_write(),
                MemoryOp::Write(rs1_offset(), ram_write_value()),
            ],

            // RV32IM::LB | RV32IM::LH | RV32IM::LBU | RV32IM::LHU => [
            RV32IM::JAL => [
                MemoryOp::noop_read(),
                MemoryOp::noop_read(),
                rd_write(),
                MemoryOp::noop_read(),
            ],

            RV32IM::BEQ
            | RV32IM::BNE
            | RV32IM::BLT
            | RV32IM::BGE
            | RV32IM::BLTU
            | RV32IM::BGEU
            | RV32IM::VIRTUAL_ASSERT_EQ
            | RV32IM::VIRTUAL_ASSERT_LTE
            | RV32IM::VIRTUAL_ASSERT_VALID_DIV0
            | RV32IM::VIRTUAL_ASSERT_VALID_SIGNED_REMAINDER
            | RV32IM::VIRTUAL_ASSERT_VALID_UNSIGNED_REMAINDER => [
                rs1_read(),
                rs2_read(),
                MemoryOp::noop_write(),
                MemoryOp::noop_read(),
            ],

            RV32IM::ECALL => [
                MemoryOp::noop_read(),
                MemoryOp::noop_read(),
                MemoryOp::noop_write(),
                MemoryOp::Write(rs1_offset(), ram_write_value()),
            ],

            _ => unreachable!("{val:?}"),
        }
    }
}

#[derive(Debug, Clone, PartialEq, Serialize, Deserialize)]
pub struct ELFInstruction {
    pub address: u64,
    pub opcode: RV32IM,
    pub rs1: Option<u64>,
    pub rs2: Option<u64>,
    pub rd: Option<u64>,
    pub imm: Option<i64>,
    /// If this instruction is part of a "virtual sequence" (see Section 6.2 of the
    /// Jolt paper), then this contains the number of virtual instructions after this
    /// one in the sequence. I.e. if this is the last instruction in the sequence,
    /// `virtual_sequence_remaining` will be Some(0); if this is the penultimate instruction
    /// in the sequence, `virtual_sequence_remaining` will be Some(1); etc.
    pub virtual_sequence_remaining: Option<usize>,
}

/// Boolean flags used in Jolt's R1CS constraints (`opflags` in the Jolt paper).
/// Note that the flags below deviate slightly from those described in Appendix A.1
/// of the Jolt paper.
#[derive(
    Clone, Copy, Debug, PartialEq, Eq, PartialOrd, Hash, Ord, EnumCountMacro, EnumIter, Default,
)]
pub enum CircuitFlags {
    #[default] // Need a default so that we can derive EnumIter on `JoltR1CSInputs`
    /// 1 if the first lookup operand is the program counter; 0 otherwise (first lookup operand is RS1 value).
    LeftOperandIsPC,
    /// 1 if the second lookup operand is `imm`; 0 otherwise (second lookup operand is RS2 value).
    RightOperandIsImm,
    /// 1 if the instruction is a load (i.e. `LW`)
    Load,
    /// 1 if the instruction is a store (i.e. `SW`)
    Store,
    /// 1 if the instruction is a jump (i.e. `JAL`, `JALR`)
    Jump,
    /// 1 if the instruction is a branch (i.e. `BEQ`, `BNE`, etc.)
    Branch,
    /// 1 if the lookup output is to be stored in `rd` at the end of the step.
    WriteLookupOutputToRD,
    /// Indicates whether the instruction performs a concat-type lookup.
    ConcatLookupQueryChunks,
    /// 1 if the instruction is "virtual", as defined in Section 6.1 of the Jolt paper.
    Virtual,
    /// 1 if the instruction is an assert, as defined in Section 6.1.1 of the Jolt paper.
    Assert,
    /// Used in virtual sequences; the program counter should be the same for the full sequence.
    DoNotUpdatePC,
    /// 1 if the instruction is an ecall/precompile
    Precompile,
}
pub const NUM_CIRCUIT_FLAGS: usize = CircuitFlags::COUNT;

impl ELFInstruction {
    #[rustfmt::skip]
    pub fn to_circuit_flags(&self) -> [bool; NUM_CIRCUIT_FLAGS] {
        let mut flags = [false; NUM_CIRCUIT_FLAGS];

        flags[CircuitFlags::LeftOperandIsPC as usize] = matches!(
            self.opcode,
            RV32IM::JAL | RV32IM::LUI | RV32IM::AUIPC,
        );

        flags[CircuitFlags::RightOperandIsImm as usize] = matches!(
            self.opcode,
            RV32IM::ADDI
            | RV32IM::XORI
            | RV32IM::ORI
            | RV32IM::ANDI
            | RV32IM::SLLI
            | RV32IM::SRLI
            | RV32IM::SRAI
            | RV32IM::SLTI
            | RV32IM::SLTIU
            | RV32IM::AUIPC
            | RV32IM::JAL
            | RV32IM::JALR
            | RV32IM::SW
            | RV32IM::LW
            | RV32IM::VIRTUAL_ASSERT_HALFWORD_ALIGNMENT,
        );

        flags[CircuitFlags::Load as usize] = matches!(
            self.opcode,
            RV32IM::LW,
        );

        flags[CircuitFlags::Store as usize] = matches!(
            self.opcode,
            RV32IM::SW,
        );

        flags[CircuitFlags::Jump as usize] = matches!(
            self.opcode,
            RV32IM::JAL | RV32IM::JALR,
        );

        flags[CircuitFlags::Branch as usize] = matches!(
            self.opcode,
            RV32IM::BEQ | RV32IM::BNE | RV32IM::BLT | RV32IM::BGE | RV32IM::BLTU | RV32IM::BGEU,
        );

        // Stores, branches, jumps, and asserts do not store the lookup output to rd (they may update rd in other ways)
        flags[CircuitFlags::WriteLookupOutputToRD as usize] = !matches!(
            self.opcode,
            RV32IM::SW
            | RV32IM::LW
            | RV32IM::BEQ
            | RV32IM::BNE
            | RV32IM::BLT
            | RV32IM::BGE
            | RV32IM::BLTU
            | RV32IM::BGEU
            | RV32IM::JAL
            | RV32IM::JALR
            | RV32IM::LUI
            | RV32IM::VIRTUAL_ASSERT_EQ
            | RV32IM::VIRTUAL_ASSERT_LTE
            | RV32IM::VIRTUAL_ASSERT_VALID_DIV0
            | RV32IM::VIRTUAL_ASSERT_VALID_SIGNED_REMAINDER
            | RV32IM::VIRTUAL_ASSERT_VALID_UNSIGNED_REMAINDER
            | RV32IM::VIRTUAL_ASSERT_HALFWORD_ALIGNMENT
        );

        flags[CircuitFlags::ConcatLookupQueryChunks as usize] = matches!(
            self.opcode,
            RV32IM::XOR
            | RV32IM::XORI
            | RV32IM::OR
            | RV32IM::ORI
            | RV32IM::AND
            | RV32IM::ANDI
            | RV32IM::SLL
            | RV32IM::SRL
            | RV32IM::SRA
            | RV32IM::SLLI
            | RV32IM::SRLI
            | RV32IM::SRAI
            | RV32IM::SLT
            | RV32IM::SLTU
            | RV32IM::SLTI
            | RV32IM::SLTIU
            | RV32IM::BEQ
            | RV32IM::BNE
            | RV32IM::BLT
            | RV32IM::BGE
            | RV32IM::BLTU
            | RV32IM::BGEU
            | RV32IM::VIRTUAL_ASSERT_EQ
            | RV32IM::VIRTUAL_ASSERT_LTE
            | RV32IM::VIRTUAL_ASSERT_VALID_SIGNED_REMAINDER
            | RV32IM::VIRTUAL_ASSERT_VALID_UNSIGNED_REMAINDER
            | RV32IM::VIRTUAL_ASSERT_VALID_DIV0,
        );

        // Need code for precompile.  Check with Michael.
        flags[CircuitFlags::Precompile as usize] = matches!(
            self.opcode,
            RV32IM::PRECOMPILE
        );

        flags[CircuitFlags::Virtual as usize] = self.virtual_sequence_remaining.is_some();

        flags[CircuitFlags::Assert as usize] = matches!(self.opcode,
            RV32IM::VIRTUAL_ASSERT_EQ                        |
            RV32IM::VIRTUAL_ASSERT_LTE                       |
            RV32IM::VIRTUAL_ASSERT_HALFWORD_ALIGNMENT        |
            RV32IM::VIRTUAL_ASSERT_VALID_SIGNED_REMAINDER    |
            RV32IM::VIRTUAL_ASSERT_VALID_UNSIGNED_REMAINDER  |
            RV32IM::VIRTUAL_ASSERT_VALID_DIV0
        );

        // All instructions in virtual sequence are mapped from the same
        // ELF address. Thus if an instruction is virtual (and not the last one
        // in its sequence), then we should *not* update the PC.
        flags[CircuitFlags::DoNotUpdatePC as usize] = match self.virtual_sequence_remaining {
            Some(i) => i != 0,
            None => false
        };

        flags
    }
}

#[derive(Debug, Clone, Default, PartialEq, Serialize, Deserialize)]
pub struct RegisterState {
    pub rs1_val: Option<u64>,
    pub rs2_val: Option<u64>,
    pub rd_post_val: Option<u64>,
}

#[derive(Clone, Debug, PartialEq, Serialize, Deserialize)]
pub enum MemoryState {
    Read {
        address: u64,
        value: u64,
    },
    Write {
        address: u64,
        pre_value: u64,
        post_value: u64,
    },
}

impl RVTraceRow {
    pub fn imm_u64(&self) -> u64 {
        self.instruction.imm.unwrap() as u64
    }

    pub fn imm_u32(&self) -> u32 {
        self.instruction.imm.unwrap() as u64 as u32
    }
}

// Reference: https://www.cs.sfu.ca/~ashriram/Courses/CS295/assets/notebooks/RISCV/RISCV_CARD.pdf
#[derive(Debug, PartialEq, Eq, Clone, Copy, FromRepr, Serialize, Deserialize, Hash)]
#[repr(u8)]
#[allow(non_camel_case_types)]
pub enum RV32IM {
    ADD,
    SUB,
    XOR,
    OR,
    AND,
    SLL,
    SRL,
    SRA,
    SLT,
    SLTU,
    ADDI,
    XORI,
    ORI,
    ANDI,
    SLLI,
    SRLI,
    SRAI,
    SLTI,
    SLTIU,
    LB,
    LH,
    LW,
    LBU,
    LHU,
    SB,
    SH,
    SW,
    BEQ,
    BNE,
    BLT,
    BGE,
    BLTU,
    BGEU,
    JAL,
    JALR,
    LUI,
    AUIPC,
    ECALL,
    EBREAK,
    MUL,
    MULH,
    MULHU,
    MULHSU,
    MULU,
    DIV,
    DIVU,
    REM,
    REMU,
    FENCE,
    UNIMPL,
    PRECOMPILE,
    // Virtual instructions
    VIRTUAL_MOVSIGN,
    VIRTUAL_MOVE,
    VIRTUAL_ADVICE,
    VIRTUAL_ASSERT_LTE,
    VIRTUAL_ASSERT_VALID_UNSIGNED_REMAINDER,
    VIRTUAL_ASSERT_VALID_SIGNED_REMAINDER,
    VIRTUAL_ASSERT_EQ,
    VIRTUAL_ASSERT_VALID_DIV0,
    VIRTUAL_ASSERT_HALFWORD_ALIGNMENT,
    VIRTUAL_PRECOMPILE,
}

impl FromStr for RV32IM {
    type Err = String;

    fn from_str(s: &str) -> Result<RV32IM, String> {
        match s {
            "ADD" => Ok(Self::ADD),
            "SUB" => Ok(Self::SUB),
            "XOR" => Ok(Self::XOR),
            "OR" => Ok(Self::OR),
            "AND" => Ok(Self::AND),
            "SLL" => Ok(Self::SLL),
            "SRL" => Ok(Self::SRL),
            "SRA" => Ok(Self::SRA),
            "SLT" => Ok(Self::SLT),
            "SLTU" => Ok(Self::SLTU),
            "ADDI" => Ok(Self::ADDI),
            "XORI" => Ok(Self::XORI),
            "ORI" => Ok(Self::ORI),
            "ANDI" => Ok(Self::ANDI),
            "SLLI" => Ok(Self::SLLI),
            "SRLI" => Ok(Self::SRLI),
            "SRAI" => Ok(Self::SRAI),
            "SLTI" => Ok(Self::SLTI),
            "SLTIU" => Ok(Self::SLTIU),
            "LB" => Ok(Self::LB),
            "LH" => Ok(Self::LH),
            "LW" => Ok(Self::LW),
            "LBU" => Ok(Self::LBU),
            "LHU" => Ok(Self::LHU),
            "SB" => Ok(Self::SB),
            "SH" => Ok(Self::SH),
            "SW" => Ok(Self::SW),
            "BEQ" => Ok(Self::BEQ),
            "BNE" => Ok(Self::BNE),
            "BLT" => Ok(Self::BLT),
            "BGE" => Ok(Self::BGE),
            "BLTU" => Ok(Self::BLTU),
            "BGEU" => Ok(Self::BGEU),
            "JAL" => Ok(Self::JAL),
            "JALR" => Ok(Self::JALR),
            "LUI" => Ok(Self::LUI),
            "AUIPC" => Ok(Self::AUIPC),
            "ECALL" => Ok(Self::ECALL),
            "EBREAK" => Ok(Self::EBREAK),
            "MUL" => Ok(Self::MUL),
            "MULH" => Ok(Self::MULH),
            "MULHU" => Ok(Self::MULHU),
            "MULHSU" => Ok(Self::MULHSU),
            "MULU" => Ok(Self::MULU),
            "DIV" => Ok(Self::DIV),
            "DIVU" => Ok(Self::DIVU),
            "REM" => Ok(Self::REM),
            "REMU" => Ok(Self::REMU),
            "FENCE" => Ok(Self::FENCE),
            "UNIMPL" => Ok(Self::UNIMPL),
            "PRECOMPILE" => Ok(Self::PRECOMPILE),
            _ => Err("Could not match instruction to RV32IM set.".to_string()),
        }
    }
}

<<<<<<< HEAD
#[derive(Debug, PartialEq)]
pub enum RV32InstructionFormat {
    R,
    I,
    S,
    SB,
    U,
    UJ,
}

impl RV32IM {
    #[rustfmt::skip] // keep matches pretty
    pub fn instruction_type(&self) -> RV32InstructionFormat {
        match self {
            RV32IM::ADD    |
            RV32IM::SUB    |
            RV32IM::XOR    |
            RV32IM::OR     |
            RV32IM::AND    |
            RV32IM::SLL    |
            RV32IM::SRL    |
            RV32IM::SRA    |
            RV32IM::SLT    |
            RV32IM::SLTU   |
            RV32IM::MUL    |
            RV32IM::MULH   |
            RV32IM::MULHU  |
            RV32IM::MULHSU |
            RV32IM::MULU   |
            RV32IM::DIV    |
            RV32IM::DIVU   |
            RV32IM::REM    |
            RV32IM::REMU => RV32InstructionFormat::R,

            RV32IM::ADDI         |
            RV32IM::XORI         |
            RV32IM::ORI          |
            RV32IM::ANDI         |
            RV32IM::SLLI         |
            RV32IM::SRLI         |
            RV32IM::SRAI         |
            RV32IM::SLTI         |
            RV32IM::FENCE        |
            RV32IM::SLTIU        |
            RV32IM::VIRTUAL_MOVE |
            RV32IM::VIRTUAL_ASSERT_HALFWORD_ALIGNMENT |
            RV32IM::VIRTUAL_MOVSIGN => RV32InstructionFormat::I,

            RV32IM::LB  |
            RV32IM::LH  |
            RV32IM::LW  |
            RV32IM::LBU |
            RV32IM::LHU |
            RV32IM::JALR => RV32InstructionFormat::I,

            RV32IM::SB |
            RV32IM::SH |
            RV32IM::SW => RV32InstructionFormat::S,

            RV32IM::BEQ  |
            RV32IM::BNE  |
            RV32IM::BLT  |
            RV32IM::BGE  |
            RV32IM::BLTU |
            RV32IM::BGEU |
            RV32IM::VIRTUAL_ASSERT_EQ     |
            RV32IM::VIRTUAL_ASSERT_LTE    |
            RV32IM::VIRTUAL_ASSERT_VALID_DIV0    |
            RV32IM::VIRTUAL_ASSERT_VALID_SIGNED_REMAINDER    |
            RV32IM::VIRTUAL_ASSERT_VALID_UNSIGNED_REMAINDER => RV32InstructionFormat::SB,

            RV32IM::LUI   |
            RV32IM::AUIPC |
            RV32IM::VIRTUAL_ADVICE=> RV32InstructionFormat::U,

            RV32IM::JAL => RV32InstructionFormat::UJ,

            RV32IM::ECALL  |
            RV32IM::EBREAK |
            RV32IM::PRECOMPILE |
            RV32IM::VIRTUAL_PRECOMPILE |
            RV32IM::UNIMPL => unimplemented!(),

            // 3 no-ops (for the three registers) and then write to RAM
        }
    }
}

=======
>>>>>>> 42a210ae
#[allow(clippy::too_long_first_doc_paragraph)]
/// Represented as a "peripheral device" in the RISC-V emulator, this captures
/// all reads from the reserved memory address space for program inputs and all writes
/// to the reserved memory address space for program outputs.
/// The inputs and outputs are part of the public inputs to the proof.
#[derive(
    Debug, Clone, PartialEq, Serialize, Deserialize, CanonicalSerialize, CanonicalDeserialize,
)]
pub struct JoltDevice {
    pub inputs: Vec<u8>,
    pub outputs: Vec<u8>,
    pub panic: bool,
    pub memory_layout: MemoryLayout,
    pub precompile_input: Vec<u8>,
    pub precompile_output: Vec<u8>,
}

impl JoltDevice {
    pub fn new(max_input_size: u64, max_output_size: u64) -> Self {
        Self {
            inputs: Vec::new(),
            outputs: Vec::new(),
            panic: false,
            memory_layout: MemoryLayout::new(max_input_size, max_output_size),
            precompile_input: Vec::new(),
            precompile_output: Vec::new(),
        }
    }

    pub fn load(&self, address: u64) -> u8 {
        if self.is_panic(address) {
            self.panic as u8
        } else if self.is_termination(address) {
            0 // Termination bit should never be loaded after it is set
        } else if self.is_input(address) {
            let internal_address = self.convert_read_address(address);
            if self.inputs.len() <= internal_address {
                0
            } else {
                self.inputs[internal_address]
            }
        } else if self.is_output(address) {
            let internal_address = self.convert_write_address(address);
            if self.outputs.len() <= internal_address {
                0
            } else {
                self.outputs[internal_address]
            }
        } else if self.is_precompile_input(address) {
            let internal_address = self.convert_read_address(address);
            if self.precompile_input.len() <= internal_address {
                0
            } else {
                self.precompile_input[internal_address]
            }
        } else if self.is_precompile_output(address) {
            let internal_address = self.convert_read_address(address);
            if self.precompile_output.len() <= internal_address {
                0
            } else {
                self.precompile_output[internal_address]
            }
        } else {
            0 // zero-padding
        }
    }

    pub fn store(&mut self, address: u64, value: u8) {
        if address == self.memory_layout.panic {
            println!("GUEST PANIC");
            self.panic = true;
            return;
        }

        if address == self.memory_layout.termination {
            return;
        }

        let internal_address = self.convert_write_address(address);
        
        if self.outputs.len() <= internal_address {
            self.outputs.resize(internal_address + 1, 0);
        }

        if self.precompile_outputs.len() <= internal_address {
            self.precompile_outputs.resize(internal_address + 1, 0);
        }

        if self.precompile_outputs.len() <= internal_address {
            self.precompile_outputs.resize(internal_address + 1, 0);
        }

        self.outputs[internal_address] = value;
    }

    pub fn size(&self) -> usize {
        self.inputs.len() + self.outputs.len()
    }

    pub fn is_input(&self, address: u64) -> bool {
        address >= self.memory_layout.input_start && address < self.memory_layout.input_end
    }

    pub fn is_output(&self, address: u64) -> bool {
        address >= self.memory_layout.output_start && address < self.memory_layout.termination
    }

    pub fn is_precompile_input(&self, address: u64) -> bool {
        address >= self.memory_layout.precompile_input_start && address < self.memory_layout.precompile_input_end
    }

    pub fn is_precompile_output(&self, address: u64) -> bool {
        address >= self.memory_layout.precompile_output_start && address < self.memory_layout.precompile_output_end
    }

    pub fn is_panic(&self, address: u64) -> bool {
        address == self.memory_layout.panic
    }

    pub fn is_termination(&self, address: u64) -> bool {
        address == self.memory_layout.termination
    }

    fn convert_read_address(&self, address: u64) -> usize {
        (address - self.memory_layout.input_start) as usize
    }

    fn convert_write_address(&self, address: u64) -> usize {
        (address - self.memory_layout.output_start) as usize
    }
}

#[derive(
    Debug, Clone, PartialEq, Serialize, Deserialize, CanonicalSerialize, CanonicalDeserialize,
)]
pub struct MemoryLayout {
    pub max_input_size: u64,
    pub max_output_size: u64,
    pub input_start: u64,
    pub input_end: u64,
    pub output_start: u64,
    pub output_end: u64,
    pub precompile_input_start: u64,
    pub precompile_input_end: u64,
    pub precompile_output_start: u64,
    pub precompile_output_end: u64,
    pub panic: u64,
    pub termination: u64,
}
impl MemoryLayout {
    pub fn new(mut max_input_size: u64, mut max_output_size: u64) -> Self {
        // Must be word-aligned
        max_input_size = max_input_size.next_multiple_of(4);
        max_output_size = max_output_size.next_multiple_of(4);

        // Adds 8 to account for panic bit and termination bit
        // (they each occupy one full 4-byte word)
        let io_region_num_bytes = max_input_size + max_output_size + 8 + 32;

        // Padded so that the witness index corresponding to `RAM_START_ADDRESS`
        // is a power of 2
        let io_region_num_words =
            (REGISTER_COUNT + io_region_num_bytes / 4).next_power_of_two() - REGISTER_COUNT;
        let input_start = RAM_START_ADDRESS - io_region_num_words * 4;
        let input_end = input_start + max_input_size;
        let output_start = input_end;
        let output_end = output_start + max_output_size;
        let precompile_input_start = output_end;
        let precompile_input_end = precompile_input_start + 16; // 512 bits
        let precompile_output_start = precompile_input_end;
        let precompile_output_end = precompile_output_start + 16; // 512 bits
        let panic = precompile_output_end;
        let termination = panic + 4;

        Self {
            max_input_size,
            max_output_size,
            input_start,
            input_end,
            output_start,
            output_end,
            precompile_input_start,
            precompile_input_end,
            precompile_output_start,
            precompile_output_end,
            panic,
            termination,
        }
    }
}<|MERGE_RESOLUTION|>--- conflicted
+++ resolved
@@ -83,13 +83,6 @@
         // 6: byte_3
         // If any are empty a no_op is inserted.
 
-<<<<<<< HEAD
-        // Validation: Number of ops should be a multiple of 7
-        match instruction_type {
-            // match on the opcode
-            RV32InstructionFormat::R => [rs1_read(), rs2_read(), rd_write(), MemoryOp::noop_read()],
-            RV32InstructionFormat::U => [
-=======
         match val.instruction.opcode {
             RV32IM::ADD
             | RV32IM::SUB
@@ -112,7 +105,6 @@
             | RV32IM::REMU => [rs1_read(), rs2_read(), rd_write(), MemoryOp::noop_read()],
 
             RV32IM::LUI | RV32IM::AUIPC | RV32IM::VIRTUAL_ADVICE => [
->>>>>>> 42a210ae
                 MemoryOp::noop_read(),
                 MemoryOp::noop_read(),
                 rd_write(),
@@ -543,97 +535,6 @@
     }
 }
 
-<<<<<<< HEAD
-#[derive(Debug, PartialEq)]
-pub enum RV32InstructionFormat {
-    R,
-    I,
-    S,
-    SB,
-    U,
-    UJ,
-}
-
-impl RV32IM {
-    #[rustfmt::skip] // keep matches pretty
-    pub fn instruction_type(&self) -> RV32InstructionFormat {
-        match self {
-            RV32IM::ADD    |
-            RV32IM::SUB    |
-            RV32IM::XOR    |
-            RV32IM::OR     |
-            RV32IM::AND    |
-            RV32IM::SLL    |
-            RV32IM::SRL    |
-            RV32IM::SRA    |
-            RV32IM::SLT    |
-            RV32IM::SLTU   |
-            RV32IM::MUL    |
-            RV32IM::MULH   |
-            RV32IM::MULHU  |
-            RV32IM::MULHSU |
-            RV32IM::MULU   |
-            RV32IM::DIV    |
-            RV32IM::DIVU   |
-            RV32IM::REM    |
-            RV32IM::REMU => RV32InstructionFormat::R,
-
-            RV32IM::ADDI         |
-            RV32IM::XORI         |
-            RV32IM::ORI          |
-            RV32IM::ANDI         |
-            RV32IM::SLLI         |
-            RV32IM::SRLI         |
-            RV32IM::SRAI         |
-            RV32IM::SLTI         |
-            RV32IM::FENCE        |
-            RV32IM::SLTIU        |
-            RV32IM::VIRTUAL_MOVE |
-            RV32IM::VIRTUAL_ASSERT_HALFWORD_ALIGNMENT |
-            RV32IM::VIRTUAL_MOVSIGN => RV32InstructionFormat::I,
-
-            RV32IM::LB  |
-            RV32IM::LH  |
-            RV32IM::LW  |
-            RV32IM::LBU |
-            RV32IM::LHU |
-            RV32IM::JALR => RV32InstructionFormat::I,
-
-            RV32IM::SB |
-            RV32IM::SH |
-            RV32IM::SW => RV32InstructionFormat::S,
-
-            RV32IM::BEQ  |
-            RV32IM::BNE  |
-            RV32IM::BLT  |
-            RV32IM::BGE  |
-            RV32IM::BLTU |
-            RV32IM::BGEU |
-            RV32IM::VIRTUAL_ASSERT_EQ     |
-            RV32IM::VIRTUAL_ASSERT_LTE    |
-            RV32IM::VIRTUAL_ASSERT_VALID_DIV0    |
-            RV32IM::VIRTUAL_ASSERT_VALID_SIGNED_REMAINDER    |
-            RV32IM::VIRTUAL_ASSERT_VALID_UNSIGNED_REMAINDER => RV32InstructionFormat::SB,
-
-            RV32IM::LUI   |
-            RV32IM::AUIPC |
-            RV32IM::VIRTUAL_ADVICE=> RV32InstructionFormat::U,
-
-            RV32IM::JAL => RV32InstructionFormat::UJ,
-
-            RV32IM::ECALL  |
-            RV32IM::EBREAK |
-            RV32IM::PRECOMPILE |
-            RV32IM::VIRTUAL_PRECOMPILE |
-            RV32IM::UNIMPL => unimplemented!(),
-
-            // 3 no-ops (for the three registers) and then write to RAM
-        }
-    }
-}
-
-=======
->>>>>>> 42a210ae
 #[allow(clippy::too_long_first_doc_paragraph)]
 /// Represented as a "peripheral device" in the RISC-V emulator, this captures
 /// all reads from the reserved memory address space for program inputs and all writes
