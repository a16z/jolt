--- conflicted
+++ resolved
@@ -55,17 +55,10 @@
     runs-on: ubuntu-latest
     steps:
       - uses: actions/checkout@v3
-<<<<<<< HEAD
       - name: Install toolchain nightly-2023-09-22
         uses: dtolnay/rust-toolchain@master
         with:
           toolchain: nightly-2023-09-22
-=======
-      - name: Install toolchain nightly-2022-09-22
-        uses: dtolnay/rust-toolchain@master
-        with:
-          toolchain: nightly-2022-09-22
->>>>>>> 7ddce7d7
       - uses: Swatinem/rust-cache@v2
         with:
           cache-on-failure: true
